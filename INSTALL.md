--- conflicted
+++ resolved
@@ -87,13 +87,8 @@
 To install MFIX runtime dependencies on Mac:
 
 ```shell
-<<<<<<< HEAD
 > conda install python==3.6 numpy==1.11.3 pyqt qtpy pandoc
 > conda install -c clinicalgraphics vtk
-=======
-> conda install -c menpo vtk=7.0.0
-> conda install numpy==1.11.3 pyqt qtpy pandoc
->>>>>>> 07afc094
 ```
 
 To install MFIX from binaries, proceed to [Installing MFIX](#installing-mfix)
