--- conflicted
+++ resolved
@@ -183,22 +183,7 @@
 $
 ```
 
-
-<<<<<<< HEAD
-=======
-# Building MFIX
-
-This section describes how to build the mfix Python package.
-For running command-line MFIX without the GUI, see the [next section](#building-and-running-mfix-command-line-solver).
-
-Building from source requires the MFIX source tarball:
-
-- [mfix-17.1.tar.gz](https://mfix.netl.doe.gov/gitlab/develop/mfix/builds/artifacts/develop/download?job=build%3Asrc)
-<!-- TODO: replace with link to website for actual release -->
->>>>>>> fd965859
-
 and proceed to [Building MFIX](#building-mfix)or [build a custom interactive mfixsolver](#building-custom-mfixsolver).
-
 
 
 # Installing MFIX
@@ -286,7 +271,7 @@
 
 Building from source requires the MFIX source tarball:
 
-- [mfix-17.1.tar.gz](https://mfix.netl.doe.gov/gitlab/develop/mfix/builds/artifacts/gui/download?job=build%3Asrc)
+- [mfix-17.1.tar.gz](https://mfix.netl.doe.gov/gitlab/develop/mfix/builds/artifacts/develop/download?job=build%3Asrc)
 <!-- TODO: replace with link to website for actual release -->
 
 Build MFIX with:
