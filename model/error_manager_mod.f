--- conflicted
+++ resolved
@@ -436,14 +436,9 @@
             IF(SCR_LOG) WRITE(*,2000) trim(CALLER)
             IF(UNT_LOG) WRITE(UNIT_LOG,2000) trim(CALLER)
          ELSE
-<<<<<<< HEAD
             IF(SCR_LOG) WRITE(*,1000) trim(CALLER)
             IF(UNT_LOG) WRITE(UNIT_LOG,1000) trim(CALLER)
             IF(GUI_LOG) CALL GUI_MSG_HEADER(CALLER)
-=======
-            IF(SCR_LOG)WRITE(*,1000) trim(CALLER)
-            IF(UNT_LOG)WRITE(UNIT_LOG,1000) trim(CALLER)
->>>>>>> c041ffd0
          ENDIF
       ENDIF
 
@@ -478,26 +473,17 @@
             IF(0 < LENGTH .AND. LENGTH < 256 ) THEN
                IF(SCR_LOG) WRITE(*,1001) trim(LINE)
                IF(UNT_LOG) WRITE(UNIT_LOG,1001) trim(LINE)
-<<<<<<< HEAD
                IF(GUI_LOG) CALL GUI_MSG_BODY(LINE, LENGTH)
             ELSE
                IF(SCR_LOG) WRITE(*,"('  ')")
                IF(UNT_LOG) WRITE(UNIT_LOG,"('  ')")
                IF(GUI_LOG) CALL GUI_MSG_BODY(LINE,0)
-=======
-            ELSE
-               IF(SCR_LOG) WRITE(*,"('  ')")
-               IF(UNT_LOG) WRITE(UNIT_LOG,"('  ')")
->>>>>>> c041ffd0
             ENDIF
          ENDDO
          IF(LAST_LINE == 0) THEN
             IF(SCR_LOG) WRITE(*,"('  ')")
             IF(UNT_LOG) WRITE(UNIT_LOG,"('  ')")
-<<<<<<< HEAD
             IF(GUI_LOG) CALL GUI_MSG_BODY(LINE,0)
-=======
->>>>>>> c041ffd0
          ENDIF
       ENDIF
 
@@ -509,10 +495,7 @@
          ELSE
             IF(SCR_LOG) WRITE(*, 1002)
             IF(UNT_LOG) WRITE(UNIT_LOG, 1002)
-<<<<<<< HEAD
             IF(GUI_LOG) CALL GUI_MSG_FOOTER
-=======
->>>>>>> c041ffd0
          ENDIF
       ENDIF
 
@@ -647,8 +630,7 @@
       GUI_MSG(LC) = CHAR(10)
       LC=LC+1
 
-
-      LINE=''; WRITE(LINE,"('From: ',A))") trim(lCALLER)
+      LINE=''; WRITE(LINE,"('From: ',A)") trim(lCALLER)
       LENGTH = len_trim(LINE)
       DO LL=1,min(LENGTH,1022-LC)
          GUI_MSG(LC) = LINE(LL:LL)
