!vvvvvvvvvvvvvvvvvvvvvvvvvvvvvvvvvvvvvvvvvvvvvvvvvvvvvvvvvvvvvvvvvvvvvvC
!                                                                      C
!  Module name: WRITE_VTU_FILE                                         C
!  Purpose: Writes the cut cell grid in VTK format (Unstructured VTU)  C
!           Binary format                                              C
!                                                                      C
!  Author: Jeff Dietiker                              Date: 21-Feb-08  C
!  Reviewer:                                          Date:            C
!                                                                      C
!  Revision Number #                                  Date: ##-###-##  C
!  Author: #                                                           C
!  Purpose: #                                                          C
!                                                                      C
!^^^^^^^^^^^^^^^^^^^^^^^^^^^^^^^^^^^^^^^^^^^^^^^^^^^^^^^^^^^^^^^^^^^^^^C
  SUBROUTINE WRITE_VTU_FILE

      USE param
      USE param1
      USE parallel
      USE constant
      USE run
      USE toleranc
      USE geometry
      USE indices
      USE compar
      USE sendrecv
      USE quadric
      USE cutcell
      USE fldvar
      USE visc_s
      USE physprop
      USE pgcor
      USE vtk
      USE rxns
      USE output
      USE scalars
      USE stl

      USE mpi_utility
      USE parallel_mpi

      USE pgcor
      USE pscor
      USE discretelement, Only :  DISCRETE_ELEMENT
      USE mfix_pic
      USE functions

      IMPLICIT NONE
      INTEGER :: I,J,K,L,M,N,R,IJK

      DOUBLE PRECISION, DIMENSION(:), ALLOCATABLE ::  FACET_COUNT_DES, NEIGHBORING_FACET

      INTEGER :: SPECIES_COUNTER,LT

      CHARACTER (LEN=32) :: SUBM,SUBN,SUBR
      CHARACTER (LEN=64) :: VAR_NAME

      DOUBLE PRECISION, DIMENSION(:), ALLOCATABLE ::  DP_BC_ID, IJK_ARRAY

      INTEGER :: PASS
      INTEGER :: WRITE_HEADER = 1
      INTEGER :: WRITE_DATA   = 2

      IF(.NOT.CARTESIAN_GRID) RETURN

      DX(IEND3+1) = DX(IEND3)
      DY(JEND3+1) = DY(JEND3)
      DZ(KEND3+1) = DZ(KEND3)

!     Location of U-momentum cells for original (uncut grid)
      IF (DO_I) THEN
        XG_E(1) = ZERO
        DO I = IMIN1, IMAX2
           XG_E(I) = XG_E(I-1) + DX(I)
        END DO
      ENDIF

!     Location of V-momentum cells for original (uncut grid)
      IF (DO_J) THEN
        YG_N(1) = ZERO
        DO J = JMIN1, JMAX2
           YG_N(J) = YG_N(J-1) + DY(J)
        END DO
      ENDIF

!     Location of W-momentum cells for original (uncut grid)
      IF (DO_K) THEN
        ZG_T(1) = ZERO
        DO K = KMIN1, KMAX2
           ZG_T(K) = ZG_T(K-1) + DZ(K)
        END DO
      ELSE
         ZG_T = ZERO
      ENDIF

      CALL OPEN_VTU_FILE_BIN
      CALL OPEN_PVD_FILE

      DO PASS=WRITE_HEADER,WRITE_DATA


         CALL WRITE_GEOMETRY_IN_VTU_BIN(PASS)

         DO L = 1, DIM_VTK_VAR

            SELECT CASE (VTK_VAR(L))

               CASE (1)
                  CALL WRITE_SCALAR_IN_VTU_BIN('EP_G',EP_G,PASS)


               CASE (2)
                  CALL WRITE_SCALAR_IN_VTU_BIN('P_G',P_G,PASS)
                  CALL WRITE_SCALAR_IN_VTU_BIN('P_S',P_S,PASS)


               CASE (3)
                  CALL WRITE_VECTOR_IN_VTU_BIN('Gas_Velocity',U_G,V_G,W_G,PASS)


               CASE (4)
                  DO M = 1,MMAX
                     WRITE(SUBM,*)M
                     CALL WRITE_VECTOR_IN_VTU_BIN('Solids_Velocity_'//ADJUSTL(SUBM),U_S(:,M),V_S(:,M),W_S(:,M),PASS)
                  END DO


               CASE (5)
                  DO M = 1,MMAX
                     WRITE(SUBM,*)M
                     CALL WRITE_SCALAR_IN_VTU_BIN('Solids_density_'//ADJUSTL(SUBM),ROP_S(:,M),PASS)
                  END DO


               CASE (6)
                  CALL WRITE_SCALAR_IN_VTU_BIN('Gas_temperature',T_g,PASS)
                  DO M = 1,MMAX
                     WRITE(SUBM,*)M
                     CALL WRITE_SCALAR_IN_VTU_BIN('Solids_temperature_'//ADJUSTL(SUBM),T_S(:,M),PASS)
                  END DO


               CASE (7)
                  SPECIES_COUNTER = 0
                  DO N = 1,NMAX(0)
                     WRITE(SUBN,*)N
                     IF(USE_RRATES) THEN
                        SPECIES_COUNTER = SPECIES_COUNTER + 1
                        VAR_NAME = ADJUSTL(SPECIES_NAME(SPECIES_COUNTER))
                        LT = LEN_TRIM(ADJUSTL(SPECIES_NAME(SPECIES_COUNTER)))
                     ELSE
                        VAR_NAME = ADJUSTL(SPECIES_ALIAS_g(N))
                        LT = LEN_TRIM(ADJUSTL(SPECIES_ALIAS_g(N)))
                     ENDIF
                     VAR_NAME = VAR_NAME(1:LT)//'_Gas_mass_fractions_'//ADJUSTL(SUBN)
                     CALL WRITE_SCALAR_IN_VTU_BIN(VAR_NAME,X_g(:,N),PASS)
                  END DO

                  DO M = 1, MMAX
                     WRITE(SUBM,*)M
                     DO N = 1,NMAX(M)
                        WRITE(SUBN,*)N
                        IF(USE_RRATES) THEN
                           SPECIES_COUNTER = SPECIES_COUNTER + 1
                           VAR_NAME = ADJUSTL(SPECIES_NAME(SPECIES_COUNTER))
                           LT = LEN_TRIM(ADJUSTL(SPECIES_NAME(SPECIES_COUNTER)))
                        ELSE
                           VAR_NAME = ADJUSTL(SPECIES_ALIAS_s(M,N))
                           LT = LEN_TRIM(ADJUSTL(SPECIES_ALIAS_s(M,N)))
                        ENDIF
                        VAR_NAME = VAR_NAME(1:LT)//'_Solids_mass_fractions_'//TRIM(ADJUSTL(SUBM))//'_'//ADJUSTL(SUBN)
                     CALL WRITE_SCALAR_IN_VTU_BIN(VAR_NAME,X_s(:,M,N),PASS)
                     END DO
                  END DO


               CASE (8)
                  DO M = 1,MMAX
                     WRITE(SUBM,*)M
                     CALL WRITE_SCALAR_IN_VTU_BIN('Granular_temperature_'//ADJUSTL(SUBM),Theta_m(:,M),PASS)
                  END DO


               CASE (9)
                  DO N = 1,NSCALAR
                     WRITE(SUBN,*)N
                     VAR_NAME = 'Scalar_'//ADJUSTL(SUBN)
                     CALL WRITE_SCALAR_IN_VTU_BIN(VAR_NAME,Scalar(:,N),PASS)
                  END DO


               CASE (10)
                  DO R = 1,nRR
                     WRITE(SUBR,*)R
                     VAR_NAME = 'RRates_'//ADJUSTL(SUBR)
                     CALL WRITE_SCALAR_IN_VTU_BIN(VAR_NAME,ReactionRates(:, R),PASS)
                  END DO


               CASE (11)
                  IF(K_EPSILON) THEN
                     CALL WRITE_SCALAR_IN_VTU_BIN('K_Turb_G',K_Turb_G,PASS)
                     CALL WRITE_SCALAR_IN_VTU_BIN('E_Turb_G',E_Turb_G,PASS)

                  ENDIF

               CASE (12)
                  CALL CALC_VORTICITY

                  CALL WRITE_SCALAR_IN_VTU_BIN('VORTICITY_MAG',VORTICITY,PASS)
                  CALL WRITE_SCALAR_IN_VTU_BIN('LAMBDA_2',LAMBDA2,PASS)



               CASE (100)

                  CALL WRITE_SCALAR_IN_VTU_BIN('PARTITION',PARTITION,PASS)

               CASE (101)
                  Allocate(DP_BC_ID(DIMENSION_3))
                  DP_BC_ID = DBLE(BC_ID)
                  CALL WRITE_SCALAR_IN_VTU_BIN('BC_ID',DP_BC_ID,PASS)

                  DeAllocate(DP_BC_ID)

               CASE (102)
                  CALL WRITE_SCALAR_IN_VTU_BIN('DISTANCE_TO_WALL',DWALL,PASS)

               CASE (103)
                  IF(DISCRETE_ELEMENT.AND.USE_STL) THEN
                     ALLOCATE(FACET_COUNT_DES(DIMENSION_3))

                     DO IJK = IJKSTART3, IJKEND3
                        FACET_COUNT_DES(IJK) = LIST_FACET_AT_DES(IJK)%COUNT_FACETS
                     ENDDO

                     CALL WRITE_SCALAR_IN_VTU_BIN('FACET_COUNT', FACET_COUNT_DES,PASS)
                     DEALLOCATE(FACET_COUNT_DES)
                  ENDIF

               CASE (104)
                  IF(DISCRETE_ELEMENT.AND.USE_STL) THEN
                     ALLOCATE(NEIGHBORING_FACET(DIMENSION_3))

                     DO IJK = IJKSTART3, IJKEND3
                        NEIGHBORING_FACET(IJK) = 1.0
                        IF(NO_NEIGHBORING_FACET_DES(IJK)) NEIGHBORING_FACET(IJK) = 0.0
                     ENDDO

                     CALL WRITE_SCALAR_IN_VTU_BIN('NEIGH_FACET', NEIGHBORING_FACET,PASS)
                     DEALLOCATE(NEIGHBORING_FACET)
                  ENDIF


               CASE(999)
                  Allocate(IJK_ARRAY(DIMENSION_3))
                  DO IJK = IJKSTART3, IJKEND3
                     IJK_ARRAY(IJK) = DBLE(IJK)
                  ENDDO
                  CALL WRITE_SCALAR_IN_VTU_BIN('IJK',IJK_ARRAY,PASS)
                  DeAllocate(IJK_ARRAY)

               CASE(1000)
                  CALL WRITE_VECTOR_IN_VTU_BIN('Scalar normal',NORMAL_S(:,1),NORMAL_S(:,2),NORMAL_S(:,3),PASS)

               CASE (1001)
                  CALL WRITE_SCALAR_IN_VTU_BIN('DEBUG_1',DEBUG_CG(:,1),PASS)

               CASE (1002)
                  CALL WRITE_SCALAR_IN_VTU_BIN('DEBUG_2',DEBUG_CG(:,2),PASS)

               CASE (1003)
                  CALL WRITE_SCALAR_IN_VTU_BIN('DEBUG_3',DEBUG_CG(:,3),PASS)

               CASE (1004)
                  CALL WRITE_SCALAR_IN_VTU_BIN('DEBUG_4',DEBUG_CG(:,4),PASS)

               CASE (1005)
                  CALL WRITE_SCALAR_IN_VTU_BIN('DEBUG_5',DEBUG_CG(:,5),PASS)

               CASE (1006)
                  CALL WRITE_SCALAR_IN_VTU_BIN('DEBUG_6',DEBUG_CG(:,6),PASS)

               CASE (1007)
                  CALL WRITE_SCALAR_IN_VTU_BIN('DEBUG_7',DEBUG_CG(:,7),PASS)

               CASE (1008)
                  CALL WRITE_SCALAR_IN_VTU_BIN('DEBUG_8',DEBUG_CG(:,8),PASS)

               CASE (1009)
                  CALL WRITE_SCALAR_IN_VTU_BIN('DEBUG_9',DEBUG_CG(:,9),PASS)

               CASE (1010)
                  CALL WRITE_SCALAR_IN_VTU_BIN('DEBUG_10',DEBUG_CG(:,10),PASS)

               CASE (1011)
                  CALL WRITE_SCALAR_IN_VTU_BIN('DEBUG_11',DEBUG_CG(:,11),PASS)

               CASE (1012)
                  CALL WRITE_SCALAR_IN_VTU_BIN('DEBUG_12',DEBUG_CG(:,12),PASS)

               CASE (1013)
                  CALL WRITE_SCALAR_IN_VTU_BIN('DEBUG_13',DEBUG_CG(:,13),PASS)

               CASE (1014)
                  CALL WRITE_SCALAR_IN_VTU_BIN('DEBUG_14',DEBUG_CG(:,14),PASS)

               CASE (1015)
                  CALL WRITE_SCALAR_IN_VTU_BIN('DEBUG_15',DEBUG_CG(:,15),PASS)



               CASE (0) ! do nothing

               CASE (UNDEFINED_I) ! do nothing

               CASE DEFAULT

                  WRITE(*,30) ' Unknown VTK variable flag ',L,':',VTK_VAR(L)
                  WRITE(*,30) ' Available flags are : '
                  WRITE(*,30) ' 1 : Void fraction (EP_g)'
                  WRITE(*,30) ' 2 : Gas pressure, solids pressure (P_g, P_star)'
                  WRITE(*,30) ' 3 : Gas velocity (U_g, V_g, W_g)'
                  WRITE(*,30) ' 4 : Solids velocity (U_s, V_s, W_s)'
                  WRITE(*,30) ' 5 : Solids density (ROP_s)'
                  WRITE(*,30) ' 6 : Gas and solids temperature (T_g, T_s1, T_s2)'
                  WRITE(*,30) ' 7 : Gas and solids mass fractions (X_g, X-s)'
                  WRITE(*,30) ' 8 : Granular temperature (G)'
                  write(*,30) ' 9 : User defined scalars'
                  write(*,30) '10 : Reaction Rates'
                  write(*,30) '11 : Turbulence quantities (k and ε)'
                  write(*,30) '12 : Gas Vorticity magnitude and Lambda_2 (VORTICITY, LAMBDA_2)'
                  write(*,30) '100: Processor assigned to scalar cell (Partition)'
                  write(*,30) '101: Boundary condition flag for scalar cell (BC_ID)'
                  write(*,30) 'MFiX will exit now.'
                  CALL MFIX_EXIT(myPE)

               END SELECT

         END DO


      ENDDO ! PASS LOOP, EITHER HEADER OR DATA


      CALL CLOSE_VTU_FILE_BIN
      CALL UPDATE_AND_CLOSE_PVD_FILE

      call MPI_barrier(MPI_COMM_WORLD,mpierr)

      IF (myPE == PE_IO.AND.TIME_DEPENDENT_FILENAME) THEN
         OPEN(UNIT = VTU_FRAME_UNIT, FILE = TRIM(VTU_FRAME_FILENAME))
         WRITE(VTU_FRAME_UNIT,*)FRAME
         CLOSE(VTU_FRAME_UNIT)
      ENDIF


     IF (FULL_LOG.AND.myPE == PE_IO) WRITE(*,20)' DONE.'

20    FORMAT(A,1X/)
30    FORMAT(1X,A)
      RETURN

      END SUBROUTINE WRITE_VTU_FILE

!vvvvvvvvvvvvvvvvvvvvvvvvvvvvvvvvvvvvvvvvvvvvvvvvvvvvvvvvvvvvvvvvvvvvvvC
!                                                                      C
!  Module name: OPEN_VTU_FILE                                          C
!  Purpose: Open a vtu file and writes the header                      C
!           Binary format                                              C
!                                                                      C
!  Author: Jeff Dietiker                              Date: 21-Feb-08  C
!  Reviewer:                                          Date:            C
!                                                                      C
!  Revision Number #                                  Date: ##-###-##  C
!  Author: #                                                           C
!  Purpose: #                                                          C
!                                                                      C
!^^^^^^^^^^^^^^^^^^^^^^^^^^^^^^^^^^^^^^^^^^^^^^^^^^^^^^^^^^^^^^^^^^^^^^C
  SUBROUTINE OPEN_VTU_FILE_BIN

      USE param
      USE param1
      USE parallel
      USE constant
      USE run
      USE toleranc
      USE geometry
      USE indices
      USE compar
      USE sendrecv
      USE output
      USE quadric
      USE cutcell
      USE fldvar
      USE vtk
      use cdist
      USE functions

      IMPLICIT NONE
      LOGICAL :: VTU_FRAME_FILE_EXISTS
      INTEGER :: ISTAT

! Only open the file form head node when not using distributed I/O
      IF (myPE /= PE_IO.AND.(.NOT.BDIST_IO)) RETURN


      IF(TIME_DEPENDENT_FILENAME) THEN
         INQUIRE(FILE=VTU_FRAME_FILENAME,EXIST=VTU_FRAME_FILE_EXISTS)
         IF(VTU_FRAME_FILE_EXISTS) THEN
            OPEN(UNIT = VTU_FRAME_UNIT, FILE = TRIM(VTU_FRAME_FILENAME))
            READ(VTU_FRAME_UNIT,*)FRAME
            CLOSE(VTU_FRAME_UNIT)
         ENDIF
         IF(RESET_FRAME_AT_TIME_ZERO.AND.TIME==ZERO) FRAME=-1
         FRAME = FRAME + 1
      ENDIF

      IF (BDIST_IO) THEN
! For distributed I/O, define the file name for each processor
         IF(TIME_DEPENDENT_FILENAME) THEN
            WRITE(VTU_FILENAME,20) TRIM(RUN_NAME),FRAME,MYPE
         ELSE
            WRITE(VTU_FILENAME,25) TRIM(RUN_NAME),MYPE
         ENDIF
      ELSE
         IF(MYPE.EQ.PE_IO) THEN
            IF(TIME_DEPENDENT_FILENAME) THEN
               WRITE(VTU_FILENAME,30) TRIM(RUN_NAME),FRAME
            ELSE
               WRITE(VTU_FILENAME,35) TRIM(RUN_NAME)
            ENDIF
         END IF
      END IF

! Add the VTU directory path if necessary

      IF(TRIM(VTU_DIR)/='.') VTU_FILENAME='./'//TRIM(VTU_DIR)//'/'//VTU_FILENAME

! Echo
      IF (FULL_LOG) THEN
         IF (.NOT.BDIST_IO) THEN
            WRITE(*,10,ADVANCE='NO')' WRITING VTU FILE : ', TRIM(VTU_FILENAME),' .'
         ELSE
            IF(myPE==PE_IO) WRITE(*,15,ADVANCE='NO')' EACH PROCESOR IS WRITING ITS OWN VTU FILE.'
         ENDIF
      ENDIF

! Open File
!      OPEN(UNIT = VTU_UNIT, FILE = TRIM(VTU_FILENAME),FORM='BINARY',IOSTAT=ISTAT)


      OPEN(UNIT     = VTU_UNIT,           &
           FILE     = TRIM(VTU_FILENAME), &
           FORM     = 'UNFORMATTED',      &  ! works with gfortran 4.3.4 and ifort 10.1 but may not be supported by all compilers
                                             ! use 'BINARY' if 'UNFORMATTED' is not supported
           ACCESS   = 'STREAM',           &  ! works with gfortran 4.3.4 and ifort 10.1 but may not be supported by all compilers
                                             ! use 'SEQUENTIAL' if 'STREAM' is not supported
           ACTION   = 'WRITE',            &
           CONVERT  = 'BIG_ENDIAN',       &
           IOSTAT=ISTAT)


      IF (ISTAT /= 0) THEN
         IF(DMP_LOG) WRITE(UNIT_LOG, 1001) VTU_FILENAME, VTU_UNIT,VTU_DIR
         IF(FULL_LOG.AND.myPE == PE_IO) WRITE(*, 1001) VTU_FILENAME, VTU_UNIT,VTU_DIR
         CALL MFIX_EXIT(myPE)
      ENDIF


 1001 FORMAT(/1X,70('*')//, ' From: OPEN_VTU_FILE',/,' Message: ',          &
         'Error opening vtu file. Terminating run.',/10X,          &
         'File name:  ',A,/10X,                                         &
         'DES_UNIT :  ',i4, /10X,                                       &
         'PLEASE VERIFY THAT VTU_DIR EXISTS: ', A, &
         /1X,70('*')/)


! Write file Header
      BUFFER='<?xml version="1.0"?>'
      WRITE(VTU_UNIT)TRIM(BUFFER)//END_REC


      WRITE(BUFFER,110)'<!-- Time =',TIME,' sec. -->'
      WRITE(VTU_UNIT)TRIM(BUFFER)//END_REC

      BUFFER='<VTKFile type="UnstructuredGrid" version="0.1" byte_order="BigEndian">'
      WRITE(VTU_UNIT)TRIM(BUFFER)//END_REC

      BUFFER='  <UnstructuredGrid>'
      WRITE(VTU_UNIT)TRIM(BUFFER)//END_REC

! For distributed I/O, open .pvtu file that combines all *.vtu files for a given FRAME
! this is a simple ASCII file

      IF (myPE == PE_IO.AND.BDIST_IO) THEN

         IF(TIME_DEPENDENT_FILENAME) THEN
            WRITE(PVTU_FILENAME,40) TRIM(RUN_NAME),FRAME
         ELSE
            WRITE(PVTU_FILENAME,45) TRIM(RUN_NAME)
         ENDIF

         IF(TRIM(VTU_DIR)/='.') PVTU_FILENAME='./'//TRIM(VTU_DIR)//'/'//PVTU_FILENAME

         OPEN(UNIT = PVTU_UNIT, FILE = TRIM(PVTU_FILENAME))

         WRITE(PVTU_UNIT,100) '<?xml version="1.0"?>'
         WRITE(PVTU_UNIT,110) '<!-- Time =',TIME,' sec. -->'
         WRITE(PVTU_UNIT,120) '<VTKFile type="PUnstructuredGrid"',&
                  ' version="0.1" byte_order="BigEndian">'

         WRITE(PVTU_UNIT,100) '  <PUnstructuredGrid GhostLevel="0">'
         WRITE(PVTU_UNIT,100) '      <PPoints>'
         WRITE(PVTU_UNIT,100) '        <PDataArray type="Float32" Name="coordinates" NumberOfComponents="3" &
              &format="appended" offset=" 0" />'
         WRITE(PVTU_UNIT,100) '      </PPoints>'
         WRITE(PVTU_UNIT,100) ''
         WRITE(PVTU_UNIT,100) '      <PCellData Scalars="scalars">'

      ENDIF

100   FORMAT(A)
110   FORMAT(A,E14.7,A)
120   FORMAT(A,A)
10    FORMAT(/1X,3A)
15    FORMAT(/1X,A)
20    FORMAT(A,"_",I4.4,"_",I5.5,".vtu")
25    FORMAT(A,"_",I5.5,".vtu")
30    FORMAT(A,"_",I4.4,".vtu")
35    FORMAT(A,".vtu")
40    FORMAT(A,"_",I4.4,".pvtu")
45    FORMAT(A,".pvtu")

      RETURN

      END SUBROUTINE OPEN_VTU_FILE_BIN

!vvvvvvvvvvvvvvvvvvvvvvvvvvvvvvvvvvvvvvvvvvvvvvvvvvvvvvvvvvvvvvvvvvvvvvC
!                                                                      C
!  Module name: WRITE_GEOMETRY_IN_VTU_BIN                              C
!  Purpose: Write Geometry and connectivity in a vtu file              C
!           Binary format                                              C
!                                                                      C
!  Author: Jeff Dietiker                              Date: 21-Feb-08  C
!  Reviewer:                                          Date:            C
!                                                                      C
!  Revision Number #                                  Date: ##-###-##  C
!  Author: #                                                           C
!  Purpose: #                                                          C
!                                                                      C
!^^^^^^^^^^^^^^^^^^^^^^^^^^^^^^^^^^^^^^^^^^^^^^^^^^^^^^^^^^^^^^^^^^^^^^C
  SUBROUTINE WRITE_GEOMETRY_IN_VTU_BIN(PASS)

      USE param
      USE param1
      USE parallel
      USE constant
      USE run
      USE toleranc
      USE geometry
      USE indices
      USE compar
      USE mpi_utility
      USE sendrecv
      USE quadric
      USE cutcell
      USE fldvar
      USE vtk
      USE cdist
      USE functions

      IMPLICIT NONE

      INTEGER :: IJK,L
      INTEGER :: OFFSET

      INTEGER :: CELL_TYPE

      REAL(4) :: float
      INTEGER :: int

      INTEGER ::     nbytes_xyz,nbytes_connectivity,nbytes_offset,nbytes_type
      INTEGER ::     offset_xyz,offset_connectivity,offset_offset,offset_type

      INTEGER :: PASS
      INTEGER :: WRITE_HEADER = 1
      INTEGER :: WRITE_DATA   = 2

! First a series of tags is written for the geometry (PASS=WRITE_HEADER)
!  - Coordinates
!  - Connectivity
!  - Connectivity offset
!  - cell types
!
! Since the data is appended (i.e., written after all tags), the offset, in number of bytes must be specified.
! The offset includes the size of the data for each field, plus the size of the integer that stores the number of bytes.
! this is why the offset of a field equals the offset of the previous field plus sizeof(int) plus the number of bytes of the field.

! Next, the actual data is written for the geometry (PASS=WRITE_DATA)
! The DATA is converted to single precision to save memory.

      IF (myPE == PE_IO.AND.(.NOT.BDIST_IO)) THEN

         NUMBER_OF_VTK_CELLS = NUMBER_OF_CELLS - NUMBER_OF_BLOCKED_CELLS

! Number of bytes of each field
         nbytes_xyz          = NUMBER_OF_POINTS * 3 * sizeof(float)

         nbytes_connectivity = 0
         DO IJK = 1,IJKMAX3
            IF (GLOBAL_INTERIOR_CELL_AT(IJK))      THEN
               IF (.NOT.GLOBAL_BLOCKED_CELL_AT(IJK)) THEN
                  nbytes_connectivity = nbytes_connectivity + GLOBAL_NUMBER_OF_NODES(IJK)
               ENDIF
            ENDIF
         END DO
         nbytes_connectivity = nbytes_connectivity * sizeof(int)


         nbytes_offset       = NUMBER_OF_VTK_CELLS * sizeof(int)

         nbytes_type         = NUMBER_OF_VTK_CELLS * sizeof(int)


! Offset of each field
         offset_xyz = 0
         offset_connectivity = offset_xyz          + sizeof(int) + nbytes_xyz
         offset_offset       = offset_connectivity + sizeof(int) + nbytes_connectivity
         offset_type         = offset_offset       + sizeof(int) + nbytes_offset


         IF(PASS==WRITE_HEADER) THEN

            WRITE(BUFFER,100)'    <Piece NumberOfPoints="',NUMBER_OF_POINTS,'" NumberOfCells="',NUMBER_OF_VTK_CELLS,'" >'
            WRITE(VTU_UNIT)TRIM(BUFFER)//END_REC

            WRITE(BUFFER,110)'      <Points>'
            WRITE(VTU_UNIT)TRIM(BUFFER)//END_REC

            WRITE(BUFFER,100)'        <DataArray type="Float32" Name="coordinates" NumberOfComponents="3" &
                 &format="appended" offset="',offset_xyz,'" />'
            WRITE(VTU_UNIT)TRIM(BUFFER)//END_REC

            WRITE(BUFFER,110)'      </Points>'
            WRITE(VTU_UNIT)TRIM(BUFFER)//END_REC

            WRITE(BUFFER,110)'      <Cells>'
            WRITE(VTU_UNIT)TRIM(BUFFER)//END_REC

            WRITE(BUFFER,100)'        <DataArray type="Int32" Name="connectivity" format="appended" offset="', &
                 offset_connectivity,'" />'
            WRITE(VTU_UNIT)TRIM(BUFFER)//END_REC

            WRITE(BUFFER,100)'        <DataArray type="Int32" Name="offsets" format="appended" offset="',offset_offset,'" />'
            WRITE(VTU_UNIT)TRIM(BUFFER)//END_REC

            WRITE(BUFFER,100)'        <DataArray type="Int32" Name="types" format="appended" offset="',offset_type,'" />'
            WRITE(VTU_UNIT)TRIM(BUFFER)//END_REC

            WRITE(BUFFER,110)'      </Cells>'
            WRITE(VTU_UNIT)TRIM(BUFFER)//END_REC

            VTU_offset =  offset_type       + sizeof(int) + nbytes_type  ! Store offset for first variable to be written

            WRITE(BUFFER,110)'      <CellData>'                          ! Preparing CellData
            WRITE(VTU_UNIT)TRIM(BUFFER)//END_REC




         ELSEIF(PASS==WRITE_DATA) THEN

            WRITE(BUFFER,110)'      </CellData>'
            WRITE(VTU_UNIT)TRIM(BUFFER)//END_REC

            WRITE(BUFFER,110)'    </Piece>'
            WRITE(VTU_UNIT)TRIM(BUFFER)//END_REC


            WRITE(BUFFER,110)'  </UnstructuredGrid>'
            WRITE(VTU_UNIT)TRIM(BUFFER)//END_REC


            WRITE(BUFFER,110)'  <AppendedData encoding="raw">'
            WRITE(VTU_UNIT)TRIM(BUFFER)//END_REC


! Starting raw binary data with an underscore

            WRITE(BUFFER,110)'_'
            WRITE(VTU_UNIT)TRIM(BUFFER)

! X,Y,Z coordinates
            WRITE(VTU_UNIT) nbytes_xyz, &
                 (REAL(XG_E(GLOBAL_I_OF(IJK))),REAL(YG_N(GLOBAL_J_OF(IJK))),REAL(ZG_T(GLOBAL_K_OF(IJK))), IJK = 1,IJKMAX3), &
                 (REAL(GLOBAL_X_NEW_POINT(IJK)),REAL(GLOBAL_Y_NEW_POINT(IJK)),REAL(GLOBAL_Z_NEW_POINT(IJK)),IJK = 1, &
                 GLOBAL_NUMBER_OF_NEW_POINTS)

! Conectivity
            WRITE(VTU_UNIT) nbytes_connectivity

            DO IJK = 1,IJKMAX3
               IF (GLOBAL_INTERIOR_CELL_AT(IJK))      THEN
                  IF (.NOT.GLOBAL_BLOCKED_CELL_AT(IJK)) THEN
                     WRITE(VTU_UNIT) (GLOBAL_CONNECTIVITY(IJK,L)-1,L=1,GLOBAL_NUMBER_OF_NODES(IJK))
                  ENDIF
               ENDIF
            END DO

! Offsets
            WRITE(VTU_UNIT) nbytes_offset

            OFFSET = 0
            DO IJK = 1,IJKMAX3
               IF (GLOBAL_INTERIOR_CELL_AT(IJK))      THEN
                  IF (.NOT.GLOBAL_BLOCKED_CELL_AT(IJK)) THEN
                     OFFSET = OFFSET + GLOBAL_NUMBER_OF_NODES(IJK)
                     WRITE(VTU_UNIT) OFFSET
                  ENDIF
               ENDIF
            END DO

! Types
            WRITE(VTU_UNIT)nbytes_type

            IF(NO_K) THEN
               CELL_TYPE = 7
            ELSE
               CELL_TYPE = 41
            ENDIF

            DO IJK = 1,IJKMAX3
               IF (GLOBAL_INTERIOR_CELL_AT(IJK))      THEN
                  IF (.NOT.GLOBAL_BLOCKED_CELL_AT(IJK)) WRITE(VTU_UNIT) CELL_TYPE
               ENDIF
            END DO


         ENDIF


      ELSEIF(BDIST_IO) THEN

! For distributed I/O, it works the same as above, except, the data is local to each processor
! First compute local number of cells and points

         NUMBER_OF_CELLS = 0
         NUMBER_OF_BLOCKED_CELLS  = 0

         DO IJK = 1, IJKEND3
            IF (INTERIOR_CELL_AT(IJK)) THEN
               NUMBER_OF_CELLS = NUMBER_OF_CELLS + 1
               IF (BLOCKED_CELL_AT(IJK))  NUMBER_OF_BLOCKED_CELLS  = NUMBER_OF_BLOCKED_CELLS + 1
            ENDIF
         END DO


         NUMBER_OF_POINTS = IJKEND3 + NUMBER_OF_NEW_POINTS
         NUMBER_OF_VTK_CELLS = NUMBER_OF_CELLS - NUMBER_OF_BLOCKED_CELLS

! Number of bytes of each field
         nbytes_xyz          = NUMBER_OF_POINTS * 3 * sizeof(float)

         nbytes_connectivity = 0
         DO IJK = 1,IJKEND3
            IF (INTERIOR_CELL_AT(IJK))      THEN
               IF (.NOT.BLOCKED_CELL_AT(IJK)) THEN
                  nbytes_connectivity = nbytes_connectivity + NUMBER_OF_NODES(IJK)
               ENDIF
            ENDIF
         END DO
         nbytes_connectivity = nbytes_connectivity * sizeof(int)

         nbytes_offset       = NUMBER_OF_VTK_CELLS * sizeof(int)

         nbytes_type         = NUMBER_OF_VTK_CELLS * sizeof(int)


! Offset of each field
         offset_xyz = 0
         offset_connectivity = offset_xyz          + sizeof(int) + nbytes_xyz
         offset_offset       = offset_connectivity + sizeof(int) + nbytes_connectivity
         offset_type         = offset_offset       + sizeof(int) + nbytes_offset

         IF(PASS==WRITE_HEADER) THEN

            WRITE(BUFFER,100)'    <Piece NumberOfPoints="',NUMBER_OF_POINTS,'" NumberOfCells="',NUMBER_OF_VTK_CELLS,'" >'
            WRITE(VTU_UNIT)TRIM(BUFFER)//END_REC

            WRITE(BUFFER,110)'      <Points>'
            WRITE(VTU_UNIT)TRIM(BUFFER)//END_REC

            WRITE(BUFFER,100)'        <DataArray type="Float32" Name="coordinates" NumberOfComponents="3" &
                 &format="appended" offset="',offset_xyz,'" />'
            WRITE(VTU_UNIT)TRIM(BUFFER)//END_REC

            WRITE(BUFFER,110)'      </Points>'
            WRITE(VTU_UNIT)TRIM(BUFFER)//END_REC


            WRITE(BUFFER,110)'      <Cells>'
            WRITE(VTU_UNIT)TRIM(BUFFER)//END_REC

            WRITE(BUFFER,100)'        <DataArray type="Int32" Name="connectivity" format="appended" offset="', &
                 offset_connectivity,'" />'
            WRITE(VTU_UNIT)TRIM(BUFFER)//END_REC

            WRITE(BUFFER,100)'        <DataArray type="Int32" Name="offsets" format="appended" offset="',offset_offset,'" />'
            WRITE(VTU_UNIT)TRIM(BUFFER)//END_REC

            WRITE(BUFFER,100)'        <DataArray type="Int32" Name="types" format="appended" offset="',offset_type,'" />'
            WRITE(VTU_UNIT)TRIM(BUFFER)//END_REC

            WRITE(BUFFER,110)'      </Cells>'
            WRITE(VTU_UNIT)TRIM(BUFFER)//END_REC

            ! Store offset for first variable to be written
            VTU_offset =  offset_type       + sizeof(int) + nbytes_type

            WRITE(BUFFER,110)'      <CellData>'                          ! Preparing CellData
            WRITE(VTU_UNIT)TRIM(BUFFER)//END_REC




         ELSEIF(PASS==WRITE_DATA) THEN

            WRITE(BUFFER,110)'      </CellData>'
            WRITE(VTU_UNIT)TRIM(BUFFER)//END_REC

            WRITE(BUFFER,110)'    </Piece>'
            WRITE(VTU_UNIT)TRIM(BUFFER)//END_REC


            WRITE(BUFFER,110)'  </UnstructuredGrid>'
            WRITE(VTU_UNIT)TRIM(BUFFER)//END_REC


            WRITE(BUFFER,110)'  <AppendedData encoding="raw">'
            WRITE(VTU_UNIT)TRIM(BUFFER)//END_REC


! Starting raw binary data with an underscore

            WRITE(BUFFER,110)'_'
            WRITE(VTU_UNIT)TRIM(BUFFER)

! X,Y,Z coordinates
            WRITE(VTU_UNIT) nbytes_xyz,(REAL(XG_E(I_OF(IJK))),REAL(YG_N(J_OF(IJK))),REAL(ZG_T(K_OF(IJK))), IJK = 1,IJKEND3), &
                                       (REAL(X_NEW_POINT(IJK)),REAL(Y_NEW_POINT(IJK)),REAL(Z_NEW_POINT(IJK)),IJK = 1,&
                                        NUMBER_OF_NEW_POINTS)

! Conectivity
            WRITE(VTU_UNIT) nbytes_connectivity

            DO IJK = 1,IJKEND3
               IF (INTERIOR_CELL_AT(IJK))      THEN
                  IF (.NOT.BLOCKED_CELL_AT(IJK)) WRITE(VTU_UNIT) (CONNECTIVITY(IJK,L)-1,L=1,NUMBER_OF_NODES(IJK))
               ENDIF
            END DO

! Offsets
            WRITE(VTU_UNIT) nbytes_offset

            OFFSET = 0
            DO IJK = 1,IJKEND3
               IF (INTERIOR_CELL_AT(IJK))      THEN
                  IF (.NOT.BLOCKED_CELL_AT(IJK)) THEN
                     OFFSET = OFFSET + NUMBER_OF_NODES(IJK)
                     WRITE(VTU_UNIT) OFFSET
                  ENDIF
               ENDIF
            END DO

! Types
            WRITE(VTU_UNIT)nbytes_type

            IF(NO_K) THEN
               CELL_TYPE = 7
            ELSE
               CELL_TYPE = 41
            ENDIF

            DO IJK = 1,IJKEND3
               IF (INTERIOR_CELL_AT(IJK))      THEN
                  IF (.NOT.BLOCKED_CELL_AT(IJK)) WRITE(VTU_UNIT) CELL_TYPE
               ENDIF
            END DO


         ENDIF


      ENDIF


100   FORMAT(A,I12,A,I12,A)
110   FORMAT(A)

      RETURN

      END SUBROUTINE WRITE_GEOMETRY_IN_VTU_BIN


!vvvvvvvvvvvvvvvvvvvvvvvvvvvvvvvvvvvvvvvvvvvvvvvvvvvvvvvvvvvvvvvvvvvvvvC
!                                                                      C
!  Module name: WRITE_SCALAR_IN_VTU_BIN                                C
!  Purpose: Write Scalar variable in a vtu file                        C
!           Binary format                                              C
!                                                                      C
!  Author: Jeff Dietiker                              Date: 21-Feb-08  C
!  Reviewer:                                          Date:            C
!                                                                      C
!  Revision Number #                                  Date: ##-###-##  C
!  Author: #                                                           C
!  Purpose: #                                                          C
!                                                                      C
!^^^^^^^^^^^^^^^^^^^^^^^^^^^^^^^^^^^^^^^^^^^^^^^^^^^^^^^^^^^^^^^^^^^^^^C
  SUBROUTINE WRITE_SCALAR_IN_VTU_BIN(VAR_NAME,VAR,PASS)

      USE param
      USE param1
      USE parallel
      USE constant
      USE run
      USE toleranc
      USE geometry
      USE indices
      USE compar
      USE mpi_utility
      USE sendrecv
      USE quadric
      USE cutcell
      USE fldvar
      USE vtk
      USE cdist
      USE output
      USE functions

      IMPLICIT NONE
      INTEGER :: I,IJK

      CHARACTER (*) :: VAR_NAME
      DOUBLE PRECISION, DIMENSION(DIMENSION_3) ::  VAR
      DOUBLE PRECISION, ALLOCATABLE :: GLOBAL_VAR(:)
      DOUBLE PRECISION, DIMENSION(DIMENSION_3) ::  TMP_VAR

      REAL(4) :: float

      INTEGER :: nbytes_scalar

      INTEGER :: PASS
      INTEGER :: WRITE_HEADER = 1
      INTEGER :: WRITE_DATA   = 2

      IF (.NOT.BDIST_IO) THEN

! For each scalar, write a tag, with corresponding offset

         nbytes_scalar = NUMBER_OF_VTK_CELLS * sizeof(float)

         IF(PASS==WRITE_HEADER) THEN
!           For each scalar, write a tag, with corresponding offset

            DO I = 1,LEN_TRIM(VAR_NAME)
               IF(VAR_NAME(I:I) == ' ') VAR_NAME(I:I) = '_'
            ENDDO

            WRITE(BUFFER,90)'        <DataArray type="Float32" Name="', &
                 TRIM(VAR_NAME),'" format="appended" offset="',VTU_offset,'" />'
            WRITE(VTU_UNIT)TRIM(BUFFER)//END_REC

            VTU_offset = VTU_offset + sizeof(float) + nbytes_scalar


         ELSEIF(PASS==WRITE_DATA) THEN
!           and write the data, always preceded by its size in number of bytes

            IF (myPE == PE_IO) THEN
               allocate (GLOBAL_VAR(ijkmax3))
            ELSE
               allocate (GLOBAL_VAR(1))
            ENDIF

            IF(RE_INDEXING) THEN
               CALL UNSHIFT_DP_ARRAY(VAR,TMP_VAR)
               CALL gather (TMP_VAR,GLOBAL_VAR,root)
            ELSE
               CALL gather (VAR,GLOBAL_VAR,root)
            ENDIF

            IF (myPE /= PE_IO) RETURN


            WRITE(VTU_UNIT) nbytes_scalar

            DO IJK = 1,IJKMAX3
               IF (GLOBAL_INTERIOR_CELL_AT(IJK))      THEN
                  IF (.NOT.GLOBAL_BLOCKED_CELL_AT(IJK))   WRITE(VTU_UNIT) REAL(GLOBAL_VAR(IJK))
               ENDIF
            ENDDO


            Deallocate (GLOBAL_VAR)

         ENDIF


      ELSE ! BDIST_IO=.TRUE.


         nbytes_scalar = NUMBER_OF_VTK_CELLS * sizeof(float)

         IF(PASS==WRITE_HEADER) THEN
!           For each scalar, write a tag, with corresponding offset

            DO I = 1,LEN_TRIM(VAR_NAME)
               IF(VAR_NAME(I:I) == ' ') VAR_NAME(I:I) = '_'
            ENDDO

            WRITE(BUFFER,90)'        <DataArray type="Float32" Name="', &
                 TRIM(VAR_NAME),'" format="appended" offset="',VTU_offset,'" />'
            WRITE(VTU_UNIT)TRIM(BUFFER)//END_REC


            VTU_offset = VTU_offset + sizeof(float) + nbytes_scalar


         ELSEIF(PASS==WRITE_DATA) THEN
!           and write the data, always preceded by its size in number of bytes

            WRITE(VTU_UNIT) nbytes_scalar

            DO IJK = 1,IJKEND3
               IF (INTERIOR_CELL_AT(IJK))      THEN
                  IF (.NOT.BLOCKED_CELL_AT(IJK))   WRITE(VTU_UNIT) REAL(VAR(IJK))
               ENDIF
            ENDDO

         ENDIF


         IF (myPE == PE_IO) THEN       ! Update pvtu file with variable name
            WRITE(PVTU_UNIT,90) '        <DataArray type="Float32" Name="', &
                 TRIM(VAR_NAME),'" format="appended" offset="',VTU_offset,'" />'
         ENDIF


      ENDIF


      IF (PASS==WRITE_DATA.AND.FULL_LOG.AND.myPE == PE_IO) WRITE(*,10,ADVANCE='NO')'.'

10    FORMAT(A)
90    FORMAT(A,A,A,I12,A)

      RETURN

      END SUBROUTINE WRITE_SCALAR_IN_VTU_BIN

!vvvvvvvvvvvvvvvvvvvvvvvvvvvvvvvvvvvvvvvvvvvvvvvvvvvvvvvvvvvvvvvvvvvvvvC
!                                                                      C
!  Module name: WRITE_VECTOR_IN_VTU                                    C
!  Purpose: Write Vector variable in a vtu file                        C
!           Binary format                                              C
!                                                                      C
!  Author: Jeff Dietiker                              Date: 21-Feb-08  C
!  Reviewer:                                          Date:            C
!                                                                      C
!  Revision Number #                                  Date: ##-###-##  C
!  Author: #                                                           C
!  Purpose: #                                                          C
!                                                                      C
!^^^^^^^^^^^^^^^^^^^^^^^^^^^^^^^^^^^^^^^^^^^^^^^^^^^^^^^^^^^^^^^^^^^^^^C
  SUBROUTINE WRITE_VECTOR_IN_VTU_BIN(VAR_NAME,VARX,VARY,VARZ,PASS)

      USE param
      USE param1
      USE parallel
      USE constant
      USE run
      USE toleranc
      USE geometry
      USE indices
      USE compar
      USE mpi_utility
      USE sendrecv
      USE quadric
      USE cutcell
      USE fldvar
      USE vtk
      USE cdist
      USE output
      USE functions

      IMPLICIT NONE
      INTEGER :: IJK

      CHARACTER (*) :: VAR_NAME
      DOUBLE PRECISION, DIMENSION(DIMENSION_3) ::  VARX,VARY,VARZ
      DOUBLE PRECISION, ALLOCATABLE :: GLOBAL_VARX(:),GLOBAL_VARY(:),GLOBAL_VARZ(:)
      DOUBLE PRECISION, DIMENSION(DIMENSION_3) ::  TMP_VAR

      REAL(4) :: float

      INTEGER :: nbytes_vector

      INTEGER :: PASS
      INTEGER :: WRITE_HEADER = 1
      INTEGER :: WRITE_DATA   = 2

      IF (.NOT.BDIST_IO) THEN

         nbytes_vector = NUMBER_OF_VTK_CELLS * 3 * sizeof(float)

         IF(PASS==WRITE_HEADER) THEN
!           For each vector, write a tag, with corresponding offset

            WRITE(BUFFER,90)'        <DataArray type="Float32" Name="', &
                 TRIM(VAR_NAME),'"  NumberOfComponents="3" format="appended" offset="',VTU_offset,'" />'
            WRITE(VTU_UNIT)TRIM(BUFFER)//END_REC


            VTU_offset = VTU_offset + sizeof(float) + nbytes_vector


         ELSEIF(PASS==WRITE_DATA) THEN
!           and write the data, always preceded by its size in number of bytes

            IF (myPE == PE_IO) THEN
               allocate (GLOBAL_VARX(ijkmax3))
               allocate (GLOBAL_VARY(ijkmax3))
               allocate (GLOBAL_VARZ(ijkmax3))
            ELSE
               allocate (GLOBAL_VARX(1))
               allocate (GLOBAL_VARY(1))
               allocate (GLOBAL_VARZ(1))
            ENDIF

            IF(RE_INDEXING) THEN
               CALL UNSHIFT_DP_ARRAY(VARX,TMP_VAR)
               call gather (TMP_VAR,GLOBAL_VARX,root)

               CALL UNSHIFT_DP_ARRAY(VARY,TMP_VAR)
               call gather (TMP_VAR,GLOBAL_VARY,root)

               CALL UNSHIFT_DP_ARRAY(VARZ,TMP_VAR)
               call gather (TMP_VAR,GLOBAL_VARZ,root)

            ELSE
               call gather (VARX,GLOBAL_VARX,root)
               call gather (VARY,GLOBAL_VARY,root)
               call gather (VARZ,GLOBAL_VARZ,root)
            ENDIF


            IF (myPE /= PE_IO) RETURN


            WRITE(VTU_UNIT) nbytes_vector

            DO IJK = 1,IJKMAX3
               IF (GLOBAL_INTERIOR_CELL_AT(IJK)) THEN
                  IF (.NOT.GLOBAL_BLOCKED_CELL_AT(IJK)) THEN
                     WRITE(VTU_UNIT) REAL(GLOBAL_VARX(IJK)),REAL(GLOBAL_VARY(IJK)),REAL(GLOBAL_VARZ(IJK))
                  ENDIF
               ENDIF
            ENDDO


            Deallocate (GLOBAL_VARX)
            Deallocate (GLOBAL_VARY)
            Deallocate (GLOBAL_VARZ)

         ENDIF


      ELSE ! BDIST_IO=.TRUE.


         nbytes_vector = NUMBER_OF_VTK_CELLS * 3 * sizeof(float)

         IF(PASS==WRITE_HEADER) THEN
!           For each vector, write a tag, with corresponding offset


            WRITE(BUFFER,90)'        <DataArray type="Float32" Name="', &
                 TRIM(VAR_NAME),'"  NumberOfComponents="3" format="appended" offset="',VTU_offset,'" />'
            WRITE(VTU_UNIT)TRIM(BUFFER)//END_REC


            VTU_offset = VTU_offset + sizeof(float) + nbytes_vector


         ELSEIF(PASS==WRITE_DATA) THEN
!           and write the data, always preceded by its size in number of bytes

            WRITE(VTU_UNIT) nbytes_vector

            DO IJK = 1,IJKEND3
               IF (INTERIOR_CELL_AT(IJK))      THEN
                  IF (.NOT.BLOCKED_CELL_AT(IJK))   WRITE(VTU_UNIT) REAL(VARX(IJK)),REAL(VARY(IJK)),REAL(VARZ(IJK))
               ENDIF
            ENDDO

         ENDIF


         IF (myPE == PE_IO) THEN       ! Update pvtu file with variable name
            WRITE(PVTU_UNIT,90)'        <DataArray type="Float32" Name="', &
                 TRIM(VAR_NAME),'"  NumberOfComponents="3" format="appended" offset="',VTU_offset,'" />'
         ENDIF

      ENDIF


      IF (PASS==WRITE_DATA.AND.FULL_LOG.AND.myPE == PE_IO) WRITE(*,10,ADVANCE='NO')'.'

10    FORMAT(A)
90    FORMAT(A,A,A,I12,A)

      RETURN

      END SUBROUTINE WRITE_VECTOR_IN_VTU_BIN

!vvvvvvvvvvvvvvvvvvvvvvvvvvvvvvvvvvvvvvvvvvvvvvvvvvvvvvvvvvvvvvvvvvvvvvC
!                                                                      C
!  Module name: CLOSE_VTU_FILE_BIN                                     C
!  Purpose: Close a vtu file                                           C
!           Binary format                                              C
!                                                                      C
!  Author: Jeff Dietiker                              Date: 21-Feb-08  C
!  Reviewer:                                          Date:            C
!                                                                      C
!  Revision Number #                                  Date: ##-###-##  C
!  Author: #                                                           C
!  Purpose: #                                                          C
!                                                                      C
!^^^^^^^^^^^^^^^^^^^^^^^^^^^^^^^^^^^^^^^^^^^^^^^^^^^^^^^^^^^^^^^^^^^^^^C
  SUBROUTINE CLOSE_VTU_FILE_BIN

      USE compar
      Use run
      USE vtk
      use cdist

      IMPLICIT NONE

      INTEGER:: N
      CHARACTER (LEN=32)  :: VTU_NAME

      IF (myPE /= PE_IO.AND.(.NOT.BDIST_IO)) RETURN

! Write last tags and close the vtu file
       WRITE(BUFFER,110)'  </AppendedData>'
       WRITE(VTU_UNIT)END_REC//TRIM(BUFFER)//END_REC

       WRITE(BUFFER,110)'</VTKFile>'
       WRITE(VTU_UNIT)TRIM(BUFFER)//END_REC

      CLOSE(VTU_UNIT)

! Update pvtu file and close
      IF (myPE == PE_IO.AND.BDIST_IO) THEN
         WRITE(PVTU_UNIT,100) '      </PCellData>'

         DO N = 0,NumPEs-1
            IF(TIME_DEPENDENT_FILENAME) THEN
               WRITE(VTU_NAME,20) TRIM(RUN_NAME),FRAME,N
            ELSE
               WRITE(VTU_NAME,25) TRIM(RUN_NAME),N
            ENDIF

            WRITE(PVTU_UNIT,110) '      <Piece Source="',TRIM(VTU_NAME),'"/>'
         ENDDO


         WRITE(PVTU_UNIT,100) '  </PUnstructuredGrid>'
         WRITE(PVTU_UNIT,100) '</VTKFile>'
         CLOSE(PVTU_UNIT)
      ENDIF


20    FORMAT(A,"_",I4.4,"_",I5.5,".vtu")
25    FORMAT(A,"_",I5.5,".vtu")

100   FORMAT(A)
110   FORMAT(A,A,A)

      RETURN

      END SUBROUTINE CLOSE_VTU_FILE_BIN




!vvvvvvvvvvvvvvvvvvvvvvvvvvvvvvvvvvvvvvvvvvvvvvvvvvvvvvvvvvvvvvvvvvvvvvC
!                                                                      C
!  Module name: WRITE_VTU_FILE                                         C
!  Purpose: Writes the cut cell grid in VTK format (Unstructured VTU)  C
!           ASCII format                                               C
!                                                                      C
!  Author: Jeff Dietiker                              Date: 21-Feb-08  C
!  Reviewer:                                          Date:            C
!                                                                      C
!  Revision Number #                                  Date: ##-###-##  C
!  Author: #                                                           C
!  Purpose: #                                                          C
!                                                                      C
!^^^^^^^^^^^^^^^^^^^^^^^^^^^^^^^^^^^^^^^^^^^^^^^^^^^^^^^^^^^^^^^^^^^^^^C
  SUBROUTINE WRITE_VTU_FILE_ASCII

      USE param
      USE param1
      USE parallel
      USE constant
      USE run
      USE toleranc
      USE geometry
      USE indices
      USE compar
      USE sendrecv
      USE quadric
      USE cutcell
      USE fldvar
      USE visc_s
      USE physprop
      USE pgcor
      USE vtk
      USE rxns
      USE output
      USE scalars

      USE mpi_utility
      USE parallel_mpi


      USE pgcor
      USE pscor
      USE mfix_pic
      USE functions

      IMPLICIT NONE
      INTEGER :: I,J,K,L,M,N,IJK

      INTEGER :: SPECIES_COUNTER,LT

      CHARACTER (LEN=32) :: SUBM,SUBN
      CHARACTER (LEN=64) :: VAR_NAME

      DOUBLE PRECISION, DIMENSION(:), ALLOCATABLE ::  DP_BC_ID, IJK_ARRAY

      IF(.NOT.CARTESIAN_GRID) RETURN

      DX(IEND3+1) = DX(IEND3)
      DY(JEND3+1) = DY(JEND3)
      DZ(KEND3+1) = DZ(KEND3)

!     Location of U-momentum cells for original (uncut grid)
      IF (DO_I) THEN
        XG_E(1) = ZERO
        DO I = IMIN1, IMAX2
           XG_E(I) = XG_E(I-1) + DX(I)
        END DO
      ENDIF

!     Location of V-momentum cells for original (uncut grid)
      IF (DO_J) THEN
        YG_N(1) = ZERO
        DO J = JMIN1, JMAX2
           YG_N(J) = YG_N(J-1) + DY(J)
        END DO
      ENDIF

!     Location of W-momentum cells for original (uncut grid)
      IF (DO_K) THEN
        ZG_T(1) = ZERO
        DO K = KMIN1, KMAX2
           ZG_T(K) = ZG_T(K-1) + DZ(K)
        END DO
      ELSE
         ZG_T = ZERO
      ENDIF

      CALL OPEN_VTU_FILE_ASCII
      CALL OPEN_PVD_FILE

      CALL WRITE_GEOMETRY_IN_VTU_ASCII

      DO L = 1, DIM_VTK_VAR

         SELECT CASE (VTK_VAR(L))

            CASE (1)
               CALL WRITE_SCALAR_IN_VTU_ASCII('EP_G',EP_G)
               IF (FULL_LOG.AND.myPE == PE_IO) WRITE(*,10,ADVANCE='NO')'.'

            CASE (2)
               CALL WRITE_SCALAR_IN_VTU_ASCII('P_G',P_G)
               CALL WRITE_SCALAR_IN_VTU_ASCII('P_S',P_S)
               IF (FULL_LOG.AND.myPE == PE_IO) WRITE(*,10,ADVANCE='NO')'.'

            CASE (3)
               CALL WRITE_VECTOR_IN_VTU_ASCII('Gas_Velocity',U_G,V_G,W_G)
               IF (FULL_LOG.AND.myPE == PE_IO) WRITE(*,10,ADVANCE='NO')'.'

            CASE (4)
               DO M = 1,MMAX
                  WRITE(SUBM,*)M
                  CALL WRITE_VECTOR_IN_VTU_ASCII('Solids_Velocity_'//ADJUSTL(SUBM),U_S(:,M),V_S(:,M),W_S(:,M))
               END DO
               IF (FULL_LOG.AND.myPE == PE_IO) WRITE(*,10,ADVANCE='NO')'.'

            CASE (5)
               DO M = 1,MMAX
                  WRITE(SUBM,*)M
                  CALL WRITE_SCALAR_IN_VTU_ASCII('Solids_density_'//ADJUSTL(SUBM),ROP_S(:,M))
               END DO
               IF (FULL_LOG.AND.myPE == PE_IO) WRITE(*,10,ADVANCE='NO')'.'

            CASE (6)
               CALL WRITE_SCALAR_IN_VTU_ASCII('Gas_temperature',T_g)
               DO M = 1,MMAX
                  WRITE(SUBM,*)M
                  CALL WRITE_SCALAR_IN_VTU_ASCII('Solids_temperature_'//ADJUSTL(SUBM),T_S(:,M))
               END DO
               IF (FULL_LOG.AND.myPE == PE_IO) WRITE(*,10,ADVANCE='NO')'.'

            CASE (7)
               SPECIES_COUNTER = 0
               DO N = 1,NMAX(0)
                  WRITE(SUBN,*)N
                  SPECIES_COUNTER = SPECIES_COUNTER + 1
                  VAR_NAME = ADJUSTL(SPECIES_NAME(SPECIES_COUNTER))
                  LT = LEN_TRIM(ADJUSTL(SPECIES_NAME(SPECIES_COUNTER)))
                  VAR_NAME = VAR_NAME(1:LT)//'_Gas_mass_fractions_'//ADJUSTL(SUBN)
                  CALL WRITE_SCALAR_IN_VTU_ASCII(VAR_NAME,X_g(:,N))
               END DO

               DO M = 1, MMAX
                  WRITE(SUBM,*)M
                  DO N = 1,NMAX(M)
                     WRITE(SUBN,*)N
                     SPECIES_COUNTER = SPECIES_COUNTER + 1
                     VAR_NAME = ADJUSTL(SPECIES_NAME(SPECIES_COUNTER))
                     LT = LEN_TRIM(ADJUSTL(SPECIES_NAME(SPECIES_COUNTER)))
                     VAR_NAME = VAR_NAME(1:LT)//'_Solids_mass_fractions_'//TRIM(ADJUSTL(SUBM))//'_'//ADJUSTL(SUBN)
                  CALL WRITE_SCALAR_IN_VTU_ASCII(VAR_NAME,X_g(:,N))
                  END DO
               END DO
               IF (FULL_LOG.AND.myPE == PE_IO) WRITE(*,10,ADVANCE='NO')'.'

            CASE (8)
               DO M = 1,MMAX
                  WRITE(SUBM,*)M
                  CALL WRITE_SCALAR_IN_VTU_ASCII('Granular_temperature_'//ADJUSTL(SUBM),Theta_m(:,M))
               END DO
               IF (FULL_LOG.AND.myPE == PE_IO) WRITE(*,10,ADVANCE='NO')'.'

            CASE (9)
               SPECIES_COUNTER = 0
               DO N = 1,NSCALAR
                  WRITE(SUBN,*)N
                  SPECIES_COUNTER = SPECIES_COUNTER + 1
                  VAR_NAME = 'Scalar_'//ADJUSTL(SUBN)
                  CALL WRITE_SCALAR_IN_VTU_ASCII(VAR_NAME,Scalar(:,N))
               END DO
               IF (FULL_LOG.AND.myPE == PE_IO) WRITE(*,10,ADVANCE='NO')'.'

            CASE (11)
               IF(K_EPSILON) THEN
                  CALL WRITE_SCALAR_IN_VTU_ASCII('K_Turb_G',K_Turb_G)
                  CALL WRITE_SCALAR_IN_VTU_ASCII('E_Turb_G',E_Turb_G)
                  IF (FULL_LOG.AND.myPE == PE_IO) WRITE(*,10,ADVANCE='NO')'.'
               ENDIF

            CASE (12)
               CALL CALC_VORTICITY

               CALL WRITE_SCALAR_IN_VTU_ASCII('VORTICITY_MAG',VORTICITY)
               CALL WRITE_SCALAR_IN_VTU_ASCII('LAMBDA_2',LAMBDA2)

               IF (FULL_LOG.AND.myPE == PE_IO) WRITE(*,10,ADVANCE='NO')'.'

            CASE (100)

               CALL WRITE_SCALAR_IN_VTU_ASCII('PARTITION',PARTITION)
               IF (FULL_LOG.AND.myPE == PE_IO) WRITE(*,10,ADVANCE='NO')'.'

            CASE (101)
               Allocate(DP_BC_ID(DIMENSION_3))
               DP_BC_ID = DBLE(BC_ID)
               CALL WRITE_SCALAR_IN_VTU_ASCII('BC_ID',DP_BC_ID)
               IF (FULL_LOG.AND.myPE == PE_IO) WRITE(*,10,ADVANCE='NO')'.'
               DeAllocate(DP_BC_ID)

            CASE(999)
               Allocate(IJK_ARRAY(DIMENSION_3))
               DO IJK = IJKSTART3, IJKEND3
                  IJK_ARRAY(IJK) = DBLE(IJK)
               ENDDO
               CALL WRITE_SCALAR_IN_VTU_ASCII('IJK',IJK_ARRAY)
               CALL WRITE_SCALAR_IN_VTU_ASCII('F_AT',F_AT)
               DeAllocate(IJK_ARRAY)

            CASE(1000)
               CALL WRITE_VECTOR_IN_VTU_ASCII('Scalar normal',NORMAL_S(:,1),NORMAL_S(:,2),NORMAL_S(:,3))

            CASE (1001)
               CALL WRITE_SCALAR_IN_VTU_ASCII('DEBUG_1',DEBUG_CG(:,1))

            CASE (1002)
               CALL WRITE_SCALAR_IN_VTU_ASCII('DEBUG_2',DEBUG_CG(:,2))

            CASE (1003)
               CALL WRITE_SCALAR_IN_VTU_ASCII('DEBUG_3',DEBUG_CG(:,3))

            CASE (1004)
               CALL WRITE_SCALAR_IN_VTU_ASCII('DEBUG_4',DEBUG_CG(:,4))

            CASE (1005)
               CALL WRITE_SCALAR_IN_VTU_ASCII('DEBUG_5',DEBUG_CG(:,5))

            CASE (1006)
               CALL WRITE_SCALAR_IN_VTU_ASCII('DEBUG_6',DEBUG_CG(:,6))

            CASE (1007)
               CALL WRITE_SCALAR_IN_VTU_ASCII('DEBUG_7',DEBUG_CG(:,7))

            CASE (1008)
               CALL WRITE_SCALAR_IN_VTU_ASCII('DEBUG_8',DEBUG_CG(:,8))

            CASE (1009)
               CALL WRITE_SCALAR_IN_VTU_ASCII('DEBUG_9',DEBUG_CG(:,9))

            CASE (1010)
               CALL WRITE_SCALAR_IN_VTU_ASCII('DEBUG_10',DEBUG_CG(:,10))

            CASE (1011)
               CALL WRITE_SCALAR_IN_VTU_ASCII('DEBUG_11',DEBUG_CG(:,11))

            CASE (1012)
               CALL WRITE_SCALAR_IN_VTU_ASCII('DEBUG_12',DEBUG_CG(:,12))

            CASE (1013)
               CALL WRITE_SCALAR_IN_VTU_ASCII('DEBUG_13',DEBUG_CG(:,13))

            CASE (1014)
               CALL WRITE_SCALAR_IN_VTU_ASCII('DEBUG_14',DEBUG_CG(:,14))

            CASE (1015)
               CALL WRITE_SCALAR_IN_VTU_ASCII('DEBUG_15',DEBUG_CG(:,15))



            CASE (0) ! do nothing

            CASE (UNDEFINED_I) ! do nothing

            CASE DEFAULT

               WRITE(*,30) ' Unknown VTK variable flag ',L,':',VTK_VAR(L)
               WRITE(*,30) ' Available flags are : '
               WRITE(*,30) ' 1 : Void fraction (EP_g)'
               WRITE(*,30) ' 2 : Gas pressure, solids pressure (P_g, P_star)'
               WRITE(*,30) ' 3 : Gas velocity (U_g, V_g, W_g)'
               WRITE(*,30) ' 4 : Solids velocity (U_s, V_s, W_s)'
               WRITE(*,30) ' 5 : Solids density (ROP_s)'
               WRITE(*,30) ' 6 : Gas and solids temperature (T_g, T_s1, T_s2)'
               WRITE(*,30) ' 7 : Gas and solids mass fractions (X_g, X-s)'
               WRITE(*,30) ' 8 : Granular temperature (G)'
               write(*,30) ' 9 : User defined scalars'
!               write(*,30) '10 : Reaction Rates'
               write(*,30) '11 : Turbulence quantities (k and ε)'
               write(*,30) '12 : Gas Vorticity magnitude and Lambda_2 (VORTICITY, LAMBDA_2)'
               write(*,30) '100: Processor assigned to scalar cell (Partition)'
               write(*,30) '101: Boundary condition flag for scalar cell (BC_ID)'
               write(*,30) 'MFiX will exit now.'
               CALL MFIX_EXIT(myPE)

            END SELECT

      END DO

!      print*,'calling CLOSE_VTU_FILE from myPE=',myPE
      CALL CLOSE_VTU_FILE_ASCII
      CALL UPDATE_AND_CLOSE_PVD_FILE

      call MPI_barrier(MPI_COMM_WORLD,mpierr)

      IF (myPE == PE_IO.AND.TIME_DEPENDENT_FILENAME) THEN
         OPEN(UNIT = VTU_FRAME_UNIT, FILE = TRIM(VTU_FRAME_FILENAME))
         WRITE(VTU_FRAME_UNIT,*)FRAME
         CLOSE(VTU_FRAME_UNIT)
      ENDIF


     IF (FULL_LOG.AND.myPE == PE_IO) WRITE(*,20)' DONE.'

10    FORMAT(A)
20    FORMAT(A,1X/)
30    FORMAT(1X,A)
      RETURN

      END SUBROUTINE WRITE_VTU_FILE_ASCII



!vvvvvvvvvvvvvvvvvvvvvvvvvvvvvvvvvvvvvvvvvvvvvvvvvvvvvvvvvvvvvvvvvvvvvvC
!                                                                      C
!  Module name: OPEN_VTU_FILE                                          C
!  Purpose: Open a vtu file and writes the header                      C
!           ASCII format                                               C
!                                                                      C
!  Author: Jeff Dietiker                              Date: 21-Feb-08  C
!  Reviewer:                                          Date:            C
!                                                                      C
!  Revision Number #                                  Date: ##-###-##  C
!  Author: #                                                           C
!  Purpose: #                                                          C
!                                                                      C
!^^^^^^^^^^^^^^^^^^^^^^^^^^^^^^^^^^^^^^^^^^^^^^^^^^^^^^^^^^^^^^^^^^^^^^C
  SUBROUTINE OPEN_VTU_FILE_ASCII

      USE param
      USE param1
      USE parallel
      USE constant
      USE run
      USE toleranc
      USE geometry
      USE indices
      USE compar
      USE sendrecv
      USE output
      USE quadric
      USE cutcell
      USE fldvar
      USE vtk
      use cdist
      use functions

      IMPLICIT NONE
      LOGICAL :: VTU_FRAME_FILE_EXISTS
      INTEGER :: ISTAT

!      print*,'Entering Open_vtu_file from myPE=',MyPE, (myPE /= PE_IO.AND.(.NOT.BDIST_IO))

      IF (myPE /= PE_IO.AND.(.NOT.BDIST_IO)) RETURN


      IF(TIME_DEPENDENT_FILENAME) THEN
         INQUIRE(FILE=VTU_FRAME_FILENAME,EXIST=VTU_FRAME_FILE_EXISTS)
         IF(VTU_FRAME_FILE_EXISTS) THEN
            OPEN(UNIT = VTU_FRAME_UNIT, FILE = TRIM(VTU_FRAME_FILENAME))
            READ(VTU_FRAME_UNIT,*)FRAME
            CLOSE(VTU_FRAME_UNIT)
         ENDIF
         IF(RESET_FRAME_AT_TIME_ZERO.AND.TIME==ZERO) FRAME=-1
         FRAME = FRAME + 1
      ENDIF



! Define file name
      IF (BDIST_IO) THEN
         IF(TIME_DEPENDENT_FILENAME) THEN
            WRITE(VTU_FILENAME,20) TRIM(RUN_NAME),FRAME,MYPE
         ELSE
            WRITE(VTU_FILENAME,25) TRIM(RUN_NAME),MYPE
         ENDIF
      ELSE
         IF(MYPE.EQ.PE_IO) THEN
            IF(TIME_DEPENDENT_FILENAME) THEN
               WRITE(VTU_FILENAME,30) TRIM(RUN_NAME),FRAME
            ELSE
               WRITE(VTU_FILENAME,35) TRIM(RUN_NAME)
            ENDIF
         END IF
      END IF


      IF(TRIM(VTU_DIR)/='.') VTU_FILENAME='./'//TRIM(VTU_DIR)//'/'//VTU_FILENAME

!      print*,'From Open_vtu_file:',MyPE,BDIST_IO, TRIM(VTU_FILENAME)

      IF (FULL_LOG) THEN
         WRITE(*,10,ADVANCE='NO')' WRITING VTU FILE : ', TRIM(VTU_FILENAME),' .'
      ENDIF


      OPEN(UNIT = VTU_UNIT, FILE = TRIM(VTU_FILENAME),IOSTAT=ISTAT)

      IF (ISTAT /= 0) THEN
         IF(DMP_LOG) WRITE(UNIT_LOG, 1001) VTU_FILENAME, VTU_UNIT,VTU_DIR
         IF(FULL_LOG.AND.myPE == PE_IO) WRITE(*, 1001) VTU_FILENAME, VTU_UNIT,VTU_DIR
         CALL MFIX_EXIT(myPE)
      ENDIF


 1001 FORMAT(/1X,70('*')//, ' From: OPEN_VTU_FILE',/,' Message: ',          &
         'Error opening vtu file. Terminating run.',/10X,          &
         'File name:  ',A,/10X,                                         &
         'DES_UNIT :  ',i4, /10X,                                       &
         'PLEASE VERIFY THAT VTU_DIR EXISTS: ', A, &
         /1X,70('*')/)


      WRITE(VTU_UNIT,100) '<?xml version="1.0"?>'
      WRITE(VTU_UNIT,110) '<!-- Time =',TIME,' sec. -->'
      WRITE(VTU_UNIT,120) '<VTKFile type="UnstructuredGrid"',&
               ' version="0.1" byte_order="LittleEndian">'

      WRITE(VTU_UNIT,100) '  <UnstructuredGrid>'




      IF (myPE == PE_IO.AND.BDIST_IO) THEN    ! Open .pvtu file that combines all *.vtu files for a given FRAME

         IF(TIME_DEPENDENT_FILENAME) THEN
            WRITE(PVTU_FILENAME,40) TRIM(RUN_NAME),FRAME
         ELSE
            WRITE(PVTU_FILENAME,45) TRIM(RUN_NAME)
         ENDIF

         IF(TRIM(VTU_DIR)/='.') PVTU_FILENAME='./'//TRIM(VTU_DIR)//'/'//PVTU_FILENAME

         OPEN(UNIT = PVTU_UNIT, FILE = TRIM(PVTU_FILENAME))

         WRITE(PVTU_UNIT,100) '<?xml version="1.0"?>'
         WRITE(PVTU_UNIT,110) '<!-- Time =',TIME,' sec. -->'
         WRITE(PVTU_UNIT,120) '<VTKFile type="PUnstructuredGrid"',&
                  ' version="0.1" byte_order="LittleEndian">'

         WRITE(PVTU_UNIT,100) '  <PUnstructuredGrid GhostLevel="0">'
         WRITE(PVTU_UNIT,100) '      <PPoints>'
         WRITE(PVTU_UNIT,100) '        <PDataArray type="Float32" NumberOfComponents="3" format="ascii"/>'
         WRITE(PVTU_UNIT,100) '      </PPoints>'
         WRITE(PVTU_UNIT,100) ''
         WRITE(PVTU_UNIT,100) '      <PCellData Scalars="scalars">'


      ENDIF




100   FORMAT(A)
110   FORMAT(A,E14.7,A)
120   FORMAT(A,A)
10    FORMAT(/1X,3A)
20    FORMAT(A,"_",I4.4,"_",I5.5,".vtu")
25    FORMAT(A,"_",I5.5,".vtu")
30    FORMAT(A,"_",I4.4,".vtu")
35    FORMAT(A,".vtu")
40    FORMAT(A,"_",I4.4,".pvtu")
45    FORMAT(A,".pvtu")

      RETURN

      END SUBROUTINE OPEN_VTU_FILE_ASCII

!vvvvvvvvvvvvvvvvvvvvvvvvvvvvvvvvvvvvvvvvvvvvvvvvvvvvvvvvvvvvvvvvvvvvvvC
!                                                                      C
!  Module name: OPEN_PVD_FILE                                          C
!  Purpose: Open a PVD file and writes the header                      C
!                                                                      C
!  Author: Jeff Dietiker                              Date: 21-Feb-08  C
!  Reviewer:                                          Date:            C
!                                                                      C
!  Revision Number #                                  Date: ##-###-##  C
!  Author: #                                                           C
!  Purpose: #                                                          C
!                                                                      C
!^^^^^^^^^^^^^^^^^^^^^^^^^^^^^^^^^^^^^^^^^^^^^^^^^^^^^^^^^^^^^^^^^^^^^^C
  SUBROUTINE OPEN_PVD_FILE

      USE param
      USE param1
      USE parallel
      USE constant
      USE run
      USE toleranc
      USE geometry
      USE indices
      USE compar
      USE sendrecv
      USE output
      USE quadric
      USE cutcell
      USE fldvar
      USE vtk
      USE functions

      IMPLICIT NONE
      LOGICAL :: PVD_EXISTS

      IF (myPE /= PE_IO) RETURN

      PVD_FILENAME = TRIM(RUN_NAME) // '.pvd'


! First, check if the file already exists.

      INQUIRE(FILE=PVD_FILENAME,EXIST=PVD_EXISTS)

! The first time this subroutine is executed, properly initialize the pvd file

      IF(.NOT.PVD_FILE_INITIALIZED) THEN

         IF(RUN_TYPE == 'NEW'.OR.RUN_TYPE=='RESTART_2')THEN
            ! For a new or RESTART_2 run, the pvd file should not exist, and is created with appropriate header
            IF (.NOT.PVD_EXISTS) THEN
               OPEN(UNIT = PVD_UNIT, FILE = TRIM(PVD_FILENAME))
               WRITE(PVD_UNIT,100) '<?xml version="1.0"?>'
               WRITE(PVD_UNIT,100) '<VTKFile type="Collection" version="0.1" byte_order="LittleEndian">'
               WRITE(PVD_UNIT,100) '<Collection>'
!               CALL UPDATE_AND_CLOSE_PVD_FILE
               PVD_FILE_INITIALIZED=.TRUE.
            ELSE ! If the pvd file exists, print error message and exits
               WRITE(*,1002) TRIM(PVD_FILENAME)
               WRITE(UNIT_LOG, 1002) TRIM(PVD_FILENAME)
               CALL MFIX_EXIT(myPE)
            ENDIF
         ELSE
            ! For a restart_1 run, the pvd file must exist
            IF (.NOT.PVD_EXISTS) THEN
               ! If the pvd file does not exist, print error message and exits
               WRITE(*,1003) TRIM(PVD_FILENAME)
               WRITE(UNIT_LOG, 1003) TRIM(PVD_FILENAME)
               CALL MFIX_EXIT(myPE)
            ELSE
           ! If it already exists, go to the bottom of the file and prepare to append data (remove last two lines)
               OPEN(UNIT=PVD_UNIT,FILE = TRIM(PVD_FILENAME),POSITION="APPEND",STATUS='OLD')
               BACKSPACE(PVD_UNIT)
               BACKSPACE(PVD_UNIT)
               PVD_FILE_INITIALIZED=.TRUE.
            ENDIF
         ENDIF
      ELSE
         ! When properly initialized, open the file and go to the
         ! bottom of the file and prepare to append data (remove last two lines)
         OPEN(UNIT=PVD_UNIT,FILE = TRIM(PVD_FILENAME),POSITION="APPEND",STATUS='OLD')
         BACKSPACE(PVD_UNIT)
         BACKSPACE(PVD_UNIT)
      ENDIF


100   FORMAT(A)

1002  FORMAT(/1X,70('*')/,' From: OPEN_PVD_FILE',/,' Message: ',       &
         A,' already exists in the run directory.',/10X,               &
           'This is not allowed for a new run.',/10X,                   &
         'Terminating run.',/1X,70('*')/)

1003  FORMAT(/1X,70('*')/,' From: OPEN_PVD_FILE',/,' Message: ',       &
         A,' is missing from the  the run directory,',/10X,            &
           ' and must be present for a restart run.',/10X,              &
         'Terminating run.',/1X,70('*')/)

      RETURN

      END SUBROUTINE OPEN_PVD_FILE

!vvvvvvvvvvvvvvvvvvvvvvvvvvvvvvvvvvvvvvvvvvvvvvvvvvvvvvvvvvvvvvvvvvvvvvC
!                                                                      C
!  Module name: WRITE_GEOMETRY_IN_VTU                                  C
!  Purpose: Write Geometry and connectivity in a vtu file              C
!           ASCII format                                               C
!                                                                      C
!  Author: Jeff Dietiker                              Date: 21-Feb-08  C
!  Reviewer:                                          Date:            C
!                                                                      C
!  Revision Number #                                  Date: ##-###-##  C
!  Author: #                                                           C
!  Purpose: #                                                          C
!                                                                      C
!^^^^^^^^^^^^^^^^^^^^^^^^^^^^^^^^^^^^^^^^^^^^^^^^^^^^^^^^^^^^^^^^^^^^^^C
  SUBROUTINE WRITE_GEOMETRY_IN_VTU_ASCII

      USE param
      USE param1
      USE parallel
      USE constant
      USE run
      USE toleranc
      USE geometry
      USE indices
      USE compar
      USE mpi_utility
      USE sendrecv
      USE quadric
      USE cutcell
      USE fldvar
      USE vtk
      USE cdist
      USE functions

      IMPLICIT NONE

      INTEGER :: IJK,L
      INTEGER :: OFFSET
      INTEGER :: CELL_TYPE

      IF (myPE == PE_IO.AND.(.NOT.BDIST_IO)) THEN

         NUMBER_OF_VTK_CELLS = NUMBER_OF_CELLS - NUMBER_OF_BLOCKED_CELLS

         WRITE(VTU_UNIT,100) '    <Piece NumberOfPoints="',NUMBER_OF_POINTS,'" NumberOfCells="',NUMBER_OF_VTK_CELLS,'" >'
         WRITE(VTU_UNIT,110) '      <Points>'
         WRITE(VTU_UNIT,110) '        <DataArray type="Float32" NumberOfComponents="3" format="ascii">'

         DO IJK = 1,IJKMAX3
            WRITE(VTU_UNIT,120)XG_E(GLOBAL_I_OF(IJK)),YG_N(GLOBAL_J_OF(IJK)),ZG_T(GLOBAL_K_OF(IJK))
         ENDDO
         DO IJK = 1,GLOBAL_NUMBER_OF_NEW_POINTS
            WRITE(VTU_UNIT,120)GLOBAL_X_NEW_POINT(IJK),GLOBAL_Y_NEW_POINT(IJK),GLOBAL_Z_NEW_POINT(IJK)
         ENDDO

         WRITE(VTU_UNIT,110) '        </DataArray>'
         WRITE(VTU_UNIT,110) ''
         WRITE(VTU_UNIT,110) '      </Points>'
         WRITE(VTU_UNIT,110) ''
         WRITE(VTU_UNIT,110) '      <Cells>'
         WRITE(VTU_UNIT,110) '        <DataArray type="Int32" Name="connectivity" format="ascii">'

         DO IJK = 1,IJKMAX3
            IF (GLOBAL_INTERIOR_CELL_AT(IJK))      THEN
               IF (.NOT.GLOBAL_BLOCKED_CELL_AT(IJK)) THEN
                  WRITE(VTU_UNIT,130) (GLOBAL_CONNECTIVITY(IJK,L)-1,L=1,GLOBAL_NUMBER_OF_NODES(IJK))
               ENDIF
            ENDIF
         END DO

         WRITE(VTU_UNIT,110) '        </DataArray>'
         WRITE(VTU_UNIT,110) ''
         WRITE(VTU_UNIT,110) '        <DataArray type="Int32" Name="offsets" format="ascii">'

         OFFSET = 0
         DO IJK = 1,IJKMAX3
            IF (GLOBAL_INTERIOR_CELL_AT(IJK))      THEN
               IF (.NOT.GLOBAL_BLOCKED_CELL_AT(IJK)) THEN
                  OFFSET = OFFSET + GLOBAL_NUMBER_OF_NODES(IJK)
                  WRITE(VTU_UNIT,140) OFFSET
               ENDIF
            ENDIF
         END DO

         WRITE(VTU_UNIT,110) '        </DataArray>'
         WRITE(VTU_UNIT,110) ''
         WRITE(VTU_UNIT,110) '        <DataArray type="UInt8" Name="types" format="ascii">'

         IF(NO_K) THEN
            CELL_TYPE = 7
         ELSE
            CELL_TYPE = 41
         ENDIF

         DO IJK = 1,IJKMAX3
            IF (GLOBAL_INTERIOR_CELL_AT(IJK))  WRITE(VTU_UNIT,140) CELL_TYPE
         END DO


      ELSEIF(BDIST_IO) THEN

         NUMBER_OF_VTK_CELLS = NUMBER_OF_CELLS - NUMBER_OF_BLOCKED_CELLS

         WRITE(VTU_UNIT,100) '    <Piece NumberOfPoints="',NUMBER_OF_POINTS,'" NumberOfCells="',NUMBER_OF_VTK_CELLS,'" >'
         WRITE(VTU_UNIT,110) '      <Points>'
         WRITE(VTU_UNIT,110) '        <DataArray type="Float32" NumberOfComponents="3" format="ascii">'

         DO IJK = 1,IJKEND3
            WRITE(VTU_UNIT,120)XG_E(I_OF(IJK)),YG_N(J_OF(IJK)),ZG_T(K_OF(IJK))
         ENDDO
         DO IJK = 1,NUMBER_OF_NEW_POINTS
            WRITE(VTU_UNIT,120)X_NEW_POINT(IJK),Y_NEW_POINT(IJK),Z_NEW_POINT(IJK)
         ENDDO

         WRITE(VTU_UNIT,110) '        </DataArray>'
         WRITE(VTU_UNIT,110) ''
         WRITE(VTU_UNIT,110) '      </Points>'
         WRITE(VTU_UNIT,110) ''
         WRITE(VTU_UNIT,110) '      <Cells>'
         WRITE(VTU_UNIT,110) '        <DataArray type="Int32" Name="connectivity" format="ascii">'

         DO IJK = 1,IJKEND3
            IF (INTERIOR_CELL_AT(IJK))      THEN
               IF (.NOT.BLOCKED_CELL_AT(IJK)) WRITE(VTU_UNIT,130) (CONNECTIVITY(IJK,L)-1,L=1,NUMBER_OF_NODES(IJK))
            ENDIF
         END DO

         WRITE(VTU_UNIT,110) '        </DataArray>'
         WRITE(VTU_UNIT,110) ''
         WRITE(VTU_UNIT,110) '        <DataArray type="Int32" Name="offsets" format="ascii">'

         OFFSET = 0
         DO IJK = 1,IJKEND3
            IF (INTERIOR_CELL_AT(IJK))      THEN
               IF (.NOT.BLOCKED_CELL_AT(IJK)) THEN
                  OFFSET = OFFSET + NUMBER_OF_NODES(IJK)
                  WRITE(VTU_UNIT,140) OFFSET
               ENDIF
            ENDIF
         END DO

         WRITE(VTU_UNIT,110) '        </DataArray>'
         WRITE(VTU_UNIT,110) ''
         WRITE(VTU_UNIT,110) '        <DataArray type="UInt8" Name="types" format="ascii">'

         IF(NO_K) THEN
            CELL_TYPE = 7
         ELSE
            CELL_TYPE = 41
         ENDIF

         DO IJK = 1,IJKMAX3
            IF (INTERIOR_CELL_AT(IJK))  WRITE(VTU_UNIT,140) CELL_TYPE
         END DO



      ENDIF



      WRITE(VTU_UNIT,110) '        </DataArray>'
      WRITE(VTU_UNIT,110) ''
      WRITE(VTU_UNIT,110) '      </Cells>'
      WRITE(VTU_UNIT,100) '      <CellData Scalars="scalars">'



100   FORMAT(A,I8,A,I8,A)
110   FORMAT(A)
120   FORMAT(10X,3(E16.8E3,2X))
130   FORMAT(10X,15(I8,2X))
140   FORMAT(10X,I8)





      RETURN

      END SUBROUTINE WRITE_GEOMETRY_IN_VTU_ASCII




!vvvvvvvvvvvvvvvvvvvvvvvvvvvvvvvvvvvvvvvvvvvvvvvvvvvvvvvvvvvvvvvvvvvvvvC
!                                                                      C
!  Module name: WRITE_SCALAR_IN_VTU                                    C
!  Purpose: Write Scalar variable in a vtu file                        C
!           ASCII format                                               C
!                                                                      C
!  Author: Jeff Dietiker                              Date: 21-Feb-08  C
!  Reviewer:                                          Date:            C
!                                                                      C
!  Revision Number #                                  Date: ##-###-##  C
!  Author: #                                                           C
!  Purpose: #                                                          C
!                                                                      C
!^^^^^^^^^^^^^^^^^^^^^^^^^^^^^^^^^^^^^^^^^^^^^^^^^^^^^^^^^^^^^^^^^^^^^^C
  SUBROUTINE WRITE_SCALAR_IN_VTU_ASCII(VAR_NAME,VAR)

      USE param
      USE param1
      USE parallel
      USE constant
      USE run
      USE toleranc
      USE geometry
      USE indices
      USE compar
      USE mpi_utility
      USE sendrecv
      USE quadric
      USE cutcell
      USE fldvar
      USE vtk
      USE cdist
      USE functions

      IMPLICIT NONE
      INTEGER :: I,IJK

      CHARACTER (*) :: VAR_NAME
      DOUBLE PRECISION, DIMENSION(DIMENSION_3) ::  VAR
      DOUBLE PRECISION, ALLOCATABLE :: GLOBAL_VAR(:)

      IF (.NOT.BDIST_IO) THEN

         IF (myPE == PE_IO) THEN
            allocate (GLOBAL_VAR(ijkmax3))
         ELSE
            allocate (GLOBAL_VAR(1))
         ENDIF

         call gather (VAR,GLOBAL_VAR,root)


         IF (myPE /= PE_IO) RETURN


         DO I = 1,LEN_TRIM(VAR_NAME)
            IF(VAR_NAME(I:I) == ' ') VAR_NAME(I:I) = '_'
         ENDDO


         WRITE(VTU_UNIT,110) '        <DataArray type="Float32" Name="',TRIM(VAR_NAME),'" format="ascii">'
         DO IJK = 1,IJKMAX3
            IF (GLOBAL_INTERIOR_CELL_AT(IJK))      THEN
               IF (.NOT.GLOBAL_BLOCKED_CELL_AT(IJK))   WRITE(VTU_UNIT,120) GLOBAL_VAR(IJK)
            ENDIF
         ENDDO
         WRITE(VTU_UNIT,100) '        </DataArray>'

         Deallocate (GLOBAL_VAR)


      ELSE ! BDIST_IO=.TRUE.


         DO I = 1,LEN_TRIM(VAR_NAME)
            IF(VAR_NAME(I:I) == ' ') VAR_NAME(I:I) = '_'
         ENDDO

         WRITE(VTU_UNIT,110) '        <DataArray type="Float32" Name="',TRIM(VAR_NAME),'" format="ascii">'
         DO IJK = 1,IJKEND3
            IF (INTERIOR_CELL_AT(IJK))      THEN
               IF (.NOT.BLOCKED_CELL_AT(IJK))   WRITE(VTU_UNIT,120) VAR(IJK)
            ENDIF
         ENDDO
         WRITE(VTU_UNIT,100) '        </DataArray>'

         IF (myPE == PE_IO) THEN       ! Update pvtu file with variable name
            WRITE(PVTU_UNIT,110) '        <PDataArray type="Float32" Name="',TRIM(VAR_NAME),'" format="ascii"/>'
         ENDIF


      ENDIF


100   FORMAT(A)
110   FORMAT(A,A,A)
120   FORMAT(10X,E16.8E3)



      RETURN

      END SUBROUTINE WRITE_SCALAR_IN_VTU_ASCII



!vvvvvvvvvvvvvvvvvvvvvvvvvvvvvvvvvvvvvvvvvvvvvvvvvvvvvvvvvvvvvvvvvvvvvvC
!                                                                      C
!  Module name: WRITE_VECTOR_IN_VTU                                    C
!  Purpose: Write Vector variable in a vtu file                        C
!           ASCII format                                               C
!                                                                      C
!  Author: Jeff Dietiker                              Date: 21-Feb-08  C
!  Reviewer:                                          Date:            C
!                                                                      C
!  Revision Number #                                  Date: ##-###-##  C
!  Author: #                                                           C
!  Purpose: #                                                          C
!                                                                      C
!^^^^^^^^^^^^^^^^^^^^^^^^^^^^^^^^^^^^^^^^^^^^^^^^^^^^^^^^^^^^^^^^^^^^^^C
  SUBROUTINE WRITE_VECTOR_IN_VTU_ASCII(VAR_NAME,VARX,VARY,VARZ)

      USE param
      USE param1
      USE parallel
      USE constant
      USE run
      USE toleranc
      USE geometry
      USE indices
      USE compar
      USE mpi_utility
      USE sendrecv
      USE quadric
      USE cutcell
      USE fldvar
      USE vtk
      USE cdist
      USE functions

      IMPLICIT NONE
      INTEGER :: IJK

      CHARACTER (*) :: VAR_NAME
      DOUBLE PRECISION, DIMENSION(DIMENSION_3) ::  VARX,VARY,VARZ
      DOUBLE PRECISION, ALLOCATABLE :: GLOBAL_VARX(:),GLOBAL_VARY(:),GLOBAL_VARZ(:)

      IF (.NOT.BDIST_IO) THEN

         IF (myPE == PE_IO) THEN
            allocate (GLOBAL_VARX(ijkmax3))
            allocate (GLOBAL_VARY(ijkmax3))
            allocate (GLOBAL_VARZ(ijkmax3))
         ELSE
            allocate (GLOBAL_VARX(1))
            allocate (GLOBAL_VARY(1))
            allocate (GLOBAL_VARZ(1))
         ENDIF

         call gather (VARX,GLOBAL_VARX,root)
         call gather (VARY,GLOBAL_VARY,root)
         call gather (VARZ,GLOBAL_VARZ,root)

         IF (myPE /= PE_IO) RETURN


         WRITE(VTU_UNIT,110) '        <DataArray type="Float32" Name="',TRIM(VAR_NAME),'" NumberOfComponents="3"  format="ascii">'
         DO IJK = 1,IJKMAX3
            IF (GLOBAL_INTERIOR_CELL_AT(IJK))      THEN
               IF (.NOT.GLOBAL_BLOCKED_CELL_AT(IJK))   WRITE(VTU_UNIT,120) GLOBAL_VARX(IJK),GLOBAL_VARY(IJK),GLOBAL_VARZ(IJK)
            ENDIF
         ENDDO
         WRITE(VTU_UNIT,100) '        </DataArray>'

         Deallocate (GLOBAL_VARX)
         Deallocate (GLOBAL_VARY)
         Deallocate (GLOBAL_VARZ)


      ELSE ! BDIST_IO=.TRUE.


         WRITE(VTU_UNIT,110) '        <DataArray type="Float32" Name="',TRIM(VAR_NAME),'" NumberOfComponents="3"  format="ascii">'
         DO IJK = 1,IJKEND3
            IF (INTERIOR_CELL_AT(IJK))      THEN
               IF (.NOT.BLOCKED_CELL_AT(IJK))   WRITE(VTU_UNIT,120) VARX(IJK),VARY(IJK),VARZ(IJK)
            ENDIF
         ENDDO
         WRITE(VTU_UNIT,100) '        </DataArray>'

         IF (myPE == PE_IO) THEN       ! Update pvtu file with variable name
            WRITE(PVTU_UNIT,110) '        <PDataArray type="Float32" Name="', &
                 TRIM(VAR_NAME),'" NumberOfComponents="3"  format="ascii"/>'
         ENDIF

      ENDIF


100   FORMAT(A)
110   FORMAT(A,A,A)
120   FORMAT(10X,3(E16.8E3,2X))


      RETURN

      END SUBROUTINE WRITE_VECTOR_IN_VTU_ASCII



!vvvvvvvvvvvvvvvvvvvvvvvvvvvvvvvvvvvvvvvvvvvvvvvvvvvvvvvvvvvvvvvvvvvvvvC
!                                                                      C
!  Module name: CLOSE_VTU_FILE                                         C
!  Purpose: Close a vtu file                                           C
!           ASCII format                                               C
!                                                                      C
!  Author: Jeff Dietiker                              Date: 21-Feb-08  C
!  Reviewer:                                          Date:            C
!                                                                      C
!  Revision Number #                                  Date: ##-###-##  C
!  Author: #                                                           C
!  Purpose: #                                                          C
!                                                                      C
!^^^^^^^^^^^^^^^^^^^^^^^^^^^^^^^^^^^^^^^^^^^^^^^^^^^^^^^^^^^^^^^^^^^^^^C
  SUBROUTINE CLOSE_VTU_FILE_ASCII

      USE compar
      Use run
      USE vtk
      use cdist

      IMPLICIT NONE

      INTEGER:: N
      CHARACTER (LEN=32)  :: VTU_NAME

      IF (myPE /= PE_IO.AND.(.NOT.BDIST_IO)) RETURN

!      print*,'VTU_UNIT,MyPE=',VTU_UNIT,MyPE


      WRITE(VTU_UNIT,100) '      </CellData>'
      WRITE(VTU_UNIT,100) '    </Piece>'
      WRITE(VTU_UNIT,100) '  </UnstructuredGrid>'
      WRITE(VTU_UNIT,100) '</VTKFile>'
      CLOSE(VTU_UNIT)

      IF (myPE == PE_IO.AND.BDIST_IO) THEN       ! Update pvtu file and close
         WRITE(PVTU_UNIT,100) '      </PCellData>'


         DO N = 0,NumPEs-1
            IF(TIME_DEPENDENT_FILENAME) THEN
               WRITE(VTU_NAME,20) TRIM(RUN_NAME),FRAME,N
            ELSE
               WRITE(VTU_NAME,25) TRIM(RUN_NAME),N
            ENDIF

            WRITE(PVTU_UNIT,110) '      <Piece Source="',TRIM(VTU_NAME),'"/>'
         ENDDO


         WRITE(PVTU_UNIT,100) '  </PUnstructuredGrid>'
         WRITE(PVTU_UNIT,100) '</VTKFile>'
      ENDIF




20    FORMAT(A,"_",I4.4,"_",I5.5,".vtu")
25    FORMAT(A,"_",I5.5,".vtu")

100   FORMAT(A)
110   FORMAT(A,A,A)



      RETURN

      END SUBROUTINE CLOSE_VTU_FILE_ASCII

!vvvvvvvvvvvvvvvvvvvvvvvvvvvvvvvvvvvvvvvvvvvvvvvvvvvvvvvvvvvvvvvvvvvvvvC
!                                                                      C
!  Module name: UPDATE_AND_CLOSE_PVD_FILE                              C
!  Purpose: Updates and close a pvd file                               C
!                                                                      C
!  Author: Jeff Dietiker                              Date: 21-Feb-08  C
!  Reviewer:                                          Date:            C
!                                                                      C
!  Revision Number #                                  Date: ##-###-##  C
!  Author: #                                                           C
!  Purpose: #                                                          C
!                                                                      C
!^^^^^^^^^^^^^^^^^^^^^^^^^^^^^^^^^^^^^^^^^^^^^^^^^^^^^^^^^^^^^^^^^^^^^^C
  SUBROUTINE UPDATE_AND_CLOSE_PVD_FILE

      USE compar
      use cdist
      USE run
      USE vtk

      IMPLICIT NONE

      CHARACTER (LEN=32)  :: FILENAME

      IF (myPE /= PE_IO) RETURN


      IF(.NOT.BDIST_IO) THEN
         FILENAME=VTU_FILENAME
      ELSE
         IF(TIME_DEPENDENT_FILENAME) THEN
            WRITE(FILENAME,40) TRIM(RUN_NAME),FRAME
         ELSE
            WRITE(FILENAME,45) TRIM(RUN_NAME)
         ENDIF
         IF(TRIM(VTU_DIR)/='.') FILENAME='./'//TRIM(VTU_DIR)//'/'//FILENAME
      ENDIF


! Write the data to the file
         WRITE(PVD_UNIT,100)&
         '<DataSet timestep="',TIME,'" ',& ! simulation time
         'group="" part="0" ',& ! necessary file data
         'file="',TRIM(FILENAME),'"/>' ! file name of vtp

! Write the closing tags
         WRITE(PVD_UNIT,110)'</Collection>'
         WRITE(PVD_UNIT,110)'</VTKFile>'

         CLOSE(PVD_UNIT)


40    FORMAT(A,"_",I4.4,".pvtu")
45    FORMAT(A,".pvtu")
100   FORMAT(6X,A,E14.7,5A)
110   FORMAT(A)


      RETURN

      END SUBROUTINE UPDATE_AND_CLOSE_PVD_FILE


!vvvvvvvvvvvvvvvvvvvvvvvvvvvvvvvvvvvvvvvvvvvvvvvvvvvvvvvvvvvvvvvvvvvvvvC
!                                                                      C
!  Module name: WRITE_VTK_FILE                                         C
!  Purpose: Writes the cut cell grid in VTK format                     C
!                                                                      C
!  Author: Jeff Dietiker                              Date: 21-Feb-08  C
!  Reviewer:                                          Date:            C
!                                                                      C
!  Revision Number #                                  Date: ##-###-##  C
!  Author: #                                                           C
!  Purpose: #                                                          C
!                                                                      C
!^^^^^^^^^^^^^^^^^^^^^^^^^^^^^^^^^^^^^^^^^^^^^^^^^^^^^^^^^^^^^^^^^^^^^^C
  SUBROUTINE WRITE_VTK_FILE

      USE param
      USE param1
      USE parallel
      USE constant
      USE run
      USE toleranc
      USE geometry
      USE indices
      USE compar
      USE sendrecv
      USE quadric
      USE cutcell
      USE fldvar
      USE visc_s
      USE physprop
      USE pgcor
      USE vtk
      USE rxns
      USE output
      USE scalars

      USE pgcor
      USE pscor
      USE mfix_pic
      USE functions

      IMPLICIT NONE
      INTEGER :: I,J,K,L,M,N

      INTEGER :: SPECIES_COUNTER,LT

      CHARACTER (LEN=32) :: SUBM,SUBN
      CHARACTER (LEN=64) :: VAR_NAME

      DOUBLE PRECISION, DIMENSION(:), ALLOCATABLE ::  DP_BC_ID

      IF(.NOT.CARTESIAN_GRID) RETURN

      DX(IMAX3+1) = DX(IMAX3)
      DY(JMAX3+1) = DY(JMAX3)
      DZ(KMAX3+1) = DZ(KMAX3)

!     Location of U-momentum cells for original (uncut grid)
      IF (DO_I) THEN
        XG_E(1) = ZERO
        DO I = IMIN1, IMAX2
           XG_E(I) = XG_E(I-1) + DX(I)
        END DO
      ENDIF

!     Location of V-momentum cells for original (uncut grid)
      IF (DO_J) THEN
        YG_N(1) = ZERO
        DO J = JMIN1, JMAX2
           YG_N(J) = YG_N(J-1) + DY(J)
        END DO
      ENDIF

!     Location of W-momentum cells for original (uncut grid)
      IF (DO_K) THEN
        ZG_T(1) = ZERO
        DO K = KMIN1, KMAX2
           ZG_T(K) = ZG_T(K-1) + DZ(K)
        END DO
      ELSE
         ZG_T = ZERO
      ENDIF

      IF(WRITE_ANI_CUTCELL) THEN
         CALL OPEN_VTK_FILE
         CALL WRITE_GEOMETRY_IN_VTK
         CALL CLOSE_VTK_FILE
         IF (FULL_LOG) THEN
            WRITE(*,30)'WROTE VTK FILE : ani_cutcell.vtk'
         ENDIF
         WRITE_ANI_CUTCELL = .FALSE.
         RETURN
      ENDIF

      CALL OPEN_VTK_FILE

      CALL WRITE_GEOMETRY_IN_VTK

      DO L = 1, DIM_VTK_VAR

         SELECT CASE (VTK_VAR(L))

            CASE (1)
               CALL WRITE_SCALAR_IN_VTK('EP_G',EP_G)
               IF (FULL_LOG.AND.myPE == PE_IO) WRITE(*,10,ADVANCE='NO')'.'

            CASE (2)
               CALL WRITE_SCALAR_IN_VTK('P_G',P_G)
               CALL WRITE_SCALAR_IN_VTK('P_S',P_S)
               IF (FULL_LOG.AND.myPE == PE_IO) WRITE(*,10,ADVANCE='NO')'.'

            CASE (3)
               CALL WRITE_VECTOR_IN_VTK('Gas_Velocity',U_G,V_G,W_G)
               IF (FULL_LOG.AND.myPE == PE_IO) WRITE(*,10,ADVANCE='NO')'.'

            CASE (4)
               DO M = 1,MMAX
                  WRITE(SUBM,*)M
                  CALL WRITE_VECTOR_IN_VTK('Solids_Velocity_'//ADJUSTL(SUBM),U_S(:,M),V_S(:,M),W_S(:,M))
               END DO
               IF (FULL_LOG.AND.myPE == PE_IO) WRITE(*,10,ADVANCE='NO')'.'

            CASE (5)
               DO M = 1,MMAX
                  WRITE(SUBM,*)M
                  CALL WRITE_SCALAR_IN_VTK('Solids_density_'//ADJUSTL(SUBM),ROP_S(:,M))
               END DO
               IF (FULL_LOG.AND.myPE == PE_IO) WRITE(*,10,ADVANCE='NO')'.'

            CASE (6)
               CALL WRITE_SCALAR_IN_VTK('Gas_temperature',T_g)
               DO M = 1,MMAX
                  WRITE(SUBM,*)M
                  CALL WRITE_SCALAR_IN_VTK('Solids_temperature_'//ADJUSTL(SUBM),T_S(:,M))
               END DO
               IF (FULL_LOG.AND.myPE == PE_IO) WRITE(*,10,ADVANCE='NO')'.'

            CASE (7)
               SPECIES_COUNTER = 0
               DO N = 1,NMAX(0)
                  WRITE(SUBN,*)N
                  SPECIES_COUNTER = SPECIES_COUNTER + 1
                  VAR_NAME = ADJUSTL(SPECIES_NAME(SPECIES_COUNTER))
                  LT = LEN_TRIM(ADJUSTL(SPECIES_NAME(SPECIES_COUNTER)))
                  VAR_NAME = VAR_NAME(1:LT)//'_Gas_mass_fractions_'//ADJUSTL(SUBN)
                  CALL WRITE_SCALAR_IN_VTK(VAR_NAME,X_g(:,N))
               END DO

               DO M = 1, MMAX
                  WRITE(SUBM,*)M
                  DO N = 1,NMAX(M)
                     WRITE(SUBN,*)N
                     SPECIES_COUNTER = SPECIES_COUNTER + 1
                     VAR_NAME = ADJUSTL(SPECIES_NAME(SPECIES_COUNTER))
                     LT = LEN_TRIM(ADJUSTL(SPECIES_NAME(SPECIES_COUNTER)))
                     VAR_NAME = VAR_NAME(1:LT)//'_Solids_mass_fractions_'//TRIM(ADJUSTL(SUBM))//'_'//ADJUSTL(SUBN)
                     CALL WRITE_SCALAR_IN_VTK(VAR_NAME,X_s(:,M,N))
                  END DO
               END DO
               IF (FULL_LOG.AND.myPE == PE_IO) WRITE(*,10,ADVANCE='NO')'.'

            CASE (8)
               DO M = 1,MMAX
                  WRITE(SUBM,*)M
                  CALL WRITE_SCALAR_IN_VTK('Granular_temperature_'//ADJUSTL(SUBM),Theta_m(:,M))
               END DO
               IF (FULL_LOG.AND.myPE == PE_IO) WRITE(*,10,ADVANCE='NO')'.'

            CASE (9)
               SPECIES_COUNTER = 0
               DO N = 1,NSCALAR
                  WRITE(SUBN,*)N
                  SPECIES_COUNTER = SPECIES_COUNTER + 1
                  VAR_NAME = 'Scalar_'//ADJUSTL(SUBN)
                  CALL WRITE_SCALAR_IN_VTK(VAR_NAME,Scalar(:,N))
               END DO
               IF (FULL_LOG.AND.myPE == PE_IO) WRITE(*,10,ADVANCE='NO')'.'

            CASE (11)
               IF(K_EPSILON) THEN
                  CALL WRITE_SCALAR_IN_VTK('K_Turb_G',K_Turb_G)
                  CALL WRITE_SCALAR_IN_VTK('E_Turb_G',E_Turb_G)
                  IF (FULL_LOG.AND.myPE == PE_IO) WRITE(*,10,ADVANCE='NO')'.'
               ENDIF

            CASE (12)
               CALL CALC_VORTICITY

               CALL WRITE_SCALAR_IN_VTK('VORTICITY_MAG',VORTICITY)
               CALL WRITE_SCALAR_IN_VTK('LAMBDA_2',LAMBDA2)
               IF (FULL_LOG.AND.myPE == PE_IO) WRITE(*,10,ADVANCE='NO')'.'

            CASE (100)
               CALL WRITE_SCALAR_IN_VTK('PARTITION',PARTITION)
               IF (FULL_LOG.AND.myPE == PE_IO) WRITE(*,10,ADVANCE='NO')'.'
            CASE (101)

               Allocate(DP_BC_ID(DIMENSION_3))
               DP_BC_ID = DBLE(BC_ID)
!               CALL WRITE_SCALAR_IN_VTK('BC_ID',DBLE(BC_ID))
               CALL WRITE_SCALAR_IN_VTK('BC_ID',DP_BC_ID)
               IF (FULL_LOG.AND.myPE == PE_IO) WRITE(*,10,ADVANCE='NO')'.'
               DeAllocate(DP_BC_ID)

            CASE (0) ! do nothing

            CASE (UNDEFINED_I) ! do nothing

            CASE DEFAULT

               WRITE(*,30) ' Unknown VTK variable flag ',L,':',VTK_VAR(L)
               WRITE(*,30) ' Available flags are : '
               WRITE(*,30) ' 1 : Void fraction (EP_g)'
               WRITE(*,30) ' 2 : Gas pressure, solids pressure (P_g, P_star)'
               WRITE(*,30) ' 3 : Gas velocity (U_g, V_g, W_g)'
               WRITE(*,30) ' 4 : Solids velocity (U_s, V_s, W_s)'
               WRITE(*,30) ' 5 : Solids density (ROP_s)'
               WRITE(*,30) ' 6 : Gas and solids temperature (T_g, T_s1, T_s2)'
               WRITE(*,30) ' 7 : Gas and solids mass fractions (X_g, X-s)'
               WRITE(*,30) ' 8 : Granular temperature (G)'
!               write(*,30) ' 9 : User defined scalars'
!               write(*,30) '10 : Reaction Rates'
               write(*,30) '11 : Turbulence quantities (k and ε)'
               write(*,30) '12 : Gas Vorticity magnitude and Lambda_2 (VORTICITY, LAMBDA_2)'
               write(*,30) '100: Processor assigned to scalar cell (Partition)'
               write(*,30) '101: Boundary condition flag for scalar cell (BC_ID)'
               write(*,30) 'MFiX will exit now.'
               CALL MFIX_EXIT(myPE)

            END SELECT

      END DO

      CALL CLOSE_VTK_FILE


     IF (FULL_LOG.AND.myPE == PE_IO) WRITE(*,20)' DONE.'

10    FORMAT(A)
20    FORMAT(A,1X/)
30    FORMAT(1X,A)
      RETURN

      END SUBROUTINE WRITE_VTK_FILE

!vvvvvvvvvvvvvvvvvvvvvvvvvvvvvvvvvvvvvvvvvvvvvvvvvvvvvvvvvvvvvvvvvvvvvvC
!                                                                      C
!  Module name: OPEN_VTK_FILE                                          C
!  Purpose: Open a vtk file and writes the header                      C
!                                                                      C
!  Author: Jeff Dietiker                              Date: 21-Feb-08  C
!  Reviewer:                                          Date:            C
!                                                                      C
!  Revision Number #                                  Date: ##-###-##  C
!  Author: #                                                           C
!  Purpose: #                                                          C
!                                                                      C
!^^^^^^^^^^^^^^^^^^^^^^^^^^^^^^^^^^^^^^^^^^^^^^^^^^^^^^^^^^^^^^^^^^^^^^C
  SUBROUTINE OPEN_VTK_FILE

      USE param
      USE param1
      USE parallel
      USE constant
      USE run
      USE toleranc
      USE geometry
      USE indices
      USE compar
      USE sendrecv
      USE output
      USE quadric
      USE cutcell
      USE fldvar
      USE vtk
      USE functions

      IMPLICIT NONE

      IF (myPE /= PE_IO) RETURN

      IF(.NOT.WRITE_ANI_CUTCELL) THEN

         VTK_FILENAME = TRIM(RUN_NAME)

         IF(TIME_DEPENDENT_FILENAME) THEN
            FRAME = FRAME + 1
            WRITE(FRAME_CHAR,*) FRAME
            FRAME_CHAR = ADJUSTL(FRAME_CHAR)
            VTK_FILENAME = TRIM(VTK_FILENAME) // '_' // TRIM(FRAME_CHAR) // '.vtk'
         ELSE
            VTK_FILENAME = TRIM(VTK_FILENAME) // '.vtk'
         ENDIF

         IF (FULL_LOG) THEN
            WRITE(*,10,ADVANCE='NO')' WRITING VTK FILE : ', TRIM(VTK_FILENAME),' .'
         ENDIF

      ELSE

         VTK_FILENAME = 'ani_cutcell.vtk'

      ENDIF

      VTK_UNIT   = 123

      OPEN(UNIT     = VTK_UNIT,           &
           FILE     = TRIM(VTK_FILENAME), &
           FORM     = 'UNFORMATTED',    &  ! works with gfortran 4.3.4 and ifort 10.1 but may not be supported by all compilers
                                           ! use 'BINARY' if 'UNFORMATTED' is not supported
           ACCESS   = 'STREAM',   &        ! works with gfortran 4.3.4 and ifort 10.1 but may not be supported by all compilers
                                           ! use 'SEQUENTIAL' if 'STREAM' is not supported
           ACTION   = 'WRITE', &
           CONVERT  = 'BIG_ENDIAN')

      WRITE(UNIT=VTK_UNIT)'# vtk DataFile Version 2.0'//END_REC
      WRITE(BUFFER,FMT='(A,A,E14.7)')TRIM(RUN_NAME),', Time = ',TIME
      WRITE(UNIT=VTK_UNIT)TRIM(BUFFER)//END_REC
      WRITE(UNIT=VTK_UNIT)TRIM('BINARY')//END_REC
      IF(NO_K) THEN
         WRITE(UNIT=VTK_UNIT)'DATASET POLYDATA'//END_REC
      ELSE
         WRITE(UNIT=VTK_UNIT)'DATASET UNSTRUCTURED_GRID'//END_REC
      ENDIF

10    FORMAT(/1X,3A)

      RETURN

      END SUBROUTINE OPEN_VTK_FILE


!vvvvvvvvvvvvvvvvvvvvvvvvvvvvvvvvvvvvvvvvvvvvvvvvvvvvvvvvvvvvvvvvvvvvvvC
!                                                                      C
!  Module name: WRITE_GEOMETRY_IN_VTK                                  C
!  Purpose: Write Geometry and connectivity in a vtk file              C
!                                                                      C
!  Author: Jeff Dietiker                              Date: 21-Feb-08  C
!  Reviewer:                                          Date:            C
!                                                                      C
!  Revision Number #                                  Date: ##-###-##  C
!  Author: #                                                           C
!  Purpose: #                                                          C
!                                                                      C
!^^^^^^^^^^^^^^^^^^^^^^^^^^^^^^^^^^^^^^^^^^^^^^^^^^^^^^^^^^^^^^^^^^^^^^C
  SUBROUTINE WRITE_GEOMETRY_IN_VTK

      USE param
      USE param1
      USE parallel
      USE constant
      USE run
      USE toleranc
      USE geometry
      USE indices
      USE compar
      USE mpi_utility
      USE sendrecv
      USE quadric
      USE cutcell
      USE fldvar
      USE vtk
      USE functions

      IMPLICIT NONE

      INTEGER :: IJK,L

      IF (myPE /= PE_IO) RETURN

         NUMBER_OF_VTK_CELLS = NUMBER_OF_CELLS - NUMBER_OF_BLOCKED_CELLS

         WRITE(BUFFER,FMT='(A,I8,A)')'POINTS ',NUMBER_OF_POINTS,' double'
         WRITE(UNIT=VTK_UNIT)TRIM(BUFFER)//END_REC

         WRITE(UNIT=VTK_UNIT) (XG_E(GLOBAL_I_OF(IJK)),YG_N(GLOBAL_J_OF(IJK)),ZG_T(GLOBAL_K_OF(IJK)), IJK = 1,IJKMAX3), &
                              (GLOBAL_X_NEW_POINT(IJK),GLOBAL_Y_NEW_POINT(IJK),GLOBAL_Z_NEW_POINT(IJK),IJK = 1,&
                              GLOBAL_NUMBER_OF_NEW_POINTS)
         WRITE(UNIT=VTK_UNIT) END_REC

         IF(NO_K) THEN
            WRITE(BUFFER,FMT='(A,2(I8,2X))')'POLYGONS ',NUMBER_OF_VTK_CELLS,POLY_COUNTER
         ELSE
            WRITE(BUFFER,FMT='(A,2(I8,2X))')'CELLS ',NUMBER_OF_VTK_CELLS,POLY_COUNTER
         ENDIF

         WRITE(UNIT=VTK_UNIT)TRIM(BUFFER)//END_REC

         DO IJK = 1,IJKMAX3
            IF (GLOBAL_INTERIOR_CELL_AT(IJK))      THEN
              IF (.NOT.GLOBAL_BLOCKED_CELL_AT(IJK)) WRITE(UNIT=VTK_UNIT) GLOBAL_NUMBER_OF_NODES(IJK),&
              (GLOBAL_CONNECTIVITY(IJK,L)-1,L=1,GLOBAL_NUMBER_OF_NODES(IJK))
            ENDIF
         END DO
         WRITE(UNIT=VTK_UNIT) END_REC

         IF(DO_K) THEN
            WRITE(BUFFER,FMT='(A,I8)')'CELL_TYPES ',NUMBER_OF_VTK_CELLS
            WRITE(UNIT=VTK_UNIT)TRIM(BUFFER)//END_REC

            DO IJK = 1,IJKMAX3
               IF (GLOBAL_INTERIOR_CELL_AT(IJK))      THEN
                  IF (.NOT.GLOBAL_BLOCKED_CELL_AT(IJK)) THEN
                     IF(GLOBAL_CUT_CELL_AT(IJK)) THEN
                        WRITE(UNIT=VTK_UNIT) 41
                     ELSE
                        WRITE(UNIT=VTK_UNIT) 11
                     ENDIF
                  ENDIF
               ENDIF
            END DO
            WRITE(UNIT=VTK_UNIT) END_REC
         ENDIF

         WRITE(BUFFER,FMT='(A,I8)') 'CELL_DATA ',NUMBER_OF_VTK_CELLS
         WRITE(UNIT=VTK_UNIT)TRIM(BUFFER)//END_REC

      RETURN

      END SUBROUTINE WRITE_GEOMETRY_IN_VTK



!vvvvvvvvvvvvvvvvvvvvvvvvvvvvvvvvvvvvvvvvvvvvvvvvvvvvvvvvvvvvvvvvvvvvvvC
!                                                                      C
!  Module name: WRITE_SCALAR_IN_VTK                                    C
!  Purpose: Write Scalar variable in a vtk file                        C
!                                                                      C
!  Author: Jeff Dietiker                              Date: 21-Feb-08  C
!  Reviewer:                                          Date:            C
!                                                                      C
!  Revision Number #                                  Date: ##-###-##  C
!  Author: #                                                           C
!  Purpose: #                                                          C
!                                                                      C
!^^^^^^^^^^^^^^^^^^^^^^^^^^^^^^^^^^^^^^^^^^^^^^^^^^^^^^^^^^^^^^^^^^^^^^C
  SUBROUTINE WRITE_SCALAR_IN_VTK(VAR_NAME,VAR)

      USE param
      USE param1
      USE parallel
      USE constant
      USE run
      USE toleranc
      USE geometry
      USE indices
      USE compar
      USE mpi_utility
      USE sendrecv
      USE quadric
      USE cutcell
      USE fldvar
      USE vtk
      USE functions

      IMPLICIT NONE
      INTEGER :: I,IJK

      CHARACTER (*) :: VAR_NAME
      DOUBLE PRECISION, DIMENSION(DIMENSION_3) ::  VAR
      DOUBLE PRECISION, ALLOCATABLE :: GLOBAL_VAR(:)

      IF (myPE == PE_IO) THEN
         allocate (GLOBAL_VAR(ijkmax3))
      ELSE
         allocate (GLOBAL_VAR(1))
      ENDIF

      call gather (VAR,GLOBAL_VAR,root)


      IF (myPE /= PE_IO) RETURN


      DO I = 1,LEN_TRIM(VAR_NAME)
         IF(VAR_NAME(I:I) == ' ') VAR_NAME(I:I) = '_'
      ENDDO


      WRITE(BUFFER,FMT='(A)')'SCALARS '//TRIM(VAR_NAME)//' double 1'
      WRITE(UNIT=VTK_UNIT)TRIM(BUFFER)//END_REC
      WRITE(BUFFER,FMT='(A)')'LOOKUP_TABLE default'
      WRITE(UNIT=VTK_UNIT)TRIM(BUFFER)//END_REC

      DO IJK = 1,IJKMAX3
         IF (GLOBAL_INTERIOR_CELL_AT(IJK))      THEN
            IF (.NOT.GLOBAL_BLOCKED_CELL_AT(IJK))   WRITE(UNIT=VTK_UNIT) GLOBAL_VAR(IJK)
         ENDIF
      ENDDO
      WRITE(UNIT=VTK_UNIT)END_REC

      Deallocate (GLOBAL_VAR)

      RETURN

      END SUBROUTINE WRITE_SCALAR_IN_VTK


!vvvvvvvvvvvvvvvvvvvvvvvvvvvvvvvvvvvvvvvvvvvvvvvvvvvvvvvvvvvvvvvvvvvvvvC
!                                                                      C
!  Module name: WRITE_VECTOR_IN_VTK                                    C
!  Purpose: Write Vector variable in a vtk file                        C
!                                                                      C
!  Author: Jeff Dietiker                              Date: 21-Feb-08  C
!  Reviewer:                                          Date:            C
!                                                                      C
!  Revision Number #                                  Date: ##-###-##  C
!  Author: #                                                           C
!  Purpose: #                                                          C
!                                                                      C
!^^^^^^^^^^^^^^^^^^^^^^^^^^^^^^^^^^^^^^^^^^^^^^^^^^^^^^^^^^^^^^^^^^^^^^C
  SUBROUTINE WRITE_VECTOR_IN_VTK(VAR_NAME,VARX,VARY,VARZ)

      USE param
      USE param1
      USE parallel
      USE constant
      USE run
      USE toleranc
      USE geometry
      USE indices
      USE compar
      USE mpi_utility
      USE sendrecv
      USE quadric
      USE cutcell
      USE fldvar
      USE vtk
      USE functions

      IMPLICIT NONE
      INTEGER :: IJK

      CHARACTER (*) :: VAR_NAME
      DOUBLE PRECISION, DIMENSION(DIMENSION_3) ::  VARX,VARY,VARZ
      DOUBLE PRECISION, ALLOCATABLE :: GLOBAL_VARX(:),GLOBAL_VARY(:),GLOBAL_VARZ(:)

      IF (myPE == PE_IO) THEN
         allocate (GLOBAL_VARX(ijkmax3))
         allocate (GLOBAL_VARY(ijkmax3))
         allocate (GLOBAL_VARZ(ijkmax3))
      ELSE
         allocate (GLOBAL_VARX(1))
         allocate (GLOBAL_VARY(1))
         allocate (GLOBAL_VARZ(1))
      ENDIF

      call gather (VARX,GLOBAL_VARX,root)
      call gather (VARY,GLOBAL_VARY,root)
      call gather (VARZ,GLOBAL_VARZ,root)

      IF (myPE /= PE_IO) RETURN


      WRITE(BUFFER,FMT='(A)')'VECTORS '//TRIM(VAR_NAME)//' double'
      WRITE(UNIT=VTK_UNIT)TRIM(BUFFER)//END_REC

      DO IJK = 1,IJKMAX3
         IF (GLOBAL_INTERIOR_CELL_AT(IJK))      THEN
            IF (.NOT.GLOBAL_BLOCKED_CELL_AT(IJK))   WRITE(UNIT=VTK_UNIT) GLOBAL_VARX(IJK),GLOBAL_VARY(IJK),GLOBAL_VARZ(IJK)
         ENDIF
      ENDDO
      WRITE(UNIT=VTK_UNIT)END_REC


      Deallocate (GLOBAL_VARX)
      Deallocate (GLOBAL_VARY)
      Deallocate (GLOBAL_VARZ)

      RETURN

      END SUBROUTINE WRITE_VECTOR_IN_VTK


!vvvvvvvvvvvvvvvvvvvvvvvvvvvvvvvvvvvvvvvvvvvvvvvvvvvvvvvvvvvvvvvvvvvvvvC
!                                                                      C
!  Module name: CLOSE_VTK_FILE                                         C
!  Purpose: Close a vtk file                                           C
!                                                                      C
!  Author: Jeff Dietiker                              Date: 21-Feb-08  C
!  Reviewer:                                          Date:            C
!                                                                      C
!  Revision Number #                                  Date: ##-###-##  C
!  Author: #                                                           C
!  Purpose: #                                                          C
!                                                                      C
!^^^^^^^^^^^^^^^^^^^^^^^^^^^^^^^^^^^^^^^^^^^^^^^^^^^^^^^^^^^^^^^^^^^^^^C
  SUBROUTINE CLOSE_VTK_FILE
<<<<<<< HEAD
    
      USE compar, only:myPE, PE_IO 
=======

      USE compar, only:myPE, PE_IO
>>>>>>> 42a6729b
      USE vtk

      IF (myPE /= PE_IO) RETURN

      CLOSE(VTK_UNIT)

      RETURN

      END SUBROUTINE CLOSE_VTK_FILE





!vvvvvvvvvvvvvvvvvvvvvvvvvvvvvvvvvvvvvvvvvvvvvvvvvvvvvvvvvvvvvvvvvvvvvvC
!                                                                      C
!  Module name: WRITE_CUT_SURFACE_VTK                                  C
!  Purpose: Writes the cut cell surface in VTK format                  C
!                                                                      C
!  Author: Jeff Dietiker                              Date: 21-Feb-08  C
!  Reviewer:                                          Date:            C
!                                                                      C
!  Revision Number #                                  Date: ##-###-##  C
!  Author: #                                                           C
!  Purpose: #                                                          C
!                                                                      C
!^^^^^^^^^^^^^^^^^^^^^^^^^^^^^^^^^^^^^^^^^^^^^^^^^^^^^^^^^^^^^^^^^^^^^^C
  SUBROUTINE WRITE_CUT_SURFACE_VTK

      USE param
      USE param1
      USE parallel
      USE constant
      USE run
      USE toleranc
      USE geometry
      USE indices
      USE compar
      USE sendrecv
      USE quadric
      USE cutcell
      USE fldvar
      USE vtk
      USE polygon
      USE stl
      USE functions

      IMPLICIT NONE

      INTEGER :: L,IJK,NODE
      INTEGER :: POINT_ID,POLY_COUNT,FACE_ID,Q_ID
      INTEGER :: N_CUT_FACE_NODES

      INTEGER NUMBER_OF_FACES
      INTEGER NUMBER_OF_SURFACE_POINTS

      DOUBLE PRECISION, DIMENSION(3,15) :: COORD_CUT_FACE_NODES
      DOUBLE PRECISION, DIMENSION(3)    :: NORMAL

      INTEGER, DIMENSION(DIMENSION_MAX_CUT_CELL,6) ::  FACE_CONNECTIVITY
      INTEGER, DIMENSION(DIMENSION_MAX_CUT_CELL)   ::  NUMBER_OF_CUT_FACE_POINTS

      DOUBLE PRECISION, DIMENSION(DIMENSION_MAX_CUT_CELL) ::  X_FACE_POINT
      DOUBLE PRECISION, DIMENSION(DIMENSION_MAX_CUT_CELL) ::  Y_FACE_POINT
      DOUBLE PRECISION, DIMENSION(DIMENSION_MAX_CUT_CELL) ::  Z_FACE_POINT

      DOUBLE PRECISION :: X_COPY,Y_COPY,Z_COPY,F_COPY

      LOGICAL :: CLIP_FLAG

      CHARACTER (LEN=32) :: FILENAME

      LOGICAL :: CORNER_POINT
      INTEGER :: NODE_OF_CORNER

      IF(myPE/=0) RETURN

!======================================================================
!  Set-up connectivity for each cell, i.e., regular cells and cut cells
!======================================================================

      POLY_COUNT = 0

      NUMBER_OF_SURFACE_POINTS = 0

      NUMBER_OF_FACES = 0

      DO IJK = 1,IJKMAX3

         IF(GLOBAL_CUT_CELL_AT(IJK)) THEN

!======================================================================
!  Filter the connectivity to identify nodes belonging to cut face
!======================================================================


            NUMBER_OF_FACES = NUMBER_OF_FACES + 1

            N_CUT_FACE_NODES = 0

            CALL GET_GLOBAL_CELL_NODE_COORDINATES(IJK,'SCALAR')

            DO L = 1, GLOBAL_NUMBER_OF_NODES(IJK)
               IF(GLOBAL_CONNECTIVITY(IJK,L)>IJKMAX3) THEN   ! One of the new point
                  X_COPY = GLOBAL_X_NEW_POINT(GLOBAL_CONNECTIVITY(IJK,L)-IJKMAX3)
                  Y_COPY = GLOBAL_Y_NEW_POINT(GLOBAL_CONNECTIVITY(IJK,L)-IJKMAX3)
                  Z_COPY = GLOBAL_Z_NEW_POINT(GLOBAL_CONNECTIVITY(IJK,L)-IJKMAX3)
                  CORNER_POINT = .FALSE.
               ELSE                                   ! An existing point
                  DO NODE = 1,8
                  CORNER_POINT = .TRUE.
                     IF(GLOBAL_CONNECTIVITY(IJK,L) == IJK_OF_NODE(NODE)) THEN
                        NODE_OF_CORNER = NODE
                        X_COPY = X_NODE(NODE)
                        Y_COPY = Y_NODE(NODE)
                        Z_COPY = Z_NODE(NODE)

                        IF (GLOBAL_SNAP(IJK_OF_NODE(NODE))) THEN ! One of the snapped corner point which now belongs to the cut face
                           N_CUT_FACE_NODES = N_CUT_FACE_NODES + 1
                           COORD_CUT_FACE_NODES(1,N_CUT_FACE_NODES) = X_COPY
                           COORD_CUT_FACE_NODES(2,N_CUT_FACE_NODES) = Y_COPY
                           COORD_CUT_FACE_NODES(3,N_CUT_FACE_NODES) = Z_COPY
                        ENDIF
                     ENDIF
                  END DO

               ENDIF

               IF(CORNER_POINT) THEN
                  Q_ID = 1

                  CALL EVAL_F('QUADRIC',X_COPY,Y_COPY,Z_COPY,Q_ID,F_COPY,CLIP_FLAG)

                  CALL EVAL_F('POLYGON',X_COPY,Y_COPY,Z_COPY,N_POLYGON,F_COPY,CLIP_FLAG)

                  CALL EVAL_F('USR_DEF',X_COPY,Y_COPY,Z_COPY,N_USR_DEF,F_COPY,CLIP_FLAG)

                  IF(USE_STL.OR.USE_MSH) F_COPY = GLOBAL_F_AT(IJK_OF_NODE(NODE_OF_CORNER))

!                  CALL EVAL_STL_FCT_AT('SCALAR',IJK,NODE_OF_CORNER,F_COPY,CLIP_FLAG,BCID2)
               ELSE
                  F_COPY = ZERO
               ENDIF

               IF (ABS(F_COPY) < TOL_F ) THEN ! belongs to cut face
                  N_CUT_FACE_NODES = N_CUT_FACE_NODES + 1
                  COORD_CUT_FACE_NODES(1,N_CUT_FACE_NODES) = X_COPY
                  COORD_CUT_FACE_NODES(2,N_CUT_FACE_NODES) = Y_COPY
                  COORD_CUT_FACE_NODES(3,N_CUT_FACE_NODES) = Z_COPY
               ENDIF

            END DO

            CALL REORDER_POLYGON(N_CUT_FACE_NODES,COORD_CUT_FACE_NODES,NORMAL)

            NUMBER_OF_CUT_FACE_POINTS(NUMBER_OF_FACES) = N_CUT_FACE_NODES
            POLY_COUNT = POLY_COUNT + N_CUT_FACE_NODES + 1
            DO NODE = 1,N_CUT_FACE_NODES
               NUMBER_OF_SURFACE_POINTS = NUMBER_OF_SURFACE_POINTS + 1

               IF(NUMBER_OF_SURFACE_POINTS>=DIMENSION_MAX_CUT_CELL) THEN
                  WRITE(*,3000) 'ERROR IN SUBROUTINE WRITE_3DCUT_SURFACE_VTK:'
                  WRITE(*,3000) 'NUMBER_OF_SURFACE_POINTS>=DIMENSION_MAX_CUT_CELL:'
                  WRITE(*,3000) 'INCREASE VALUE OF FAC_DIM_MAX_CUT_CELL.'
                  WRITE(*,3010) 'CURRENT VALUE OF FAC_DIM_MAX_CUT_CELL =',FAC_DIM_MAX_CUT_CELL
                  WRITE(*,3020) 'CURRENT VALUE OF DIMENSION_MAX_CUT_CELL =',DIMENSION_MAX_CUT_CELL
                  WRITE(*,3000) 'MFiX will exit now.'
                  CALL MFIX_EXIT(myPE)
               ENDIF

               X_FACE_POINT(NUMBER_OF_SURFACE_POINTS) = COORD_CUT_FACE_NODES(1,NODE)
               Y_FACE_POINT(NUMBER_OF_SURFACE_POINTS) = COORD_CUT_FACE_NODES(2,NODE)
               Z_FACE_POINT(NUMBER_OF_SURFACE_POINTS) = COORD_CUT_FACE_NODES(3,NODE)
               FACE_CONNECTIVITY(NUMBER_OF_FACES,NODE) = NUMBER_OF_SURFACE_POINTS
            ENDDO

         ENDIF

      END DO

      FILENAME= TRIM(RUN_NAME) // '_boundary.vtk'
      FILENAME = TRIM(FILENAME)
      OPEN(UNIT = 123, FILE = FILENAME)
      WRITE(123,1001)'# vtk DataFile Version 2.0'
      WRITE(123,1001)'3D CUT-CELL SURFACE'
      WRITE(123,1001)'ASCII'

      IF(NO_K) THEN   ! 2D GEOMETRY
         WRITE(123,1001)'DATASET UNSTRUCTURED_GRID'
      ELSE            ! 3D GEOMETRY
         WRITE(123,1001)'DATASET POLYDATA'
      ENDIF

      WRITE(123,1010)'POINTS ',NUMBER_OF_SURFACE_POINTS,' float'

      DO POINT_ID = 1,NUMBER_OF_SURFACE_POINTS
         WRITE(123,1020) X_FACE_POINT(POINT_ID),Y_FACE_POINT(POINT_ID),Z_FACE_POINT(POINT_ID)
      ENDDO

      IF(NO_K) THEN   ! 2D GEOMETRY

         WRITE(123,1030)'CELLS ',NUMBER_OF_FACES,POLY_COUNT
         DO FACE_ID = 1 , NUMBER_OF_FACES
            WRITE(123,1040) NUMBER_OF_CUT_FACE_POINTS(FACE_ID),(FACE_CONNECTIVITY(FACE_ID,L)-1,&
            L=1,NUMBER_OF_CUT_FACE_POINTS(FACE_ID))
         ENDDO
         WRITE(123,1030)'CELL_TYPES ',NUMBER_OF_FACES
         DO FACE_ID = 1 , NUMBER_OF_FACES
            WRITE(123,1040) 3
         ENDDO

      ELSE            ! 3D GEOMETRY

         WRITE(123,1030)'POLYGONS ',NUMBER_OF_FACES,POLY_COUNT
         DO FACE_ID = 1 , NUMBER_OF_FACES
            WRITE(123,1040) NUMBER_OF_CUT_FACE_POINTS(FACE_ID),(FACE_CONNECTIVITY(FACE_ID,L)-1,&
            L=1,NUMBER_OF_CUT_FACE_POINTS(FACE_ID))
         ENDDO

      ENDIF

1001  FORMAT(A)
1010  FORMAT(A,I8,A)
1020  FORMAT(3(E16.8,2X))
1030  FORMAT(A,2(I8,2X))
1040  FORMAT(20(I8,2X))
3000  FORMAT(1X,A)
3010  FORMAT(1X,A,F8.4)
3020  FORMAT(1X,A,I8)
3030  FORMAT(1X,A,A)
      CLOSE (123)


      WRITE(*,3030)'WROTE BOUNDARY IN VTK FILE : ',FILENAME
      RETURN


      END SUBROUTINE WRITE_CUT_SURFACE_VTK


!vvvvvvvvvvvvvvvvvvvvvvvvvvvvvvvvvvvvvvvvvvvvvvvvvvvvvvvvvvvvvvvvvvvvvvC
!                                                                      C
!  Module name: GATHER_DATA                                            C
!  Purpose: Gather data from all processes in preparation of           C
!           Writing VTK files                                          C
!                                                                      C
!  Author: Jeff Dietiker                              Date: 21-Feb-08  C
!  Reviewer:                                          Date:            C
!                                                                      C
!  Revision Number #                                  Date: ##-###-##  C
!  Author: #                                                           C
!  Purpose: #                                                          C
!                                                                      C
!^^^^^^^^^^^^^^^^^^^^^^^^^^^^^^^^^^^^^^^^^^^^^^^^^^^^^^^^^^^^^^^^^^^^^^C
  SUBROUTINE GATHER_DATA

      USE param
      USE param1
      USE parallel
      USE constant
      USE run
      USE toleranc
      USE geometry
      USE indices
      USE compar
      USE mpi_utility
      USE sendrecv
      USE quadric
      USE cutcell
      USE fldvar
      USE vtk
      USE functions

      IMPLICIT NONE

      INTEGER :: IJK,I,J,K,L
      INTEGER :: IJK_OFFSET

      INTEGER :: iproc,IERR
      INTEGER, DIMENSION(0:numPEs-1) :: disp,rcount
      INTEGER, DIMENSION(:,:), ALLOCATABLE :: SHIFTED_CONNECTIVITY

!======================================================================
!  parallel processing
!======================================================================

      CALL allgather_1i (NUMBER_OF_NEW_POINTS,rcount,IERR)

      IF (myPE == 0) THEN
         IJK_OFFSET = 0
      ELSE
         IJK_OFFSET = 0
         DO iproc=0,myPE-1
            IJK_OFFSET = IJK_OFFSET + rcount(iproc)
         ENDDO
      ENDIF

      CALL allgather_1i (IJK_OFFSET,disp,IERR)

      IF(.NOT.GLOBAL_VAR_ALLOCATED) THEN

         IF (myPE == PE_IO) THEN
            allocate (GLOBAL_I_OF(ijkmax3))
            allocate (GLOBAL_J_OF(ijkmax3))
            allocate (GLOBAL_K_OF(ijkmax3))
            allocate (GLOBAL_CONNECTIVITY(ijkmax3,15))
            allocate (GLOBAL_NUMBER_OF_NODES(ijkmax3))
            allocate (GLOBAL_INTERIOR_CELL_AT(ijkmax3))
            allocate (GLOBAL_BLOCKED_CELL_AT(ijkmax3))
            allocate (GLOBAL_STANDARD_CELL_AT(ijkmax3))
            allocate (GLOBAL_CUT_CELL_AT(ijkmax3))
            allocate (GLOBAL_SNAP(ijkmax3))
            allocate (GLOBAL_X_NEW_POINT(ijkmax3))
            allocate (GLOBAL_Y_NEW_POINT(ijkmax3))
            allocate (GLOBAL_Z_NEW_POINT(ijkmax3))
            allocate (GLOBAL_F_AT(ijkmax3))

         ELSE
            allocate (GLOBAL_I_OF(1))
            allocate (GLOBAL_J_OF(1))
            allocate (GLOBAL_K_OF(1))
            allocate (GLOBAL_CONNECTIVITY(1,15))
            allocate (GLOBAL_NUMBER_OF_NODES(1))
            allocate (GLOBAL_INTERIOR_CELL_AT(1))
            allocate (GLOBAL_BLOCKED_CELL_AT(1))
            allocate (GLOBAL_STANDARD_CELL_AT(1))
            allocate (GLOBAL_CUT_CELL_AT(1))
            allocate (GLOBAL_SNAP(1))
            allocate (GLOBAL_X_NEW_POINT(1))
            allocate (GLOBAL_Y_NEW_POINT(1))
            allocate (GLOBAL_Z_NEW_POINT(1))
            allocate (GLOBAL_F_AT(1))
         ENDIF

         GLOBAL_VAR_ALLOCATED = .TRUE.

      ENDIF

      IF(numPEs==1) THEN  ! Serial run
         GLOBAL_X_NEW_POINT(1:NUMBER_OF_NEW_POINTS) =  X_NEW_POINT(1:NUMBER_OF_NEW_POINTS)
         GLOBAL_Y_NEW_POINT(1:NUMBER_OF_NEW_POINTS) =  Y_NEW_POINT(1:NUMBER_OF_NEW_POINTS)
         IF(DO_K) GLOBAL_Z_NEW_POINT(1:NUMBER_OF_NEW_POINTS) =  Z_NEW_POINT(1:NUMBER_OF_NEW_POINTS)
      ELSE !Parallel run
         call gatherv_1d( X_NEW_POINT, NUMBER_OF_NEW_POINTS, GLOBAL_X_NEW_POINT, rcount, disp, PE_IO, ierr )
         call gatherv_1d( Y_NEW_POINT, NUMBER_OF_NEW_POINTS, GLOBAL_Y_NEW_POINT, rcount, disp, PE_IO, ierr )
         call gatherv_1d( Z_NEW_POINT, NUMBER_OF_NEW_POINTS, GLOBAL_Z_NEW_POINT, rcount, disp, PE_IO, ierr )
      ENDIF

      call global_sum(NUMBER_OF_NEW_POINTS, GLOBAL_NUMBER_OF_NEW_POINTS,  PE_IO, ierr )

      Allocate(  SHIFTED_CONNECTIVITY  (DIMENSION_3,15) )

      SHIFTED_CONNECTIVITY = CONNECTIVITY

      WHERE (SHIFTED_CONNECTIVITY > IJKEND3)
         SHIFTED_CONNECTIVITY = SHIFTED_CONNECTIVITY - IJKEND3 + IJKMAX3 + disp(myPE)
      END WHERE

      DO IJK = IJKSTART3,IJKEND3
         DO L=1,NUMBER_OF_NODES(IJK)
            IF(CONNECTIVITY(IJK,L) <= IJKEND3) THEN
               I = I_OF(CONNECTIVITY(IJK,L))
               J = J_OF(CONNECTIVITY(IJK,L))
               K = K_OF(CONNECTIVITY(IJK,L))
               SHIFTED_CONNECTIVITY(IJK,L) = funijk_gl(I,J,K)
            ENDIF
         ENDDO
      ENDDO


      GLOBAL_INTERIOR_CELL_AT  = .FALSE.
      GLOBAL_BLOCKED_CELL_AT   = .FALSE.
      call gather (I_OF,GLOBAL_I_OF,root)
      call gather (J_OF,GLOBAL_J_OF,root)
      call gather (K_OF,GLOBAL_K_OF,root)
      call gather (SHIFTED_CONNECTIVITY,GLOBAL_CONNECTIVITY,root)
      call gather (NUMBER_OF_NODES,GLOBAL_NUMBER_OF_NODES,root)
      call gather (INTERIOR_CELL_AT,GLOBAL_INTERIOR_CELL_AT,root)
      call gather (BLOCKED_CELL_AT,GLOBAL_BLOCKED_CELL_AT,root)
      call gather (STANDARD_CELL_AT,GLOBAL_STANDARD_CELL_AT,root)
      call gather (CUT_CELL_AT,GLOBAL_CUT_CELL_AT,root)
      call gather (SNAP,GLOBAL_SNAP,root)
      call gather (F_AT,GLOBAL_F_AT,root)

      Deallocate(  SHIFTED_CONNECTIVITY )

      IF (myPE == PE_IO) THEN

         POLY_COUNTER = 0

         NUMBER_OF_CELLS = 0

         NUMBER_OF_CUT_CELLS = 0

         NUMBER_OF_BLOCKED_CELLS = 0

         NUMBER_OF_STANDARD_CELLS = 0

         DO IJK = 1, IJKMAX3

            IF (GLOBAL_INTERIOR_CELL_AT(IJK)) THEN

               NUMBER_OF_CELLS = NUMBER_OF_CELLS + 1

               IF (GLOBAL_BLOCKED_CELL_AT(IJK))  NUMBER_OF_BLOCKED_CELLS  = NUMBER_OF_BLOCKED_CELLS + 1
               IF (GLOBAL_STANDARD_CELL_AT(IJK)) NUMBER_OF_STANDARD_CELLS = NUMBER_OF_STANDARD_CELLS + 1
               IF (GLOBAL_CUT_CELL_AT(IJK))      NUMBER_OF_CUT_CELLS = NUMBER_OF_CUT_CELLS + 1

               IF (.NOT.GLOBAL_BLOCKED_CELL_AT(IJK))   POLY_COUNTER = POLY_COUNTER + GLOBAL_NUMBER_OF_NODES(IJK) + 1

            ENDIF

         END DO


         NUMBER_OF_POINTS = IJKMAX3 + GLOBAL_NUMBER_OF_NEW_POINTS

      ENDIF

      RETURN


      END SUBROUTINE GATHER_DATA


!vvvvvvvvvvvvvvvvvvvvvvvvvvvvvvvvvvvvvvvvvvvvvvvvvvvvvvvvvvvvvvvvvvvvvvC
!                                                                      C
!  Module name: PRINT_GRID_STATISTICS                                  C
!  Purpose: PRINT_GRID_STATISTICS ON SCREEN                            C
!                                                                      C
!                                                                      C
!  Author: Jeff Dietiker                              Date: 21-Feb-08  C
!  Reviewer:                                          Date:            C
!                                                                      C
!  Revision Number #                                  Date: ##-###-##  C
!  Author: #                                                           C
!  Purpose: #                                                          C
!                                                                      C
!^^^^^^^^^^^^^^^^^^^^^^^^^^^^^^^^^^^^^^^^^^^^^^^^^^^^^^^^^^^^^^^^^^^^^^C
  SUBROUTINE PRINT_GRID_STATISTICS

      USE param
      USE param1
      USE parallel
      USE constant
      USE run
      USE toleranc
      USE geometry
      USE indices
      USE compar
      USE mpi_utility
      USE sendrecv
      USE quadric
      USE cutcell
      USE fldvar
      USE vtk
      USE functions

      IMPLICIT NONE

      INTEGER :: IJK

      INTEGER :: IERR

      DOUBLE PRECISION :: MIN_VOL, MAX_VOL, GLOBAL_MIN_VOL,GLOBAL_MAX_VOL
      DOUBLE PRECISION :: MIN_AYZ, MAX_AYZ, GLOBAL_MIN_AYZ,GLOBAL_MAX_AYZ
      DOUBLE PRECISION :: MIN_AXZ, MAX_AXZ, GLOBAL_MIN_AXZ,GLOBAL_MAX_AXZ
      DOUBLE PRECISION :: MIN_AXY, MAX_AXY, GLOBAL_MIN_AXY,GLOBAL_MAX_AXY
      DOUBLE PRECISION :: MIN_CUT, MAX_CUT, GLOBAL_MIN_CUT,GLOBAL_MAX_CUT
      DOUBLE PRECISION :: LOCAL_MIN_Q,LOCAL_MAX_Q, GLOBAL_MIN_Q,GLOBAL_MAX_Q

      IF (myPE == PE_IO) THEN

         IF(.NOT.GRID_INFO_PRINTED_ON_SCREEN) THEN
            WRITE(*,5) 'GRID STATISTICS:'
            WRITE(*,5) 'NUMBER OF CELLS          = ', NUMBER_OF_CELLS
            WRITE(*,10)'NUMBER OF STANDARD CELLS = ', &
                        NUMBER_OF_STANDARD_CELLS,DBLE(NUMBER_OF_STANDARD_CELLS) / DBLE(NUMBER_OF_CELLS) * 100.0D0
            WRITE(*,10)'NUMBER OF CUT CELLS      = ', &
                        NUMBER_OF_CUT_CELLS,DBLE(NUMBER_OF_CUT_CELLS) / DBLE(NUMBER_OF_CELLS) * 100.0D0
            WRITE(*,10)'NUMBER OF BLOCKED CELLS  = ', &
                        NUMBER_OF_BLOCKED_CELLS,DBLE(NUMBER_OF_BLOCKED_CELLS) / DBLE(NUMBER_OF_CELLS) * 100.0D0

5           FORMAT(1X,A,I8)
10          FORMAT(1X,A,I8,' (',F6.2,' % of Total)')

         ENDIF

         GRID_INFO_PRINTED_ON_SCREEN = .TRUE.

      ENDIF


!======================================================================
!  Scalar Cell volumes and areas
!======================================================================

      MIN_VOL =   LARGE_NUMBER
      MAX_VOL = - LARGE_NUMBER
      MIN_AYZ =   LARGE_NUMBER
      MAX_AYZ = - LARGE_NUMBER
      MIN_AXZ =   LARGE_NUMBER
      MAX_AXZ = - LARGE_NUMBER
      MIN_AXY =   LARGE_NUMBER
      MAX_AXY = - LARGE_NUMBER

      DO IJK = IJKSTART3, IJKEND3
         IF(STANDARD_CELL_AT(IJK)) THEN              ! STANDARD CELLS

            MIN_VOL =   DMIN1(MIN_VOL,VOL(IJK))
            MAX_VOL =   DMAX1(MAX_VOL,VOL(IJK))
            MIN_AYZ =   DMIN1(MIN_AYZ,AYZ(IJK))
            MAX_AYZ =   DMAX1(MAX_AYZ,AYZ(IJK))
            MIN_AXZ =   DMIN1(MIN_AXZ,AXZ(IJK))
            MAX_AXZ =   DMAX1(MAX_AXZ,AXZ(IJK))
            MIN_AXY =   DMIN1(MIN_AXY,AXY(IJK))
            MAX_AXY =   DMAX1(MAX_AXY,AXY(IJK))

         ENDIF
      END DO

      call global_min(MIN_VOL, GLOBAL_MIN_VOL,  PE_IO, ierr )
      call global_max(MAX_VOL, GLOBAL_MAX_VOL,  PE_IO, ierr )
      call global_min(MIN_AYZ, GLOBAL_MIN_AYZ,  PE_IO, ierr )
      call global_max(MAX_AYZ, GLOBAL_MAX_AYZ,  PE_IO, ierr )
      call global_min(MIN_AXZ, GLOBAL_MIN_AXZ,  PE_IO, ierr )
      call global_max(MAX_AXZ, GLOBAL_MAX_AXZ,  PE_IO, ierr )
      call global_min(MIN_AXY, GLOBAL_MIN_AXY,  PE_IO, ierr )
      call global_max(MAX_AXY, GLOBAL_MAX_AXY,  PE_IO, ierr )

      IF (myPE == PE_IO) THEN
         WRITE(UNIT_CUT_CELL_LOG,1000)  '################################################################'
         WRITE(UNIT_CUT_CELL_LOG,1000)  '                       CELLS STATISTICS                         '
         WRITE(UNIT_CUT_CELL_LOG,1000)  '################################################################'
         WRITE(UNIT_CUT_CELL_LOG,1000)  'SCALAR STANDARD CELLS:'
         WRITE(UNIT_CUT_CELL_LOG,1000)  'RANGE OF AXY                   = ', GLOBAL_MIN_AXY,GLOBAL_MAX_AXY
         WRITE(UNIT_CUT_CELL_LOG,1000)  'RANGE OF AXZ                   = ', GLOBAL_MIN_AXZ,GLOBAL_MAX_AXZ
         WRITE(UNIT_CUT_CELL_LOG,1000)  'RANGE OF AYZ                   = ', GLOBAL_MIN_AYZ,GLOBAL_MAX_AYZ
         WRITE(UNIT_CUT_CELL_LOG,1000)  'RANGE OF VOLUME                = ', GLOBAL_MIN_VOL,GLOBAL_MAX_VOL
      ENDIF


      MIN_VOL =   LARGE_NUMBER
      MAX_VOL = - LARGE_NUMBER
      MIN_AYZ =   LARGE_NUMBER
      MAX_AYZ = - LARGE_NUMBER
      MIN_AXZ =   LARGE_NUMBER
      MAX_AXZ = - LARGE_NUMBER
      MIN_AXY =   LARGE_NUMBER
      MAX_AXY = - LARGE_NUMBER

      DO IJK = IJKSTART3, IJKEND3
         IF(CUT_CELL_AT(IJK)) THEN                   ! CUT CELLS

            MIN_VOL =   DMIN1(MIN_VOL,VOL(IJK))
            MAX_VOL =   DMAX1(MAX_VOL,VOL(IJK))
            MIN_AYZ =   DMIN1(MIN_AYZ,AYZ(IJK))
            MAX_AYZ =   DMAX1(MAX_AYZ,AYZ(IJK))
            MIN_AXZ =   DMIN1(MIN_AXZ,AXZ(IJK))
            MAX_AXZ =   DMAX1(MAX_AXZ,AXZ(IJK))
            MIN_AXY =   DMIN1(MIN_AXY,AXY(IJK))
            MAX_AXY =   DMAX1(MAX_AXY,AXY(IJK))

         ENDIF
      END DO

      call global_min(MIN_VOL, GLOBAL_MIN_VOL,  PE_IO, ierr )
      call global_max(MAX_VOL, GLOBAL_MAX_VOL,  PE_IO, ierr )
      call global_min(MIN_AYZ, GLOBAL_MIN_AYZ,  PE_IO, ierr )
      call global_max(MAX_AYZ, GLOBAL_MAX_AYZ,  PE_IO, ierr )
      call global_min(MIN_AXZ, GLOBAL_MIN_AXZ,  PE_IO, ierr )
      call global_max(MAX_AXZ, GLOBAL_MAX_AXZ,  PE_IO, ierr )
      call global_min(MIN_AXY, GLOBAL_MIN_AXY,  PE_IO, ierr )
      call global_max(MAX_AXY, GLOBAL_MAX_AXY,  PE_IO, ierr )

      IF (myPE == PE_IO) THEN
         WRITE(UNIT_CUT_CELL_LOG,1000)  'SCALAR CUT CELLS:'
         WRITE(UNIT_CUT_CELL_LOG,1000)  'RANGE OF AXY                   = ', GLOBAL_MIN_AXY,GLOBAL_MAX_AXY
         WRITE(UNIT_CUT_CELL_LOG,1000)  'RANGE OF AXZ                   = ', GLOBAL_MIN_AXZ,GLOBAL_MAX_AXZ
         WRITE(UNIT_CUT_CELL_LOG,1000)  'RANGE OF AYZ                   = ', GLOBAL_MIN_AYZ,GLOBAL_MAX_AYZ
         WRITE(UNIT_CUT_CELL_LOG,1000)  'RANGE OF VOLUME                = ', GLOBAL_MIN_VOL,GLOBAL_MAX_VOL
         WRITE(UNIT_CUT_CELL_LOG,1010)  'NUMBER OF SMALL SCALAR CELLS   = ', NUMBER_OF_SMALL_CELLS
         WRITE(UNIT_CUT_CELL_LOG,1000)  '################################################################'
      ENDIF

1000 FORMAT(A,E14.7,2X,E14.7)
1010 FORMAT(A,I8)

!======================================================================
!  U-Momentum Cell volumes and areas
!======================================================================

      MIN_VOL =   LARGE_NUMBER
      MAX_VOL = - LARGE_NUMBER
      MIN_AYZ =   LARGE_NUMBER
      MAX_AYZ = - LARGE_NUMBER
      MIN_AXZ =   LARGE_NUMBER
      MAX_AXZ = - LARGE_NUMBER
      MIN_AXY =   LARGE_NUMBER
      MAX_AXY = - LARGE_NUMBER

      DO IJK = IJKSTART3, IJKEND3
         IF(STANDARD_U_CELL_AT(IJK)) THEN              ! STANDARD CELLS

            MIN_VOL =   DMIN1(MIN_VOL,VOL_U(IJK))
            MAX_VOL =   DMAX1(MAX_VOL,VOL_U(IJK))
            MIN_AYZ =   DMIN1(MIN_AYZ,AYZ_U(IJK))
            MAX_AYZ =   DMAX1(MAX_AYZ,AYZ_U(IJK))
            MIN_AXZ =   DMIN1(MIN_AXZ,AXZ_U(IJK))
            MAX_AXZ =   DMAX1(MAX_AXZ,AXZ_U(IJK))
            MIN_AXY =   DMIN1(MIN_AXY,AXY_U(IJK))
            MAX_AXY =   DMAX1(MAX_AXY,AXY_U(IJK))

         ENDIF
      END DO

      call global_min(MIN_VOL, GLOBAL_MIN_VOL,  PE_IO, ierr )
      call global_max(MAX_VOL, GLOBAL_MAX_VOL,  PE_IO, ierr )
      call global_min(MIN_AYZ, GLOBAL_MIN_AYZ,  PE_IO, ierr )
      call global_max(MAX_AYZ, GLOBAL_MAX_AYZ,  PE_IO, ierr )
      call global_min(MIN_AXZ, GLOBAL_MIN_AXZ,  PE_IO, ierr )
      call global_max(MAX_AXZ, GLOBAL_MAX_AXZ,  PE_IO, ierr )
      call global_min(MIN_AXY, GLOBAL_MIN_AXY,  PE_IO, ierr )
      call global_max(MAX_AXY, GLOBAL_MAX_AXY,  PE_IO, ierr )

      IF (myPE == PE_IO) THEN
         WRITE(UNIT_CUT_CELL_LOG,1000)  'U-MOMENTUM STANDARD CELLS:'
         WRITE(UNIT_CUT_CELL_LOG,1000)  'RANGE OF AXY                   = ', GLOBAL_MIN_AXY,GLOBAL_MAX_AXY
         WRITE(UNIT_CUT_CELL_LOG,1000)  'RANGE OF AXZ                   = ', GLOBAL_MIN_AXZ,GLOBAL_MAX_AXZ
         WRITE(UNIT_CUT_CELL_LOG,1000)  'RANGE OF AYZ                   = ', GLOBAL_MIN_AYZ,GLOBAL_MAX_AYZ
         WRITE(UNIT_CUT_CELL_LOG,1000)  'RANGE OF VOLUME                = ', GLOBAL_MIN_VOL,GLOBAL_MAX_VOL
      ENDIF

      MIN_VOL =   LARGE_NUMBER
      MAX_VOL = - LARGE_NUMBER
      MIN_AYZ =   LARGE_NUMBER
      MAX_AYZ = - LARGE_NUMBER
      MIN_AXZ =   LARGE_NUMBER
      MAX_AXZ = - LARGE_NUMBER
      MIN_AXY =   LARGE_NUMBER
      MAX_AXY = - LARGE_NUMBER
      MIN_CUT =   LARGE_NUMBER
      MAX_CUT = - LARGE_NUMBER

      DO IJK = IJKSTART3, IJKEND3
         IF(CUT_U_CELL_AT(IJK).AND.(.NOT.WALL_U_AT(IJK))) THEN      ! CUT CELLS

            MIN_VOL =   DMIN1(MIN_VOL,VOL_U(IJK))
            MAX_VOL =   DMAX1(MAX_VOL,VOL_U(IJK))
            MIN_AYZ =   DMIN1(MIN_AYZ,AYZ_U(IJK))
            MAX_AYZ =   DMAX1(MAX_AYZ,AYZ_U(IJK))
            MIN_AXZ =   DMIN1(MIN_AXZ,AXZ_U(IJK))
            MAX_AXZ =   DMAX1(MAX_AXZ,AXZ_U(IJK))
            MIN_AXY =   DMIN1(MIN_AXY,AXY_U(IJK))
            MAX_AXY =   DMAX1(MAX_AXY,AXY_U(IJK))
            MIN_CUT =   DMIN1(MIN_CUT,AREA_U_CUT(IJK))
            MAX_CUT =   DMAX1(MAX_CUT,AREA_U_CUT(IJK))

         ENDIF
      END DO

      call global_min(MIN_VOL, GLOBAL_MIN_VOL,  PE_IO, ierr )
      call global_max(MAX_VOL, GLOBAL_MAX_VOL,  PE_IO, ierr )
      call global_min(MIN_AYZ, GLOBAL_MIN_AYZ,  PE_IO, ierr )
      call global_max(MAX_AYZ, GLOBAL_MAX_AYZ,  PE_IO, ierr )
      call global_min(MIN_AXZ, GLOBAL_MIN_AXZ,  PE_IO, ierr )
      call global_max(MAX_AXZ, GLOBAL_MAX_AXZ,  PE_IO, ierr )
      call global_min(MIN_AXY, GLOBAL_MIN_AXY,  PE_IO, ierr )
      call global_max(MAX_AXY, GLOBAL_MAX_AXY,  PE_IO, ierr )
      call global_min(MIN_CUT, GLOBAL_MIN_CUT,  PE_IO, ierr )
      call global_max(MAX_CUT, GLOBAL_MAX_CUT,  PE_IO, ierr )

      IF (myPE == PE_IO) THEN
         WRITE(UNIT_CUT_CELL_LOG,1000)  'U-MOMENTUM CUT CELLS:'
         WRITE(UNIT_CUT_CELL_LOG,1000)  'RANGE OF AXY                   = ', GLOBAL_MIN_AXY,GLOBAL_MAX_AXY
         WRITE(UNIT_CUT_CELL_LOG,1000)  'RANGE OF AXZ                   = ', GLOBAL_MIN_AXZ,GLOBAL_MAX_AXZ
         WRITE(UNIT_CUT_CELL_LOG,1000)  'RANGE OF AYZ                   = ', GLOBAL_MIN_AYZ,GLOBAL_MAX_AYZ
         WRITE(UNIT_CUT_CELL_LOG,1000)  'RANGE OF CUT AREA              = ', GLOBAL_MIN_CUT,GLOBAL_MAX_CUT
         WRITE(UNIT_CUT_CELL_LOG,1000)  'RANGE OF VOLUME                = ', GLOBAL_MIN_VOL,GLOBAL_MAX_VOL
         WRITE(UNIT_CUT_CELL_LOG,1010)  'NUMBER OF U WALL CELLS         = ', NUMBER_OF_U_WALL_CELLS
         WRITE(UNIT_CUT_CELL_LOG,1000)  '################################################################'
      ENDIF
!======================================================================
!  V-Momentum Cell volumes and areas
!======================================================================


      MIN_VOL =   LARGE_NUMBER
      MAX_VOL = - LARGE_NUMBER
      MIN_AYZ =   LARGE_NUMBER
      MAX_AYZ = - LARGE_NUMBER
      MIN_AXZ =   LARGE_NUMBER
      MAX_AXZ = - LARGE_NUMBER
      MIN_AXY =   LARGE_NUMBER
      MAX_AXY = - LARGE_NUMBER

      DO IJK = IJKSTART3, IJKEND3
         IF(STANDARD_V_CELL_AT(IJK)) THEN              ! STANDARD CELLS

            MIN_VOL =   DMIN1(MIN_VOL,VOL_V(IJK))
            MAX_VOL =   DMAX1(MAX_VOL,VOL_V(IJK))
            MIN_AYZ =   DMIN1(MIN_AYZ,AYZ_V(IJK))
            MAX_AYZ =   DMAX1(MAX_AYZ,AYZ_V(IJK))
            MIN_AXZ =   DMIN1(MIN_AXZ,AXZ_V(IJK))
            MAX_AXZ =   DMAX1(MAX_AXZ,AXZ_V(IJK))
            MIN_AXY =   DMIN1(MIN_AXY,AXY_V(IJK))
            MAX_AXY =   DMAX1(MAX_AXY,AXY_V(IJK))

         ENDIF
      END DO

      call global_min(MIN_VOL, GLOBAL_MIN_VOL,  PE_IO, ierr )
      call global_max(MAX_VOL, GLOBAL_MAX_VOL,  PE_IO, ierr )
      call global_min(MIN_AYZ, GLOBAL_MIN_AYZ,  PE_IO, ierr )
      call global_max(MAX_AYZ, GLOBAL_MAX_AYZ,  PE_IO, ierr )
      call global_min(MIN_AXZ, GLOBAL_MIN_AXZ,  PE_IO, ierr )
      call global_max(MAX_AXZ, GLOBAL_MAX_AXZ,  PE_IO, ierr )
      call global_min(MIN_AXY, GLOBAL_MIN_AXY,  PE_IO, ierr )
      call global_max(MAX_AXY, GLOBAL_MAX_AXY,  PE_IO, ierr )

      IF (myPE == PE_IO) THEN
         WRITE(UNIT_CUT_CELL_LOG,1000)  'V-MOMENTUM STANDARD CELLS:'
         WRITE(UNIT_CUT_CELL_LOG,1000)  'RANGE OF AXY                   = ', GLOBAL_MIN_AXY,GLOBAL_MAX_AXY
         WRITE(UNIT_CUT_CELL_LOG,1000)  'RANGE OF AXZ                   = ', GLOBAL_MIN_AXZ,GLOBAL_MAX_AXZ
         WRITE(UNIT_CUT_CELL_LOG,1000)  'RANGE OF AYZ                   = ', GLOBAL_MIN_AYZ,GLOBAL_MAX_AYZ
         WRITE(UNIT_CUT_CELL_LOG,1000)  'RANGE OF VOLUME                = ', GLOBAL_MIN_VOL,GLOBAL_MAX_VOL
      ENDIF

      MIN_VOL =   LARGE_NUMBER
      MAX_VOL = - LARGE_NUMBER
      MIN_AYZ =   LARGE_NUMBER
      MAX_AYZ = - LARGE_NUMBER
      MIN_AXZ =   LARGE_NUMBER
      MAX_AXZ = - LARGE_NUMBER
      MIN_AXY =   LARGE_NUMBER
      MAX_AXY = - LARGE_NUMBER
      MIN_CUT =   LARGE_NUMBER
      MAX_CUT = - LARGE_NUMBER

      DO IJK = IJKSTART3, IJKEND3
         IF(CUT_V_CELL_AT(IJK).AND.(.NOT.WALL_V_AT(IJK))) THEN      ! CUT CELLS

            MIN_VOL =   DMIN1(MIN_VOL,VOL_V(IJK))
            MAX_VOL =   DMAX1(MAX_VOL,VOL_V(IJK))
            MIN_AYZ =   DMIN1(MIN_AYZ,AYZ_V(IJK))
            MAX_AYZ =   DMAX1(MAX_AYZ,AYZ_V(IJK))
            MIN_AXZ =   DMIN1(MIN_AXZ,AXZ_V(IJK))
            MAX_AXZ =   DMAX1(MAX_AXZ,AXZ_V(IJK))
            MIN_AXY =   DMIN1(MIN_AXY,AXY_V(IJK))
            MAX_AXY =   DMAX1(MAX_AXY,AXY_V(IJK))
            MIN_CUT =   DMIN1(MIN_CUT,AREA_V_CUT(IJK))
            MAX_CUT =   DMAX1(MAX_CUT,AREA_V_CUT(IJK))

         ENDIF
      END DO

      call global_min(MIN_VOL, GLOBAL_MIN_VOL,  PE_IO, ierr )
      call global_max(MAX_VOL, GLOBAL_MAX_VOL,  PE_IO, ierr )
      call global_min(MIN_AYZ, GLOBAL_MIN_AYZ,  PE_IO, ierr )
      call global_max(MAX_AYZ, GLOBAL_MAX_AYZ,  PE_IO, ierr )
      call global_min(MIN_AXZ, GLOBAL_MIN_AXZ,  PE_IO, ierr )
      call global_max(MAX_AXZ, GLOBAL_MAX_AXZ,  PE_IO, ierr )
      call global_min(MIN_AXY, GLOBAL_MIN_AXY,  PE_IO, ierr )
      call global_max(MAX_AXY, GLOBAL_MAX_AXY,  PE_IO, ierr )
      call global_min(MIN_CUT, GLOBAL_MIN_CUT,  PE_IO, ierr )
      call global_max(MAX_CUT, GLOBAL_MAX_CUT,  PE_IO, ierr )

      IF (myPE == PE_IO) THEN
         WRITE(UNIT_CUT_CELL_LOG,1000)  'V-MOMENTUM CUT CELLS:'
         WRITE(UNIT_CUT_CELL_LOG,1000)  'RANGE OF AXY                   = ', GLOBAL_MIN_AXY,GLOBAL_MAX_AXY
         WRITE(UNIT_CUT_CELL_LOG,1000)  'RANGE OF AXZ                   = ', GLOBAL_MIN_AXZ,GLOBAL_MAX_AXZ
         WRITE(UNIT_CUT_CELL_LOG,1000)  'RANGE OF AYZ                   = ', GLOBAL_MIN_AYZ,GLOBAL_MAX_AYZ
         WRITE(UNIT_CUT_CELL_LOG,1000)  'RANGE OF CUT AREA              = ', GLOBAL_MIN_CUT,GLOBAL_MAX_CUT
         WRITE(UNIT_CUT_CELL_LOG,1000)  'RANGE OF VOLUME                = ', GLOBAL_MIN_VOL,GLOBAL_MAX_VOL
         WRITE(UNIT_CUT_CELL_LOG,1010)  'NUMBER OF V WALL CELLS         = ', NUMBER_OF_V_WALL_CELLS
         WRITE(UNIT_CUT_CELL_LOG,1000)  '################################################################'
      ENDIF

!======================================================================
!  W-Momentum Cell volumes and areas
!======================================================================


      IF(DO_K) THEN

         MIN_VOL =   LARGE_NUMBER
         MAX_VOL = - LARGE_NUMBER
         MIN_AYZ =   LARGE_NUMBER
         MAX_AYZ = - LARGE_NUMBER
         MIN_AXZ =   LARGE_NUMBER
         MAX_AXZ = - LARGE_NUMBER
         MIN_AXY =   LARGE_NUMBER
         MAX_AXY = - LARGE_NUMBER

         DO IJK = IJKSTART3, IJKEND3
            IF(STANDARD_W_CELL_AT(IJK)) THEN              ! STANDARD CELLS

               MIN_VOL =   DMIN1(MIN_VOL,VOL_W(IJK))
               MAX_VOL =   DMAX1(MAX_VOL,VOL_W(IJK))
               MIN_AYZ =   DMIN1(MIN_AYZ,AYZ_W(IJK))
               MAX_AYZ =   DMAX1(MAX_AYZ,AYZ_W(IJK))
               MIN_AXZ =   DMIN1(MIN_AXZ,AXZ_W(IJK))
               MAX_AXZ =   DMAX1(MAX_AXZ,AXZ_W(IJK))
               MIN_AXY =   DMIN1(MIN_AXY,AXY_W(IJK))
               MAX_AXY =   DMAX1(MAX_AXY,AXY_W(IJK))

            ENDIF
         END DO

         call global_min(MIN_VOL, GLOBAL_MIN_VOL,  PE_IO, ierr )
         call global_max(MAX_VOL, GLOBAL_MAX_VOL,  PE_IO, ierr )
         call global_min(MIN_AYZ, GLOBAL_MIN_AYZ,  PE_IO, ierr )
         call global_max(MAX_AYZ, GLOBAL_MAX_AYZ,  PE_IO, ierr )
         call global_min(MIN_AXZ, GLOBAL_MIN_AXZ,  PE_IO, ierr )
         call global_max(MAX_AXZ, GLOBAL_MAX_AXZ,  PE_IO, ierr )
         call global_min(MIN_AXY, GLOBAL_MIN_AXY,  PE_IO, ierr )
         call global_max(MAX_AXY, GLOBAL_MAX_AXY,  PE_IO, ierr )

         IF (myPE == PE_IO) THEN
            WRITE(UNIT_CUT_CELL_LOG,1000)  'W-MOMENTUM STANDARD CELLS:'
            WRITE(UNIT_CUT_CELL_LOG,1000)  'RANGE OF AXY                   = ', GLOBAL_MIN_AXY,GLOBAL_MAX_AXY
            WRITE(UNIT_CUT_CELL_LOG,1000)  'RANGE OF AXZ                   = ', GLOBAL_MIN_AXZ,GLOBAL_MAX_AXZ
            WRITE(UNIT_CUT_CELL_LOG,1000)  'RANGE OF AYZ                   = ', GLOBAL_MIN_AYZ,GLOBAL_MAX_AYZ
            WRITE(UNIT_CUT_CELL_LOG,1000)  'RANGE OF VOLUME                = ', GLOBAL_MIN_VOL,GLOBAL_MAX_VOL
         ENDIF

         MIN_VOL =   LARGE_NUMBER
         MAX_VOL = - LARGE_NUMBER
         MIN_AYZ =   LARGE_NUMBER
         MAX_AYZ = - LARGE_NUMBER
         MIN_AXZ =   LARGE_NUMBER
         MAX_AXZ = - LARGE_NUMBER
         MIN_AXY =   LARGE_NUMBER
         MAX_AXY = - LARGE_NUMBER
         MIN_CUT =   LARGE_NUMBER
         MAX_CUT = - LARGE_NUMBER

         DO IJK = IJKSTART3, IJKEND3
            IF(CUT_W_CELL_AT(IJK).AND.(.NOT.WALL_W_AT(IJK))) THEN      ! CUT CELLS

               MIN_VOL =   DMIN1(MIN_VOL,VOL_W(IJK))
               MAX_VOL =   DMAX1(MAX_VOL,VOL_W(IJK))
               MIN_AYZ =   DMIN1(MIN_AYZ,AYZ_W(IJK))
               MAX_AYZ =   DMAX1(MAX_AYZ,AYZ_W(IJK))
               MIN_AXZ =   DMIN1(MIN_AXZ,AXZ_W(IJK))
               MAX_AXZ =   DMAX1(MAX_AXZ,AXZ_W(IJK))
               MIN_AXY =   DMIN1(MIN_AXY,AXY_W(IJK))
               MAX_AXY =   DMAX1(MAX_AXY,AXY_W(IJK))
               MIN_CUT =   DMIN1(MIN_CUT,AREA_W_CUT(IJK))
               MAX_CUT =   DMAX1(MAX_CUT,AREA_W_CUT(IJK))

            ENDIF
         END DO

         call global_min(MIN_VOL, GLOBAL_MIN_VOL,  PE_IO, ierr )
         call global_max(MAX_VOL, GLOBAL_MAX_VOL,  PE_IO, ierr )
         call global_min(MIN_AYZ, GLOBAL_MIN_AYZ,  PE_IO, ierr )
         call global_max(MAX_AYZ, GLOBAL_MAX_AYZ,  PE_IO, ierr )
         call global_min(MIN_AXZ, GLOBAL_MIN_AXZ,  PE_IO, ierr )
         call global_max(MAX_AXZ, GLOBAL_MAX_AXZ,  PE_IO, ierr )
         call global_min(MIN_AXY, GLOBAL_MIN_AXY,  PE_IO, ierr )
         call global_max(MAX_AXY, GLOBAL_MAX_AXY,  PE_IO, ierr )
         call global_min(MIN_CUT, GLOBAL_MIN_CUT,  PE_IO, ierr )
         call global_max(MAX_CUT, GLOBAL_MAX_CUT,  PE_IO, ierr )

         IF (myPE == PE_IO) THEN
            WRITE(UNIT_CUT_CELL_LOG,1000)  'W-MOMENTUM CUT CELLS:'
            WRITE(UNIT_CUT_CELL_LOG,1000)  'RANGE OF AXY                   = ', GLOBAL_MIN_AXY,GLOBAL_MAX_AXY
            WRITE(UNIT_CUT_CELL_LOG,1000)  'RANGE OF AXZ                   = ', GLOBAL_MIN_AXZ,GLOBAL_MAX_AXZ
            WRITE(UNIT_CUT_CELL_LOG,1000)  'RANGE OF AYZ                   = ', GLOBAL_MIN_AYZ,GLOBAL_MAX_AYZ
            WRITE(UNIT_CUT_CELL_LOG,1000)  'RANGE OF CUT AREA              = ', GLOBAL_MIN_CUT,GLOBAL_MAX_CUT
            WRITE(UNIT_CUT_CELL_LOG,1000)  'RANGE OF VOLUME                = ', GLOBAL_MIN_VOL,GLOBAL_MAX_VOL
            WRITE(UNIT_CUT_CELL_LOG,1010)  'NUMBER OF W WALL CELLS         = ', NUMBER_OF_W_WALL_CELLS
            WRITE(UNIT_CUT_CELL_LOG,1000)  '################################################################'
         ENDIF

      ENDIF



      LOCAL_MIN_Q = MINVAL(Alpha_Ue_c)
      LOCAL_MAX_Q = MAXVAL(Alpha_Ue_c)
      call global_min(LOCAL_MIN_Q, GLOBAL_MIN_Q,  PE_IO, ierr )
      call global_max(LOCAL_MAX_Q, GLOBAL_MAX_Q,  PE_IO, ierr )
      IF (myPE == PE_IO)  WRITE(UNIT_CUT_CELL_LOG,1000)  ' RANGE OF U-MOMENTUM Alpha_Ue_c = ', GLOBAL_MIN_Q, GLOBAL_MAX_Q

      LOCAL_MIN_Q = MINVAL(Alpha_Un_c)
      LOCAL_MAX_Q = MAXVAL(Alpha_Un_c)
      call global_min(LOCAL_MIN_Q, GLOBAL_MIN_Q,  PE_IO, ierr )
      call global_max(LOCAL_MAX_Q, GLOBAL_MAX_Q,  PE_IO, ierr )
      IF (myPE == PE_IO) WRITE(UNIT_CUT_CELL_LOG,1000)  ' RANGE OF U-MOMENTUM Alpha_Un_c = ', GLOBAL_MIN_Q, GLOBAL_MAX_Q

      LOCAL_MIN_Q = MINVAL(Alpha_Ut_c)
      LOCAL_MAX_Q = MAXVAL(Alpha_Ut_c)
      call global_min(LOCAL_MIN_Q, GLOBAL_MIN_Q,  PE_IO, ierr )
      call global_max(LOCAL_MAX_Q, GLOBAL_MAX_Q,  PE_IO, ierr )
      IF (myPE == PE_IO) WRITE(UNIT_CUT_CELL_LOG,1000)  ' RANGE OF U-MOMENTUM Alpha_Ut_c = ', GLOBAL_MIN_Q, GLOBAL_MAX_Q
      IF (myPE == PE_IO) WRITE(UNIT_CUT_CELL_LOG,1000)

      LOCAL_MIN_Q = MINVAL(Theta_Ue)
      LOCAL_MAX_Q = MAXVAL(Theta_Ue)
      call global_min(LOCAL_MIN_Q, GLOBAL_MIN_Q,  PE_IO, ierr )
      call global_max(LOCAL_MAX_Q, GLOBAL_MAX_Q,  PE_IO, ierr )
      IF (myPE == PE_IO) WRITE(UNIT_CUT_CELL_LOG,1000)  ' RANGE OF U-MOMENTUM Theta_Ue   = ', GLOBAL_MIN_Q, GLOBAL_MAX_Q

      LOCAL_MIN_Q = MINVAL(Theta_Un)
      LOCAL_MAX_Q = MAXVAL(Theta_Un)
      call global_min(LOCAL_MIN_Q, GLOBAL_MIN_Q,  PE_IO, ierr )
      call global_max(LOCAL_MAX_Q, GLOBAL_MAX_Q,  PE_IO, ierr )
      IF (myPE == PE_IO) WRITE(UNIT_CUT_CELL_LOG,1000)  ' RANGE OF U-MOMENTUM Theta_Un   = ', GLOBAL_MIN_Q, GLOBAL_MAX_Q

      LOCAL_MIN_Q = MINVAL(Theta_Ut)
      LOCAL_MAX_Q = MAXVAL(Theta_Ut)
      call global_min(LOCAL_MIN_Q, GLOBAL_MIN_Q,  PE_IO, ierr )
      call global_max(LOCAL_MAX_Q, GLOBAL_MAX_Q,  PE_IO, ierr )
      IF (myPE == PE_IO) WRITE(UNIT_CUT_CELL_LOG,1000)  ' RANGE OF U-MOMENTUM Theta_Ut   = ', GLOBAL_MIN_Q, GLOBAL_MAX_Q
      IF (myPE == PE_IO) WRITE(UNIT_CUT_CELL_LOG,1000)

      LOCAL_MIN_Q = MINVAL(Theta_U_ne)
      LOCAL_MAX_Q = MAXVAL(Theta_U_ne)
      call global_min(LOCAL_MIN_Q, GLOBAL_MIN_Q,  PE_IO, ierr )
      call global_max(LOCAL_MAX_Q, GLOBAL_MAX_Q,  PE_IO, ierr )
      IF (myPE == PE_IO) WRITE(UNIT_CUT_CELL_LOG,1000)  ' RANGE OF U-MOMENTUM Theta_U_ne = ', GLOBAL_MIN_Q, GLOBAL_MAX_Q

      LOCAL_MIN_Q = MINVAL(Theta_U_te)
      LOCAL_MAX_Q = MAXVAL(Theta_U_te)
      call global_min(LOCAL_MIN_Q, GLOBAL_MIN_Q,  PE_IO, ierr )
      call global_max(LOCAL_MAX_Q, GLOBAL_MAX_Q,  PE_IO, ierr )
      IF (myPE == PE_IO) WRITE(UNIT_CUT_CELL_LOG,1000)  ' RANGE OF U-MOMENTUM Theta_U_te = ', GLOBAL_MIN_Q, GLOBAL_MAX_Q
      IF (myPE == PE_IO) WRITE(UNIT_CUT_CELL_LOG,1000)

      LOCAL_MIN_Q = MINVAL(NOC_U_E)
      LOCAL_MAX_Q = MAXVAL(NOC_U_E)
      call global_min(LOCAL_MIN_Q, GLOBAL_MIN_Q,  PE_IO, ierr )
      call global_max(LOCAL_MAX_Q, GLOBAL_MAX_Q,  PE_IO, ierr )
      IF (myPE == PE_IO) WRITE(UNIT_CUT_CELL_LOG,1000)  ' RANGE OF U-MOMENTUM NOC_U_E    = ', GLOBAL_MIN_Q, GLOBAL_MAX_Q

      LOCAL_MIN_Q = MINVAL(NOC_U_N)
      LOCAL_MAX_Q = MAXVAL(NOC_U_N)
      call global_min(LOCAL_MIN_Q, GLOBAL_MIN_Q,  PE_IO, ierr )
      call global_max(LOCAL_MAX_Q, GLOBAL_MAX_Q,  PE_IO, ierr )
      IF (myPE == PE_IO) WRITE(UNIT_CUT_CELL_LOG,1000)  ' RANGE OF U-MOMENTUM NOC_U_N    = ', GLOBAL_MIN_Q, GLOBAL_MAX_Q

      LOCAL_MIN_Q = MINVAL(NOC_U_T)
      LOCAL_MAX_Q = MAXVAL(NOC_U_T)
      call global_min(LOCAL_MIN_Q, GLOBAL_MIN_Q,  PE_IO, ierr )
      call global_max(LOCAL_MAX_Q, GLOBAL_MAX_Q,  PE_IO, ierr )
      IF (myPE == PE_IO) WRITE(UNIT_CUT_CELL_LOG,1000)  ' RANGE OF U-MOMENTUM NOC_U_T    = ', GLOBAL_MIN_Q, GLOBAL_MAX_Q
      IF (myPE == PE_IO) WRITE(UNIT_CUT_CELL_LOG,1000)

      LOCAL_MIN_Q = MINVAL(DELH_U)
      LOCAL_MAX_Q = MAXVAL(DELH_U)
      call global_min(LOCAL_MIN_Q, GLOBAL_MIN_Q,  PE_IO, ierr )
      call global_max(LOCAL_MAX_Q, GLOBAL_MAX_Q,  PE_IO, ierr )
      IF (myPE == PE_IO) WRITE(UNIT_CUT_CELL_LOG,1000)  ' RANGE OF U-MOMENTUM DELH_U     = ', GLOBAL_MIN_Q, GLOBAL_MAX_Q
      IF (myPE == PE_IO) WRITE(UNIT_CUT_CELL_LOG,1000)  '################################################################'



      LOCAL_MIN_Q = MINVAL(Alpha_Ve_c)
      LOCAL_MAX_Q = MAXVAL(Alpha_Ve_c)
      call global_min(LOCAL_MIN_Q, GLOBAL_MIN_Q,  PE_IO, ierr )
      call global_max(LOCAL_MAX_Q, GLOBAL_MAX_Q,  PE_IO, ierr )
      IF (myPE == PE_IO) WRITE(UNIT_CUT_CELL_LOG,1000)  ' RANGE OF V-MOMENTUM Alpha_Ve_c = ', GLOBAL_MIN_Q, GLOBAL_MAX_Q
      LOCAL_MIN_Q = MINVAL(Alpha_Vn_c)
      LOCAL_MAX_Q = MAXVAL(Alpha_Vn_c)
      call global_min(LOCAL_MIN_Q, GLOBAL_MIN_Q,  PE_IO, ierr )
      call global_max(LOCAL_MAX_Q, GLOBAL_MAX_Q,  PE_IO, ierr )
      IF (myPE == PE_IO) WRITE(UNIT_CUT_CELL_LOG,1000)  ' RANGE OF V-MOMENTUM Alpha_Vn_c = ', GLOBAL_MIN_Q, GLOBAL_MAX_Q
      LOCAL_MIN_Q = MINVAL(Alpha_Vt_c)
      LOCAL_MAX_Q = MAXVAL(Alpha_Vt_c)
      call global_min(LOCAL_MIN_Q, GLOBAL_MIN_Q,  PE_IO, ierr )
      call global_max(LOCAL_MAX_Q, GLOBAL_MAX_Q,  PE_IO, ierr )
      IF (myPE == PE_IO) WRITE(UNIT_CUT_CELL_LOG,1000)  ' RANGE OF V-MOMENTUM Alpha_Vt_c = ', GLOBAL_MIN_Q, GLOBAL_MAX_Q
      IF (myPE == PE_IO) WRITE(UNIT_CUT_CELL_LOG,1000)
      LOCAL_MIN_Q = MINVAL(Theta_Ve)
      LOCAL_MAX_Q = MAXVAL(Theta_Ve)
      call global_min(LOCAL_MIN_Q, GLOBAL_MIN_Q,  PE_IO, ierr )
      call global_max(LOCAL_MAX_Q, GLOBAL_MAX_Q,  PE_IO, ierr )
      IF (myPE == PE_IO) WRITE(UNIT_CUT_CELL_LOG,1000)  ' RANGE OF V-MOMENTUM Theta_Ve   = ', GLOBAL_MIN_Q, GLOBAL_MAX_Q
      LOCAL_MIN_Q = MINVAL(Theta_Vn)
      LOCAL_MAX_Q = MAXVAL(Theta_Vn)
      call global_min(LOCAL_MIN_Q, GLOBAL_MIN_Q,  PE_IO, ierr )
      call global_max(LOCAL_MAX_Q, GLOBAL_MAX_Q,  PE_IO, ierr )
      IF (myPE == PE_IO) WRITE(UNIT_CUT_CELL_LOG,1000)  ' RANGE OF V-MOMENTUM Theta_Vn   = ', GLOBAL_MIN_Q, GLOBAL_MAX_Q
      LOCAL_MIN_Q = MINVAL(Theta_Vt)
      LOCAL_MAX_Q = MAXVAL(Theta_Vt)
      call global_min(LOCAL_MIN_Q, GLOBAL_MIN_Q,  PE_IO, ierr )
      call global_max(LOCAL_MAX_Q, GLOBAL_MAX_Q,  PE_IO, ierr )
      IF (myPE == PE_IO) WRITE(UNIT_CUT_CELL_LOG,1000)  ' RANGE OF V-MOMENTUM Theta_Vt   = ', GLOBAL_MIN_Q, GLOBAL_MAX_Q
      IF (myPE == PE_IO) WRITE(UNIT_CUT_CELL_LOG,1000)
      LOCAL_MIN_Q = MINVAL(Theta_V_ne)
      LOCAL_MAX_Q = MAXVAL(Theta_V_ne)
      call global_min(LOCAL_MIN_Q, GLOBAL_MIN_Q,  PE_IO, ierr )
      call global_max(LOCAL_MAX_Q, GLOBAL_MAX_Q,  PE_IO, ierr )
      IF (myPE == PE_IO) WRITE(UNIT_CUT_CELL_LOG,1000)  ' RANGE OF V-MOMENTUM Theta_V_ne = ', GLOBAL_MIN_Q, GLOBAL_MAX_Q
      LOCAL_MIN_Q = MINVAL(Theta_V_nt)
      LOCAL_MAX_Q = MAXVAL(Theta_V_nt)
      call global_min(LOCAL_MIN_Q, GLOBAL_MIN_Q,  PE_IO, ierr )
      call global_max(LOCAL_MAX_Q, GLOBAL_MAX_Q,  PE_IO, ierr )
      IF (myPE == PE_IO) WRITE(UNIT_CUT_CELL_LOG,1000)  ' RANGE OF V-MOMENTUM Theta_V_nt = ', GLOBAL_MIN_Q, GLOBAL_MAX_Q
      IF (myPE == PE_IO) WRITE(UNIT_CUT_CELL_LOG,1000)
      LOCAL_MIN_Q = MINVAL(NOC_V_E)
      LOCAL_MAX_Q = MAXVAL(NOC_V_E)
      call global_min(LOCAL_MIN_Q, GLOBAL_MIN_Q,  PE_IO, ierr )
      call global_max(LOCAL_MAX_Q, GLOBAL_MAX_Q,  PE_IO, ierr )
      IF (myPE == PE_IO) WRITE(UNIT_CUT_CELL_LOG,1000)  ' RANGE OF V-MOMENTUM NOC_V_E    = ', GLOBAL_MIN_Q, GLOBAL_MAX_Q
      LOCAL_MIN_Q = MINVAL(NOC_V_N)
      LOCAL_MAX_Q = MAXVAL(NOC_V_N)
      call global_min(LOCAL_MIN_Q, GLOBAL_MIN_Q,  PE_IO, ierr )
      call global_max(LOCAL_MAX_Q, GLOBAL_MAX_Q,  PE_IO, ierr )
      IF (myPE == PE_IO) WRITE(UNIT_CUT_CELL_LOG,1000)  ' RANGE OF V-MOMENTUM NOC_V_N    = ', GLOBAL_MIN_Q, GLOBAL_MAX_Q
      LOCAL_MIN_Q = MINVAL(NOC_V_T)
      LOCAL_MAX_Q = MAXVAL(NOC_V_T)
      call global_min(LOCAL_MIN_Q, GLOBAL_MIN_Q,  PE_IO, ierr )
      call global_max(LOCAL_MAX_Q, GLOBAL_MAX_Q,  PE_IO, ierr )
      IF (myPE == PE_IO) WRITE(UNIT_CUT_CELL_LOG,1000)  ' RANGE OF V-MOMENTUM NOC_V_T    = ', GLOBAL_MIN_Q, GLOBAL_MAX_Q
      IF (myPE == PE_IO) WRITE(UNIT_CUT_CELL_LOG,1000)
      LOCAL_MIN_Q = MINVAL(DELH_V)
      LOCAL_MAX_Q = MAXVAL(DELH_V)
      call global_min(LOCAL_MIN_Q, GLOBAL_MIN_Q,  PE_IO, ierr )
      call global_max(LOCAL_MAX_Q, GLOBAL_MAX_Q,  PE_IO, ierr )
      IF (myPE == PE_IO) WRITE(UNIT_CUT_CELL_LOG,1000)  ' RANGE OF V-MOMENTUM DELH_V     = ', GLOBAL_MIN_Q, GLOBAL_MAX_Q
      IF (myPE == PE_IO) WRITE(UNIT_CUT_CELL_LOG,1000)  '################################################################'


      IF(DO_K) THEN

         LOCAL_MIN_Q = MINVAL(Alpha_We_c)
         LOCAL_MAX_Q = MAXVAL(Alpha_We_c)
         call global_min(LOCAL_MIN_Q, GLOBAL_MIN_Q,  PE_IO, ierr )
         call global_max(LOCAL_MAX_Q, GLOBAL_MAX_Q,  PE_IO, ierr )
         IF (myPE == PE_IO) WRITE(UNIT_CUT_CELL_LOG,1000)  ' RANGE OF W-MOMENTUM Alpha_We_c = ', GLOBAL_MIN_Q, GLOBAL_MAX_Q
         LOCAL_MIN_Q = MINVAL(Alpha_Wn_c)
         LOCAL_MAX_Q = MAXVAL(Alpha_Wn_c)
         call global_min(LOCAL_MIN_Q, GLOBAL_MIN_Q,  PE_IO, ierr )
         call global_max(LOCAL_MAX_Q, GLOBAL_MAX_Q,  PE_IO, ierr )
         IF (myPE == PE_IO) WRITE(UNIT_CUT_CELL_LOG,1000)  ' RANGE OF W-MOMENTUM Alpha_Wn_c = ', GLOBAL_MIN_Q, GLOBAL_MAX_Q
         LOCAL_MIN_Q = MINVAL(Alpha_Wt_c)
         LOCAL_MAX_Q = MAXVAL(Alpha_Wt_c)
         call global_min(LOCAL_MIN_Q, GLOBAL_MIN_Q,  PE_IO, ierr )
         call global_max(LOCAL_MAX_Q, GLOBAL_MAX_Q,  PE_IO, ierr )
         IF (myPE == PE_IO) WRITE(UNIT_CUT_CELL_LOG,1000)  ' RANGE OF W-MOMENTUM Alpha_Wt_c = ', GLOBAL_MIN_Q, GLOBAL_MAX_Q
         IF (myPE == PE_IO) WRITE(UNIT_CUT_CELL_LOG,1000)
         LOCAL_MIN_Q = MINVAL(Theta_We)
         LOCAL_MAX_Q = MAXVAL(Theta_We)
         call global_min(LOCAL_MIN_Q, GLOBAL_MIN_Q,  PE_IO, ierr )
         call global_max(LOCAL_MAX_Q, GLOBAL_MAX_Q,  PE_IO, ierr )
         IF (myPE == PE_IO) WRITE(UNIT_CUT_CELL_LOG,1000)  ' RANGE OF W-MOMENTUM Theta_We   = ', GLOBAL_MIN_Q, GLOBAL_MAX_Q
         LOCAL_MIN_Q = MINVAL(Theta_Wn)
         LOCAL_MAX_Q = MAXVAL(Theta_Wn)
         call global_min(LOCAL_MIN_Q, GLOBAL_MIN_Q,  PE_IO, ierr )
         call global_max(LOCAL_MAX_Q, GLOBAL_MAX_Q,  PE_IO, ierr )
         IF (myPE == PE_IO) WRITE(UNIT_CUT_CELL_LOG,1000)  ' RANGE OF W-MOMENTUM Theta_Wn   = ', GLOBAL_MIN_Q, GLOBAL_MAX_Q
         LOCAL_MIN_Q = MINVAL(Theta_Wt)
         LOCAL_MAX_Q = MAXVAL(Theta_Wt)
         call global_min(LOCAL_MIN_Q, GLOBAL_MIN_Q,  PE_IO, ierr )
         call global_max(LOCAL_MAX_Q, GLOBAL_MAX_Q,  PE_IO, ierr )
         IF (myPE == PE_IO) WRITE(UNIT_CUT_CELL_LOG,1000)  ' RANGE OF W-MOMENTUM Theta_Wt   = ', GLOBAL_MIN_Q, GLOBAL_MAX_Q
         IF (myPE == PE_IO) WRITE(UNIT_CUT_CELL_LOG,1000)
         LOCAL_MIN_Q = MINVAL(Theta_W_te)
         LOCAL_MAX_Q = MAXVAL(Theta_W_te)
         call global_min(LOCAL_MAX_Q, GLOBAL_MIN_Q,  PE_IO, ierr )
         call global_max(LOCAL_MIN_Q, GLOBAL_MAX_Q,  PE_IO, ierr )
         IF (myPE == PE_IO) WRITE(UNIT_CUT_CELL_LOG,1000)  ' RANGE OF W-MOMENTUM Theta_W_te = ', GLOBAL_MIN_Q, GLOBAL_MAX_Q
         LOCAL_MIN_Q = MINVAL(Theta_W_tn)
         LOCAL_MAX_Q = MAXVAL(Theta_W_tn)
         call global_min(LOCAL_MIN_Q, GLOBAL_MIN_Q,  PE_IO, ierr )
         call global_max(LOCAL_MAX_Q, GLOBAL_MAX_Q,  PE_IO, ierr )
         IF (myPE == PE_IO) WRITE(UNIT_CUT_CELL_LOG,1000)  ' RANGE OF W-MOMENTUM Theta_W_tn = ', GLOBAL_MIN_Q, GLOBAL_MAX_Q
         IF (myPE == PE_IO) WRITE(UNIT_CUT_CELL_LOG,1000)
         LOCAL_MIN_Q = MINVAL(NOC_W_E)
         LOCAL_MAX_Q = MAXVAL(NOC_W_E)
         call global_min(LOCAL_MIN_Q, GLOBAL_MIN_Q,  PE_IO, ierr )
         call global_max(LOCAL_MAX_Q, GLOBAL_MAX_Q,  PE_IO, ierr )
         IF (myPE == PE_IO) WRITE(UNIT_CUT_CELL_LOG,1000)  ' RANGE OF W-MOMENTUM NOC_W_E    = ', GLOBAL_MIN_Q, GLOBAL_MAX_Q
         LOCAL_MIN_Q = MINVAL(NOC_W_N)
         LOCAL_MAX_Q = MAXVAL(NOC_W_N)
         call global_min(LOCAL_MIN_Q, GLOBAL_MIN_Q,  PE_IO, ierr )
         call global_max(LOCAL_MAX_Q, GLOBAL_MAX_Q,  PE_IO, ierr )
         IF (myPE == PE_IO) WRITE(UNIT_CUT_CELL_LOG,1000)  ' RANGE OF W-MOMENTUM NOC_W_N    = ', GLOBAL_MIN_Q, GLOBAL_MAX_Q
         LOCAL_MIN_Q = MINVAL(NOC_W_T)
         LOCAL_MAX_Q = MAXVAL(NOC_W_T)
         call global_min(LOCAL_MIN_Q, GLOBAL_MIN_Q,  PE_IO, ierr )
         call global_max(LOCAL_MAX_Q, GLOBAL_MAX_Q,  PE_IO, ierr )
         IF (myPE == PE_IO) WRITE(UNIT_CUT_CELL_LOG,1000)  ' RANGE OF W-MOMENTUM NOC_W_T    = ', GLOBAL_MIN_Q, GLOBAL_MAX_Q
         IF (myPE == PE_IO) WRITE(UNIT_CUT_CELL_LOG,1000)
         LOCAL_MIN_Q = MINVAL(DELH_W)
         LOCAL_MAX_Q = MAXVAL(DELH_W)
         call global_min(LOCAL_MIN_Q, GLOBAL_MIN_Q,  PE_IO, ierr )
         call global_max(LOCAL_MAX_Q, GLOBAL_MAX_Q,  PE_IO, ierr )
         IF (myPE == PE_IO) WRITE(UNIT_CUT_CELL_LOG,1000)  ' RANGE OF W-MOMENTUM DELH_W     = ', GLOBAL_MIN_Q, GLOBAL_MAX_Q
         IF (myPE == PE_IO) WRITE(UNIT_CUT_CELL_LOG,1000)  '################################################################'

      ENDIF

      RETURN

      END SUBROUTINE PRINT_GRID_STATISTICS<|MERGE_RESOLUTION|>--- conflicted
+++ resolved
@@ -2980,13 +2980,8 @@
 !                                                                      C
 !^^^^^^^^^^^^^^^^^^^^^^^^^^^^^^^^^^^^^^^^^^^^^^^^^^^^^^^^^^^^^^^^^^^^^^C
   SUBROUTINE CLOSE_VTK_FILE
-<<<<<<< HEAD
-    
-      USE compar, only:myPE, PE_IO 
-=======
 
       USE compar, only:myPE, PE_IO
->>>>>>> 42a6729b
       USE vtk
 
       IF (myPE /= PE_IO) RETURN
