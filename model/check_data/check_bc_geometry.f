!vvvvvvvvvvvvvvvvvvvvvvvvvvvvvvvvvvvvvvvvvvvvvvvvvvvvvvvvvvvvvvvvvvvvvv!
!                                                                      !
! Subroutine: CHECK_BC_GEOMETRY                                        !
! Author: J.Musser                                    Date: 01-Mar-14  !
!                                                                      !
! Purpose: Determine if BCs are "DEFINED" and that they contain the    !
! minimum amount of geometry data.                                     !
!                                                                      !
!vvvvvvvvvvvvvvvvvvvvvvvvvvvvvvvvvvvvvvvvvvvvvvvvvvvvvvvvvvvvvvvvvvvvvv!
      SUBROUTINE CHECK_BC_GEOMETRY

! Global Variables:
!---------------------------------------------------------------------//
! Flag: BC contains geometric data and/or specified type
      use bc, only: BC_DEFINED
! User specified BC
      use bc, only: BC_TYPE
! User specified: BC geometry
      use bc, only: BC_X_e, BC_X_w, BC_I_e, BC_I_w
      use bc, only: BC_Y_n, BC_Y_s, BC_J_n, BC_J_s
      use bc, only: BC_Z_t, BC_Z_b, BC_K_t, BC_K_b
! User specified: System geometry
      use geometry, only: NO_I, XLENGTH
      use geometry, only: NO_J, YLENGTH
      use geometry, only: NO_K, ZLENGTH
! Flag: Reinitializing field conditions.
      use run, only: REINITIALIZING

! Global Parameters:
!---------------------------------------------------------------------//
! The max number of BCs.
      use param, only: DIMENSION_BC
! Parameter constants
      use param1, only: ZERO, UNDEFINED, UNDEFINED_I, UNDEFINED_C

! Use the error manager for posting error messages.
!---------------------------------------------------------------------//
      use error_manager


      IMPLICIT NONE


! Local Variables:
!---------------------------------------------------------------------//
! loop/variable indices
      INTEGER :: BCV, I
! Error flag
      LOGICAL :: RECOGNIZED_BC_TYPE
! Total number of valid BC types
      INTEGER, PARAMETER :: DIM_BCTYPE = 21
! Valid boundary condition types
      CHARACTER(LEN=16), DIMENSION(1:DIM_BCTYPE) ::VALID_BC_TYPE = (/&
           'MASS_INFLOW     ', 'MI              ',&
           'MASS_OUTFLOW    ', 'MO              ',&
           'P_INFLOW        ', 'PI              ',&
           'P_OUTFLOW       ', 'PO              ',&
           'FREE_SLIP_WALL  ', 'FSW             ',&
           'NO_SLIP_WALL    ', 'NSW             ',&
           'PAR_SLIP_WALL   ', 'PSW             ',&
           'OUTFLOW         ', 'OF              ',&
           'CG_NSW          ', 'CG_FSW          ',&
           'CG_PSW          ', 'CG_MI           ',&
           'CG_PO           '/)
!......................................................................!

! Skip this routine if reinitializing as BC locations cannot be changed.
      IF(REINITIALIZING) RETURN
 
      CALL INIT_ERR_MSG("CHECK_BC_GEOMETRY")

      L50: DO BCV = 1, DIMENSION_BC

         BC_DEFINED(BCV) = .FALSE.
         IF(BC_X_W(BCV) /= UNDEFINED)   BC_DEFINED(BCV) = .TRUE.
         IF(BC_X_E(BCV) /= UNDEFINED)   BC_DEFINED(BCV) = .TRUE.
         IF(BC_Y_S(BCV) /= UNDEFINED)   BC_DEFINED(BCV) = .TRUE.
         IF(BC_Y_N(BCV) /= UNDEFINED)   BC_DEFINED(BCV) = .TRUE.
         IF(BC_Z_B(BCV) /= UNDEFINED)   BC_DEFINED(BCV) = .TRUE.
         IF(BC_Z_T(BCV) /= UNDEFINED)   BC_DEFINED(BCV) = .TRUE.
         IF(BC_I_W(BCV) /= UNDEFINED_I) BC_DEFINED(BCV) = .TRUE.
         IF(BC_I_E(BCV) /= UNDEFINED_I) BC_DEFINED(BCV) = .TRUE.
         IF(BC_J_S(BCV) /= UNDEFINED_I) BC_DEFINED(BCV) = .TRUE.
         IF(BC_J_N(BCV) /= UNDEFINED_I) BC_DEFINED(BCV) = .TRUE.
         IF(BC_K_B(BCV) /= UNDEFINED_I) BC_DEFINED(BCV) = .TRUE.
         IF(BC_K_T(BCV) /= UNDEFINED_I) BC_DEFINED(BCV) = .TRUE.
         IF(BC_TYPE(BCV) == 'CG_NSW')   BC_DEFINED(BCV) = .TRUE.
         IF(BC_TYPE(BCV) == 'CG_FSW')   BC_DEFINED(BCV) = .TRUE.
         IF(BC_TYPE(BCV) == 'CG_PSW')   BC_DEFINED(BCV) = .TRUE.
         IF(BC_TYPE(BCV) == 'CG_MI')    BC_DEFINED(BCV) = .TRUE.
         IF(BC_TYPE(BCV) == 'CG_PO')    BC_DEFINED(BCV) = .TRUE.

         IF (BC_TYPE(BCV) == 'DUMMY') BC_DEFINED(BCV) = .FALSE.

         IF(BC_TYPE(BCV)/=UNDEFINED_C .AND. BC_TYPE(BCV)/='DUMMY')THEN

            RECOGNIZED_BC_TYPE = .FALSE.
            DO I = 1, DIM_BCTYPE
                VALID_BC_TYPE(I) = TRIM(VALID_BC_TYPE(I))
                IF(VALID_BC_TYPE(I) == BC_TYPE(BCV)) THEN
                   RECOGNIZED_BC_TYPE = .TRUE.
                   EXIT
                ENDIF
            ENDDO

            IF(.NOT.RECOGNIZED_BC_TYPE) THEN
               WRITE(ERR_MSG, 1100) trim(iVar('BC_TYPE',BCV)), &
                  trim(BC_TYPE(BCV)), VALID_BC_TYPE
               CALL FLUSH_ERR_MSG(ABORT=.TRUE.)
            ENDIF
         ENDIF

         IF(.NOT.BC_DEFINED(BCV)) CYCLE
         IF(BC_TYPE(BCV)(1:2) == 'CG') CYCLE

         IF(BC_X_W(BCV)==UNDEFINED .AND. BC_I_W(BCV)==UNDEFINED_I) THEN
            IF(NO_I) THEN
               BC_X_W(BCV) = ZERO
            ELSE
               WRITE(ERR_MSG,1101) BCV, 'BC_X_w and BC_I_w'
               CALL FLUSH_ERR_MSG(ABORT=.TRUE.)
            ENDIF
         ENDIF

         IF(BC_X_E(BCV)==UNDEFINED .AND. BC_I_E(BCV)==UNDEFINED_I) THEN
            IF(NO_I) THEN
               BC_X_E(BCV) = XLENGTH
            ELSE
               WRITE(ERR_MSG, 1101) BCV, 'BC_X_e and BC_I_e'
               CALL FLUSH_ERR_MSG(ABORT=.TRUE.)
            ENDIF
         ENDIF

         IF(BC_Y_S(BCV)==UNDEFINED .AND. BC_J_S(BCV)==UNDEFINED_I) THEN
            IF(NO_J) THEN
               BC_Y_S(BCV) = ZERO
            ELSE
               WRITE(ERR_MSG, 1101) BCV, 'BC_Y_s and BC_J_s'
               CALL FLUSH_ERR_MSG(ABORT=.TRUE.)
            ENDIF
         ENDIF

         IF(BC_Y_N(BCV)==UNDEFINED .AND. BC_J_N(BCV)==UNDEFINED_I) THEN
            IF(NO_J) THEN
               BC_Y_N(BCV) = YLENGTH
            ELSE
               WRITE(ERR_MSG, 1101) BCV, 'BC_Y_n and BC_J_n'
               CALL FLUSH_ERR_MSG(ABORT=.TRUE.)
            ENDIF
         ENDIF

         IF(BC_Z_B(BCV)==UNDEFINED .AND. BC_K_B(BCV)==UNDEFINED_I) THEN
            IF(NO_K) THEN
               BC_Z_B(BCV) = ZERO
            ELSE
               WRITE(ERR_MSG, 1101) BCV, 'BC_Z_b and BC_K_b'
               CALL FLUSH_ERR_MSG(ABORT=.TRUE.)
            ENDIF
         ENDIF

         IF(BC_Z_T(BCV)==UNDEFINED .AND. BC_K_T(BCV)==UNDEFINED_I) THEN
            IF(NO_K) THEN
               BC_Z_T(BCV) = ZLENGTH
            ELSE
               WRITE(ERR_MSG, 1101) BCV, 'BC_Z_t and BC_K_t'
               CALL FLUSH_ERR_MSG(ABORT=.TRUE.)
            ENDIF
         ENDIF

 1101 FORMAT('Error 1101: Boundary condition ',I3,' is ill-defined.',/ &
         A,' are not specified.',/'Please correct the mfix.dat file.')

! Swap BC aliases for the "full name" complement.
         DO I = 1, DIM_BCTYPE
            VALID_BC_TYPE(I) = TRIM(VALID_BC_TYPE(I))
            IF(VALID_BC_TYPE(I) == BC_TYPE(BCV)) THEN
               IF(MOD(I,2) == 0) BC_TYPE(BCV) = VALID_BC_TYPE(I-1)
               CYCLE  L50
            ENDIF
         ENDDO

         WRITE(ERR_MSG, 1100) trim(iVar('BC_TYPE',BCV)),               &
            trim(BC_TYPE(BCV)), VALID_BC_TYPE
         CALL FLUSH_ERR_MSG(ABORT=.TRUE.)

      ENDDO L50   ! end loop over (bcv=1,dimension_bc)

      CALL FINL_ERR_MSG

      RETURN


 1100 FORMAT('Error 1100: Illegal entry: ',A,' = ',A,/'Valid entries:',&
         ' ',10(/5X,A,2x,A),/5X,A)

      END SUBROUTINE CHECK_BC_GEOMETRY



!vvvvvvvvvvvvvvvvvvvvvvvvvvvvvvvvvvvvvvvvvvvvvvvvvvvvvvvvvvvvvvvvvvvvvv!
!                                                                      !
!  Subroutine: CHECK_BC_GEOMETRY_WALL                                  !
!  Author: P. Nicoletti                               Date: 10-DEC-91  !
!                                                                      !
!  Purpose: Find and validate i, j, k locations for walls BC's         !
!                                                                      !
!^^^^^^^^^^^^^^^^^^^^^^^^^^^^^^^^^^^^^^^^^^^^^^^^^^^^^^^^^^^^^^^^^^^^^^!
      SUBROUTINE CHECK_BC_GEOMETRY_WALL(BCV)

! Global Variables:
!---------------------------------------------------------------------//
! Boundary condition locations and corresponding grid index
      use bc, only: BC_X_w, BC_X_e, BC_I_w, BC_I_e
      use bc, only: BC_Y_s, BC_Y_n, BC_J_s, BC_J_n
      use bc, only: BC_Z_b, BC_Z_t, BC_K_b, BC_K_t
! Basic grid information
      use geometry, only: NO_I, XLENGTH, DX, IMAX, IMAX2, XMIN
      use geometry, only: NO_J, YLENGTH, DY, JMAX, JMAX2
      use geometry, only: NO_K, ZLENGTH, DZ, KMAX, KMAX2
! Flag: Reinitializing field conditions.
      use run, only: REINITIALIZING
! Fucntion to compare two values
      use toleranc, only: COMPARE

! Global Parameters:
!---------------------------------------------------------------------//
      use param1, only: ZERO, UNDEFINED_I, UNDEFINED

! Use the error manager for posting error messages.
!---------------------------------------------------------------------//
      use error_manager


      IMPLICIT NONE


! Dummy Arguments:
!---------------------------------------------------------------------//
! Index of boundary condition.
      INTEGER, INTENT(in) :: BCV

! Local Variables:
!---------------------------------------------------------------------//
! Calculated indices of the wall boundary
      INTEGER :: I_w , I_e , J_s , J_n , K_b , K_t
! Integer error flag
      INTEGER :: IER
!......................................................................!


! Skip this routine if reinitializing as BC locations cannot be changed.
      IF(REINITIALIZING) RETURN

      CALL INIT_ERR_MSG("CHECK_BC_GEOMETRY_WALL")

      IF(BC_X_W(BCV)/=UNDEFINED .AND. BC_X_E(BCV)/=UNDEFINED) THEN

! setting indices to 1 if there is no variation in the i (x) direction
         IF (NO_I) THEN
            I_W = 1
            I_E = 1
         ELSE
            CALL CALC_CELL (XMIN, BC_X_W(BCV), DX, IMAX, I_W)
            I_W = I_W + 1
            CALL CALC_CELL (XMIN, BC_X_E(BCV), DX, IMAX, I_E)
! BC along zy plane, checking if far west or far east of domain
            IF(BC_X_W(BCV) == BC_X_E(BCV)) THEN
               IF(COMPARE(BC_X_W(BCV),XMIN)) THEN
                  I_W = 1
                  I_E = 1
               ELSEIF(COMPARE(BC_X_W(BCV),XMIN+XLENGTH)) THEN
                  I_W = IMAX2
                  I_E = IMAX2
               ENDIF
            ENDIF
         ENDIF

! checking/setting corresponding i indices according to specified x
! coordinates
         IF(BC_I_W(BCV)/=UNDEFINED_I .OR. BC_I_E(BCV)/=UNDEFINED_I) THEN
            CALL LOCATION_CHECK (BC_I_W(BCV), I_W, BCV, 'BC - west')
            CALL LOCATION_CHECK (BC_I_E(BCV), I_E, BCV, 'BC - east')
         ELSE
            BC_I_W(BCV) = I_W
            BC_I_E(BCV) = I_E
         ENDIF
      ENDIF


      IF(BC_Y_S(BCV)/=UNDEFINED .AND. BC_Y_N(BCV)/=UNDEFINED) THEN
! setting indices to 1 if there is no variation in the j (y) direction
         IF(NO_J) THEN
            J_S = 1
            J_N = 1
         ELSE
            CALL CALC_CELL (ZERO, BC_Y_S(BCV), DY, JMAX, J_S)
            J_S = J_S + 1
            CALL CALC_CELL (ZERO, BC_Y_N(BCV), DY, JMAX, J_N)
! BC along xz plane, checking if far south or far north of domain
            IF(BC_Y_S(BCV) == BC_Y_N(BCV)) THEN
               IF(COMPARE(BC_Y_S(BCV),ZERO)) THEN
                  J_S = 1
                  J_N = 1
               ELSE IF (COMPARE(BC_Y_S(BCV),YLENGTH)) THEN
                  J_S = JMAX2
                  J_N = JMAX2
               ENDIF
            ENDIF
         ENDIF
! checking/setting corresponding j indices according to specified y
! coordinates
         IF(BC_J_S(BCV)/=UNDEFINED_I .OR. BC_J_N(BCV)/=UNDEFINED_I) THEN
            CALL LOCATION_CHECK (BC_J_S(BCV), J_S, BCV, 'BC - south')
            CALL LOCATION_CHECK (BC_J_N(BCV), J_N, BCV, 'BC - north')
         ELSE
            BC_J_S(BCV) = J_S
            BC_J_N(BCV) = J_N
         ENDIF
      ENDIF

      IF(BC_Z_B(BCV)/=UNDEFINED .AND. BC_Z_T(BCV)/=UNDEFINED) THEN
! setting indices to 1 if there is no variation in the k (z) direction
         IF(NO_K)THEN
            K_B = 1
            K_T = 1
         ELSE
            CALL CALC_CELL (ZERO, BC_Z_B(BCV), DZ, KMAX, K_B)
            K_B = K_B + 1
            CALL CALC_CELL (ZERO, BC_Z_T(BCV), DZ, KMAX, K_T)
! BC along xy plane, checking if far bottom or far top of domain
            IF(BC_Z_B(BCV) == BC_Z_T(BCV)) THEN
               IF(COMPARE(BC_Z_B(BCV),ZERO)) THEN
                  K_B = 1
                  K_T = 1
               ELSEIF(COMPARE(BC_Z_B(BCV),ZLENGTH)) THEN
                  K_B = KMAX2
                  K_T = KMAX2
               ENDIF
            ENDIF
         ENDIF
! checking/setting corresponding j indices according to specified y
! coordinates
         IF(BC_K_B(BCV)/=UNDEFINED_I .OR.BC_K_T(BCV)/=UNDEFINED_I) THEN
            CALL LOCATION_CHECK (BC_K_B(BCV), K_B, BCV, 'BC - bottom')
            CALL LOCATION_CHECK (BC_K_T(BCV), K_T, BCV, 'BC - top')
         ELSE
            BC_K_B(BCV) = K_B
            BC_K_T(BCV) = K_T
         ENDIF
      ENDIF


! CHECK FOR VALID VALUES
      IER = 0
      IF (BC_K_B(BCV)<1 .OR. BC_K_B(BCV)>KMAX2) IER = 1
      IF (BC_J_S(BCV)<1 .OR. BC_J_S(BCV)>JMAX2) IER = 1
      IF (BC_I_W(BCV)<1 .OR. BC_I_W(BCV)>IMAX2) IER = 1
      IF (BC_K_T(BCV)<1 .OR. BC_K_T(BCV)>KMAX2) IER = 1
      IF (BC_J_N(BCV)<1 .OR. BC_J_N(BCV)>JMAX2) IER = 1
      IF (BC_I_E(BCV)<1 .OR. BC_I_E(BCV)>IMAX2) IER = 1
      IF (BC_K_B(BCV) > BC_K_T(BCV)) IER = 1
      IF (BC_J_S(BCV) > BC_J_N(BCV)) IER = 1
      IF (BC_I_W(BCV) > BC_I_E(BCV)) IER = 1

      IF(IER /= 0)THEN
         WRITE(ERR_MSG,1100) BCV,                                      &
            'X', BC_X_W(BCV), BC_X_E(BCV),'I',BC_I_W(BCV),BC_I_E(BCV), &
            'Y', BC_Y_S(BCV), BC_Y_N(BCV),'J',BC_J_S(BCV),BC_J_N(BCV), &
            'Z', BC_Z_B(BCV), BC_Z_T(BCV),'K',BC_K_B(BCV),BC_K_T(BCV)
         CALL FLUSH_ERR_MSG(ABORT=.TRUE.)
      ENDIF

 1100 FORMAT('Error 1100: Invalid location specified for BC ',I3,'.',  &
         3(/3x,A1,': ',g12.5,',',g12.5,8x,A1,': ',I8,',',I8),/         &
         'Please correct the mfix.dat file.')

      CALL FINL_ERR_MSG

      RETURN

      END SUBROUTINE CHECK_BC_GEOMETRY_WALL



!vvvvvvvvvvvvvvvvvvvvvvvvvvvvvvvvvvvvvvvvvvvvvvvvvvvvvvvvvvvvvvvvvvvvvv!
!                                                                      !
!  Subroutine: CHECK_BC_GEOMETRY_FLOW                                  !
!  Author: P. Nicoletti                               Date: 10-DEC-91  !
!                                                                      !
!  Purpose: Find and validate i, j, k locations for flow BC's. Also    !
!           set value of bc_plane for flow BC's.                       !
!                                                                      !
!^^^^^^^^^^^^^^^^^^^^^^^^^^^^^^^^^^^^^^^^^^^^^^^^^^^^^^^^^^^^^^^^^^^^^^!
      SUBROUTINE CHECK_BC_GEOMETRY_FLOW(BCV)

! Global Variables:
!---------------------------------------------------------------------//
! Boundary condition locations and corresponding grid index
      use bc, only: BC_X_w, BC_X_e, BC_I_w, BC_I_e
      use bc, only: BC_Y_s, BC_Y_n, BC_J_s, BC_J_n
      use bc, only: BC_Z_b, BC_Z_t, BC_K_b, BC_K_t
! Basic grid information
      use geometry, only: NO_I, DX, IMAX, IMAX2, XMIN
      use geometry, only: NO_J, DY, JMAX, JMAX2
      use geometry, only: NO_K, DZ, KMAX, KMAX2
! Flag: Reinitializing field conditions.
      use run, only: REINITIALIZING

! Global Parameters:
!---------------------------------------------------------------------//
      use param1, only: ZERO, UNDEFINED_I, UNDEFINED

! Use the error manager for posting error messages.
!---------------------------------------------------------------------//
      use error_manager

      IMPLICIT NONE


! Dummy Arguments:
!---------------------------------------------------------------------//
! Index of boundary condition.
      INTEGER, INTENT(in) :: BCV

! Local Variables:
!---------------------------------------------------------------------//
! Calculated indices of the wall boundary
      INTEGER :: I_w, I_e, J_s, J_n, K_b, K_t
! Indices for error checking
      INTEGER :: IER
<<<<<<< HEAD

! surface indicators
=======
! surface indictors:
>>>>>>> bd844d0a
! a value of T indicates that the defined boundary region does not
! vary in indicated coordinate direction. that is, if bc_x_w is
! equal to bc_x_e then the boundary region must be in the yz plane
      LOGICAL :: X_CONSTANT, Y_CONSTANT, Z_CONSTANT
!......................................................................!

! Skip this routine if reinitializing as BC locations cannot be changed.
      IF(REINITIALIZING) RETURN

      CALL INIT_ERR_MSG("CHECK_BC_GEOMETRY_FLOW")

      X_CONSTANT = .TRUE.
      Y_CONSTANT = .TRUE.
      Z_CONSTANT = .TRUE.

      IF (BC_X_W(BCV)/=UNDEFINED .AND. BC_X_E(BCV)/=UNDEFINED) THEN
         CALL CALC_CELL (XMIN, BC_X_W(BCV), DX, IMAX, I_W)
         CALL CALC_CELL (XMIN, BC_X_E(BCV), DX, IMAX, I_E)
         IF (BC_X_W(BCV) /= BC_X_E(BCV)) THEN
            X_CONSTANT = .FALSE.
            I_W = I_W + 1
            IF(BC_I_W(BCV)/=UNDEFINED_I.OR.BC_I_E(BCV)/=UNDEFINED_I)THEN
               CALL LOCATION_CHECK (BC_I_W(BCV), I_W, BCV, 'BC - west')
               CALL LOCATION_CHECK (BC_I_E(BCV), I_E, BCV, 'BC - east')
            ENDIF
         ENDIF
         BC_I_W(BCV) = I_W
         BC_I_E(BCV) = I_E
      ELSE
         IF(BC_I_W(BCV) /= UNDEFINED_I) &
            CALL CALC_LOC (XMIN,DX,BC_I_W(BCV),BC_X_W(BCV))
         IF(BC_I_E(BCV) /= UNDEFINED_I) &
            CALL CALC_LOC (XMIN,DX,BC_I_E(BCV),BC_X_E(BCV))
         IF(BC_X_W(BCV) /= BC_X_E(BCV)) X_CONSTANT = .FALSE.
      ENDIF

! If there is no variation in the I direction set indices to 1
      IF(NO_I) THEN
         BC_I_W(BCV) = 1
         BC_I_E(BCV) = 1
      ENDIF

      IF (BC_Y_S(BCV)/=UNDEFINED .AND. BC_Y_N(BCV)/=UNDEFINED) THEN
         CALL CALC_CELL (ZERO, BC_Y_S(BCV), DY, JMAX, J_S)
         CALL CALC_CELL (ZERO, BC_Y_N(BCV), DY, JMAX, J_N)
         IF(BC_Y_S(BCV) /= BC_Y_N(BCV)) THEN
            Y_CONSTANT = .FALSE.
            J_S = J_S + 1
            IF(BC_J_S(BCV)/=UNDEFINED_I.OR.BC_J_N(BCV)/=UNDEFINED_I)THEN
               CALL LOCATION_CHECK (BC_J_S(BCV), J_S, BCV, 'BC - south')
               CALL LOCATION_CHECK (BC_J_N(BCV), J_N, BCV, 'BC - north')
            ENDIF
         ENDIF
         BC_J_S(BCV) = J_S
         BC_J_N(BCV) = J_N
      ELSE
         IF(BC_J_S(BCV) /= UNDEFINED_I) &
            CALL CALC_LOC (ZERO,DY,BC_J_S(BCV),BC_Y_S(BCV))
         IF(BC_J_N(BCV) /= UNDEFINED_I) &
            CALL CALC_LOC (ZERO,DY,BC_J_N(BCV),BC_Y_N(BCV))
         IF (BC_Y_S(BCV) /= BC_Y_N(BCV)) Y_CONSTANT = .FALSE.
      ENDIF

! If there is no variation in the J direction set indices to 1
      IF(NO_J) THEN
         BC_J_S(BCV) = 1
         BC_J_N(BCV) = 1
      ENDIF

      IF(BC_Z_B(BCV)/=UNDEFINED .AND. BC_Z_T(BCV)/=UNDEFINED) THEN
         CALL CALC_CELL (ZERO, BC_Z_B(BCV), DZ, KMAX, K_B)
         CALL CALC_CELL (ZERO, BC_Z_T(BCV), DZ, KMAX, K_T)
         IF(BC_Z_B(BCV) /= BC_Z_T(BCV)) THEN
            Z_CONSTANT = .FALSE.
            K_B = K_B + 1
            IF(BC_K_B(BCV)/=UNDEFINED_I.OR.BC_K_T(BCV)/=UNDEFINED_I)THEN
               CALL LOCATION_CHECK (BC_K_B(BCV), K_B, BCV, 'BC - bottom')
               CALL LOCATION_CHECK (BC_K_T(BCV), K_T, BCV, 'BC - top')
            ENDIF
         ENDIF
         BC_K_B(BCV) = K_B
         BC_K_T(BCV) = K_T
      ELSE
         IF(BC_K_B(BCV) /= UNDEFINED_I) &
            CALL CALC_LOC (ZERO,DZ,BC_K_B(BCV),BC_Z_B(BCV))
         IF(BC_K_T(BCV) /= UNDEFINED_I) &
            CALL CALC_LOC (ZERO,DZ,BC_K_T(BCV),BC_Z_T(BCV))
         IF(BC_Z_B(BCV) /= BC_Z_T(BCV)) Z_CONSTANT = .FALSE.
      ENDIF

! If there is no variation in the K direction set indices to 1
      IF(NO_K) THEN
         BC_K_B(BCV) = 1
         BC_K_T(BCV) = 1
      ENDIF

! Check whether the boundary is a plane parallel to one of the three
! coordinate planes
      IF(BC_X_W(BCV)/=UNDEFINED .AND. BC_Y_S(BCV)/=UNDEFINED .AND. &
         BC_Z_B(BCV)/=UNDEFINED) CALL CHECK_PLANE (X_CONSTANT, &
         Y_CONSTANT, Z_CONSTANT, BCV, 'BC')


! CHECK FOR VALID VALUES
      IER = 0
      IF(BC_I_W(BCV)<1 .OR. BC_I_W(BCV)>IMAX2) IER = 1
      IF(BC_I_E(BCV)<1 .OR. BC_I_E(BCV)>IMAX2) IER = 1
      IF(BC_J_S(BCV)<1 .OR. BC_J_S(BCV)>JMAX2) IER = 1
      IF(BC_J_N(BCV)<1 .OR. BC_J_N(BCV)>JMAX2) IER = 1
      IF(BC_K_B(BCV)<1 .OR. BC_K_B(BCV)>KMAX2) IER = 1
      IF(BC_K_T(BCV)<1 .OR. BC_K_T(BCV)>KMAX2) IER = 1
      IF(BC_K_B(BCV) > BC_K_T(BCV)) IER = 1
      IF(BC_J_S(BCV) > BC_J_N(BCV)) IER = 1
      IF(BC_I_W(BCV) > BC_I_E(BCV)) IER = 1

      IF(IER /= 0)THEN
         WRITE(ERR_MSG,1100) BCV,                                      &
            'X', BC_X_W(BCV), BC_X_E(BCV),'I',BC_I_W(BCV),BC_I_E(BCV), &
            'Y', BC_Y_S(BCV), BC_Y_N(BCV),'J',BC_J_S(BCV),BC_J_N(BCV), &
            'Z', BC_Z_B(BCV), BC_Z_T(BCV),'K',BC_K_B(BCV),BC_K_T(BCV)
         CALL FLUSH_ERR_MSG(ABORT=.TRUE.)
      ENDIF

 1100 FORMAT('Error 1100: Invalid location specified for BC ',I3,'.',  &
         3(/3x,A1,': ',g12.5,',',g12.5,8x,A1,': ',I8,',',I8),/         &
         'Please correct the mfix.dat file.')

      CALL FINL_ERR_MSG

      RETURN

      END SUBROUTINE CHECK_BC_GEOMETRY_FLOW<|MERGE_RESOLUTION|>--- conflicted
+++ resolved
@@ -428,12 +428,8 @@
       INTEGER :: I_w, I_e, J_s, J_n, K_b, K_t
 ! Indices for error checking
       INTEGER :: IER
-<<<<<<< HEAD
-
-! surface indicators
-=======
+
 ! surface indictors:
->>>>>>> bd844d0a
 ! a value of T indicates that the defined boundary region does not
 ! vary in indicated coordinate direction. that is, if bc_x_w is
 ! equal to bc_x_e then the boundary region must be in the yz plane
