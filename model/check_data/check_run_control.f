--- conflicted
+++ resolved
@@ -24,15 +24,9 @@
       USE run, only: DT, ODT
 ! Flag: Use K-Epsilon turbulence model.
       USE run, only: K_EPSILON
-<<<<<<< HEAD
       USE run, only: ishii, jackson
 ! Turbulence lenghth scale and viscosity bound.
       use constant, only: L_SCALE0, MU_GMAX
-=======
-! Turbulence lenghth scale and viscosity bound.
-      use constant, only: L_SCALE0, MU_GMAX
-
->>>>>>> bd844d0a
 
 ! Global Parameters:
 !---------------------------------------------------------------------//
@@ -117,7 +111,6 @@
          'L_SCALE0 /= ZERO')
       ENDIF
 
-<<<<<<< HEAD
 ! Ishii and jackson form of governing equations cannot both be invoked
       IF (ISHII .AND. JACKSON) THEN
          WRITE(ERR_MSG,2002)
@@ -126,22 +119,14 @@
              '.T.',/,'Please correct the mfix.dat file.')
       ENDIF
 
-=======
->>>>>>> bd844d0a
 !  Check whether MU_gmax is specified for turbulence (sof)
       IF (K_Epsilon .AND. MU_GMAX==UNDEFINED) THEN
          WRITE(ERR_MSG, 1000) 'MU_GMAX'
          CALL FLUSH_ERR_MSG(ABORT=.TRUE.)
       ENDIF
-<<<<<<< HEAD
-=======
-
-
->>>>>>> bd844d0a
 
 ! Clear the error manager
       CALL FINL_ERR_MSG
-
 
       RETURN
 
