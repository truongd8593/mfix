--- conflicted
+++ resolved
@@ -91,24 +91,12 @@
       LOGICAL, PARAMETER :: REPORT_NEG_VOLFRAC = .TRUE.
 
 ! Flag to write log header
-<<<<<<< HEAD
       LOGICAL :: wHeader
 !---------------------------------------------------------------------//
 
 
 ! Initialize:
       wHeader = .TRUE.
-
-=======
-      LOGICAL wHeader
-!-----------------------------------------------
->>>>>>> bd844d0a
-
-
-! Initialize:
-      wHeader = .TRUE.
-
-
 ! Initialize error flag.
       Err_l = 0
 
@@ -241,7 +229,6 @@
       RETURN
       END SUBROUTINE CALC_VOL_FR
 
-<<<<<<< HEAD
 !vvvvvvvvvvvvvvvvvvvvvvvvvvvvvvvvvvvvvvvvvvvvvvvvvvvvvvvvvvvvvvvvvvvvvvC
 !                                                                      C
 !  Subroutine: SET_EP_FACTORS                                          C
@@ -293,8 +280,6 @@
 
       RETURN
       END SUBROUTINE SET_EP_FACTORS
-=======
->>>>>>> bd844d0a
 
 !vvvvvvvvvvvvvvvvvvvvvvvvvvvvvvvvvvvvvvvvvvvvvvvvvvvvvvvvvvvvvvvvvvvvvv!
 !                                                                      !
