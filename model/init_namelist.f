--- conflicted
+++ resolved
@@ -7,13 +7,8 @@
 !                                                                      !
 !  Keyword Documentation Format:                                       !
 !                                                                      !
-<<<<<<< HEAD
-!<keyword category="category name" required="true"/.FALSE.             !
-!                                    legacy=.TRUE./.FALSE.>            !
-=======
 !<keyword category="category name" required="true"/FALSE               !
 !                                    legacy=TRUE/FALSE>                !
->>>>>>> 54dc2823
 !  <description></description>                                         !
 !  <arg index="" id="" max="" min=""/>                                 !
 !  <dependent keyword="" value="DEFINED"/>                             !
@@ -156,43 +151,13 @@
 !</keyword>
 
 !<keyword category="Run Control" required="false">
-<<<<<<< HEAD
-!  <description>
-!    Reduce the time step if the residuals stop decreasing.
-!  </description>
-!  <valid value=".FALSE." note="Continue iterating if residuals stall."/>
-!  <valid value=".TRUE."  note="Reduce time step if residuals stall."/>
-      DETECT_STALL = .TRUE.
+!  <description>
+!    Flag to restart the code when DT < DT_MIN.
+!  </description>
+      AUTO_RESTART = .FALSE.
 !</keyword>
 
 !<keyword category="Run Control" required="false">
-=======
->>>>>>> 54dc2823
-!  <description>
-!    Flag to restart the code when DT < DT_MIN.
-!  </description>
-      AUTO_RESTART = .FALSE.
-!</keyword>
-
-!<keyword category="Run Control" required="false">
-<<<<<<< HEAD
-!  <description>
-!    Shared gas-pressure formulation. See Syamlal, M. and Pannala, S.
-!    “Multiphase continuum formulation for gas-solids reacting flows,”
-!    chapter in Computational Gas-Solids Flows and Reacting Systems:
-!    Theory, Methods and Practice, S. Pannala, M. Syamlal and T.J.
-!    O’Brien (editors), IGI Global, Hershey, PA, 2011.
-!  </description>
-!  <valid value=".FALSE." note="Use Model A"/>
-!  <valid value=".TRUE."  note="Use Model B. Bouillard, J.X.,
-!    Lyczkowski, R.W., Folga, S., Gidaspow, D., Berry, G.F. (1989).
-!    Canadian Journal of Chemical Engineering 67:218–229."/>
-      MODEL_B = .FALSE.
-!</keyword>
-
-!<keyword category="Run Control" required="false">
-=======
->>>>>>> 54dc2823
 !  <description>
 !    Flag to enable/disable solving the X-momentum equations.
 !  </description>
@@ -240,11 +205,7 @@
       SPECIES_EQ(:DIM_M) = .TRUE.
 !</keyword>
 
-<<<<<<< HEAD
-!<keyword category="Run Control" required="false">
-=======
 !<keyword category="Run Control" required="false" tfm="true">
->>>>>>> 54dc2823
 !  <description>Granular energy formulation selection.</description>
 !  <valid value=".FALSE."
 !    note="Use algebraic granular energy equation formulation."/>
@@ -254,101 +215,6 @@
 !</keyword>
 
 !<keyword category="Run Control" required="false">
-<<<<<<< HEAD
-!  <description>Solids phase stress model.</description>
-!  <dependent keyword="GRANULAR_ENERGY" value=".TRUE."/>
-!  <valid value="AHMADI"
-!    note="Cao and Ahmadi (1995). Int. J. Multiphase Flow 21(6), 1203."/>
-!  <valid value="GD_99"
-!     note="Garzo and Dufty (1999). Phys. Rev. E 59(5), 5895."/>
-!  <valid value="GHD"
-!    note="Garzo, Hrenya and Dufty (2007). Phys. Rev. E 76(3), 31304"/>
-!  <valid value="IA_NONEP"
-!     note="Iddir & Arastoopour (2005). AIChE J. 51(6), 1620"/>
-!  <valid value="LUN_1984"
-!    note="Lun et al (1984). J. Fluid Mech., 140, 223."/>
-!  <valid value="SIMONIN"
-!    note="Simonin (1996). VKI Lecture Series, 1996-2"/>
-      KT_TYPE = "LUN_1984"
-!</keyword>
-
-! Retired keyword for specifying Ahmadi KT Theory.
-! Use: KT_TYPE = "AHMADI"
-      AHMADI = .FALSE.
-
-! Retired keyword for specifying Simonin KT Theory.
-! Use: KT_TYPE = "SIMONIN"
-      SIMONIN = .FALSE.
-
-!<keyword category="Run Control" required="false">
-!  <description>Jenkins small frictional boundary condition.</description>
-!  <dependent keyword="GRANULAR_ENERGY" value=".TRUE."/>
-!  <dependent keyword="PHI_W" value="DEFINED"/>
-!  <valid value=".FALSE." note=""/>
-!  <valid value=".TRUE."
-!    note="Use the Jenkins small frictional boundary condition."/>
-      JENKINS = .FALSE.
-!</keyword>
-
-!<keyword category="Run Control" required="false">
-!  <description>Solids stress model selection.</description>
-!  <valid value=".FALSE." note="Use the Schaeffer solids stress model."/>
-!  <valid value=".TRUE."  note="Use the Princeton solids stress model"/>
-!  <dependent keyword="GRANULAR_ENERGY" value=".TRUE."/>
-!  <dependent keyword="PHI" value="DEFINED"/>
-!  <dependent keyword="PHI_W" value="DEFINED"/>
-      FRICTION = .FALSE.
-!</keyword>
-
-!<keyword category="Run Control" required="false">
-!  <description>
-!    For a term appearing in the frictional stress model
-!    invoked with friction = .TRUE.
-!  </description>
-!  <valid value="0" note="Use S:S in the frictional stress model."/>
-!  <valid value="1" note="Use an alternate form suggested by Savage."/>
-!  <valid value="2" note="An appropriate combination of above."/>
-!  <dependent keyword="friction" value=".TRUE."/>
-      SAVAGE = 1
-!</keyword>
-
-!<keyword category="Run Control" required="false">
-!  <description>Schaeffer frictional stress tensor formulation. </description>
-!  <dependent keyword="PHI" value="DEFINED"/>
-!  <valid value=".TRUE." note="Use the Schaeffer model"/>
-!  <valid value=".FALSE." note="Do not use the Schaeffer model."/>
-      SCHAEFFER = .TRUE.
-!</keyword>
-
-!<keyword category="Run Control" required="false">
-!  <description>
-!    Blend the Schaeffer stresses with that of kinetic theory around Ep*.
-!  </description>
-      BLENDING_STRESS = .FALSE.
-!</keyword>
-
-!<keyword category="Run Control" required="false">
-!  <description>
-!    Hyperbolic tangent function for blending frictional stress models.
-!  </description>
-!  <dependent keyword="BLENDING_STRESS" value=".TRUE."/>
-!  <conflict keyword="SIGM_BLEND" value=".TRUE."/>
-      TANH_BLEND = .TRUE.
-!</keyword>
-
-!<keyword category="Run Control" required="false">
-!  <description>
-!    A scaled and truncated sigmoidal function for blending
-!    frictional stress  models.
-!  </description>
-!  <dependent keyword="BLENDING_STRESS" value=".TRUE."/>
-!  <conflict keyword="TANH_BLEND" value=".TRUE."/>
-      SIGM_BLEND = .FALSE.
-!</keyword>
-
-!<keyword category="Run Control" required="false">
-=======
->>>>>>> 54dc2823
 !  <description>
 !    Shared gas-pressure formulation. See Syamlal, M. and Pannala, S.
 !    "Multiphase continuum formulation for gas-solids reacting flows,"
@@ -368,24 +234,10 @@
 !    When activated the k-epsilon turbulence model (for single
 !    -phase flow) is solved using standard wall functions.
 !  </description>
-<<<<<<< HEAD
-      FEDORS_LANDEL = .FALSE.
-!</keyword>
-
-!<keyword category="Run Control" required="false">
-!  <description>Call user-defined subroutines.</description>
-!  <valid value=".TRUE." note="call user-defined subroutines."/>
-!  <valid value=".FALSE." note="do not call user-defined subroutines."/>
-      CALL_USR = .FALSE.
-!</keyword>
-
-
-=======
 !  <conflict keyword="L_SCALE0" value="DEFINED"/>
       K_Epsilon = .FALSE.
 !</keyword>
 
->>>>>>> 54dc2823
 !<keyword category="Run Control" required="false">
 !  <description>
 !    Value of turbulent length initialized. this may be overwritten
@@ -402,10 +254,6 @@
       MU_GMAX = UNDEFINED
 !</keyword>
 
-<<<<<<< HEAD
-
-=======
->>>>>>> 54dc2823
 !<keyword category="Run Control" required="false">
 !  <description>
 !     Available gas-solids drag models.
@@ -470,11 +318,7 @@
       drag_d1 = 2.65d0
 !</keyword>
 
-<<<<<<< HEAD
-!<keyword category="Physical Parameters" required="false">
-=======
 !<keyword category="Run Control" required="false">
->>>>>>> 54dc2823
 !  <description>
 !    If use_def_lam_hys is set to .FALSE. the user is able to specify a
 !    value for the lubrication cutoff distance (lam_hys).  in practice
@@ -488,43 +332,6 @@
 !</keyword>
 
 !<keyword category="Run Control" required="false">
-<<<<<<< HEAD
-!  <description>
-!    Radial distribution function at contact for polydisperse systems.
-!    Do not specify any RDF for monodisperse systems because Carnahan-
-!    Starling is the model only available.
-!
-!    Carnahan, N.F. and Starling K.E., (1969).
-!    The Journal of Chemical Physics, Vol. 51(2):635-636.
-!  </description>
-!
-!  <valid value="LEBOWITZ" note="Lebowitz, J.L. (1964)
-!   The Physical Review, A133, 895-899"/>
-!
-!  <valid value="MODIFIED_LEBOWITZ" note=""/>
-!
-!  <valid value="MANSOORI" note="
-!   Mansoori, GA, Carnahan N.F., Starling, K.E. Leland, T.W. (1971).
-!    The Journal of Chemical Physics, Vol. 54:1523-1525."/>
-!
-!  <valid value="MODIFIED_MANSOORI" note="van Wachem, B.G.M., Schouten, J.C.,
-!    van den Bleek, C.M., Krishna, R. and Sinclair, J. L. (2001)
-!    AIChE Journal 47:1035–1051."/>
-      RDF_TYPE = 'LEBOWITZ'
-!</keyword>
-
-!<keyword category="Run Control" required="false">
-!  <description>
-!    When activated the added (or virtual) mass force effectively
-!    acts to increase the inertia of the dispersed phase, which
-!    tends to stabilize simulations of bubbly gas-liquid flows.
-!  </description>
-      Added_Mass = .FALSE.
-!</keyword>
-
-!<keyword category="Run Control" required="false">
-=======
->>>>>>> 54dc2823
 !  <description>
 !    Subgrid models.
 !  </description>
@@ -548,45 +355,24 @@
 !</keyword>
 
 !<keyword category="Run Control" required="false">
-<<<<<<< HEAD
-!  <description>Flag for subgrid wall effects.</description>
-!  <valid value=".FALSE." note="Do not include wall effects."/>
-!  <valid value=".TRUE." note="Include subgrid wall effects."/>
-=======
 !  <description>Flag for subgrid wall correction.</description>
 !  <valid value=".FALSE." note="Do not include wall correction."/>
 !  <valid value=".TRUE." note="Include subgrid wall correction."/>
->>>>>>> 54dc2823
       SUBGRID_Wall = .FALSE.
 !</keyword>
 
 !<keyword category="Run Control" required="false">
-<<<<<<< HEAD
-!  <description>Provide detailed logging of negative density errors.</description>
-!  <valid value=".FALSE." note="Do not log negative density errors."/>
-!  <valid value=".TRUE." note="Log negative density errors."/>
-      REPORT_NEG_DENSITY = .FALSE.
-!</keyword>
-
-!<keyword category="Run Control" required="false">
-!  <description>Number of user-defined scalar transport equations to solve.</description>
-=======
 !  <description> The number of user-defined scalar transport equations
 !    to solve.
 !  </description>
->>>>>>> 54dc2823
 !  <range min="0" max="DIM_SCALAR" />
       NScalar = 0
 !</keyword>
 
 !<keyword category="Run Control" required="false">
-<<<<<<< HEAD
-!  <description>The phase convecting the indexed scalar transport equation.</description>
-=======
 !  <description>
 !    The phase convecting the indexed scalar transport equation.
 !  </description>
->>>>>>> 54dc2823
 !  <arg index="1" id="Scalar Equation" min="0" max="DIM_SCALAR"/>
 !  <range min="0" max="DIM_M" />
       Phase4Scalar(:DIM_SCALAR) = UNDEFINED_I
@@ -598,145 +384,8 @@
 !                           Physical Parameters                       !
 !#####################################################################!
 
-<<<<<<< HEAD
+
 !<keyword category="Physical Parameters" required="false">
-!  <description>User defined constants.</description>
-      C(:DIMENSION_C) = UNDEFINED
-!</keyword>
-
-!<keyword category="Physical Parameters" required="false">
-!  <description>Name of user-defined constant. (20 character max)</description>
-      C_NAME(:DIMENSION_C) = '....................'
-!</keyword>
-
-!<keyword category="Physical Parameters" required="false">
-!  <description>Coefficient of restitution for particle-particle collisions.</description>
-      C_E = UNDEFINED
-!</keyword>
-
-!<keyword category="Physical Parameters" required="false">
-!  <description>
-!    GHD Theory: Coefficient of restitution for particle-particle collisions.
-!  </description>
-!  <arg index="1" id="Phase" min="0" max="DIM_M"/>
-!  <arg index="2" id="Phase" min="0" max="DIM_M"/>
-      r_p(:DIM_M, :DIM_M) = UNDEFINED
-!</keyword>
-
-!<keyword category="Physical Parameters" required="false">
-!  <description>Coefficient of restitution for particle-wall collisions.</description>
-      E_W = 1.D0
-!</keyword>
-
-!<keyword category="Physical Parameters" required="false">
-!  <description>Specularity coefficient associated with particle-wall collisions.</description>
-      PHIP = 0.6D0
-!</keyword>
-
-!<keyword category="Physical Parameters" required="false">
-!  <description>
-!    Output the variable specularity coefficient when bc_jj_m is
-!    .TRUE.. The specularity coefficient will be stored in reactionrates
-!    array for post-processing by post-mfix. user needs to set nrr to 1
-!    for this purpose. be careful with this setting when reacting flow
-!    is simulated.
-!  </description>
-      PHIP_OUT_JJ=.FALSE.
-!</keyword>
-
-!<keyword category="Physical Parameters" required="false">
-!  <description>
-!    Specify the value of specularity coefficient when the
-!    normalized slip velocity goes to zero when bc_jj_m is
-!    .TRUE.. this variable is calculated internally in the
-!    code. do not modify unless an accurate number is known.
-!  </description>
-!  <dependents>bc_jj_m</dependents>
-      phip0 = undefined
-!</keyword>
-
-!<keyword category="Physical Parameters" required="false">
-!  <description>
-!    Coefficient of friction between the particles of two solids phases.
-!  </description>
-      C_F = UNDEFINED
-!</keyword>
-
-!<keyword category="Physical Parameters" required="false">
-!  <description>
-!     Angle of internal friction (in degrees). set this value
-!     to zero to turn off plastic regime stress calculations.
-!  </description>
-      PHI = UNDEFINED
-!</keyword>
-
-!<keyword category="Physical Parameters" required="false">
-!  <description>
-!    Angle of internal friction (in degrees) at walls. Set this
-!    value to non-zero (phi_w = 11.31 means tan_phi_w = mu = 0.2)
-!    when using Jenkins or bc_jj_m boundary condition.
-!  </description>
-      PHI_W = UNDEFINED
-!</keyword>
-
-!<keyword category="Physical Parameters" required="false">
-!  <description>
-!    Minimum solids fraction above which friction sets in.  (when
-!    friction = .TRUE.)</description>
-!  <dependents>friction</dependents>
-      EPS_F_MIN = 0.5D0
-!</keyword>
-
-!<keyword category="Physical Parameters" required="false">
-!  <description>
-!    Maximum solids volume fraction at packing for polydisperse
-!    systems (more than one solids phase used). The value of
-!    EP_star may change during the computation if solids phases
-!    with different particle diameters are specified and
-!    Yu_Standish or Fedors_Landel correlations are used.
-!  </description>
-!  <arg index="1" id="Phase" min="0" max="DIM_M"/>
-!  <range min="0" max="1-ep_star" />
-      EP_S_MAX(:DIM_M) = UNDEFINED
-!</keyword>
-
-!<keyword category="Physical Parameters" required="false">
-!  <description>
-!    Used in calculating the initial slope of segregation: see
-!    Gera et al. (2004) - recommended value 0.3. increasing this
-!    coefficient results in decrease in segregation of particles
-!    in binary mixtures.
-!  </description>
-      SEGREGATION_SLOPE_COEFFICIENT=0.D0
-!</keyword>
-
-!<keyword category="Physical Parameters" required="false">
-!  <description>
-!    Value of turbulent length initialized. this may be overwritten
-!    in specific regions with the keyword ic_l_scale.
-!</description>
-!  <conflict keyword="K_EPSILON" value=".TRUE."/>
-      L_SCALE0 = ZERO
-!</keyword>
-
-!<keyword category="Physical Parameters" required="false">
-!  <description>
-!    Maximum value of the turbulent viscosity of the fluid.
-!  </description>
-      MU_GMAX = UNDEFINED
-!</keyword>
-
-!<keyword category="Physical Parameters" required="false">
-!  <description>Excluded volume in Boyle-Massoudi stress.</description>
-!  <valid value="0.0" note="b-m stress is turned off."/>
-      V_EX = ZERO
-!</keyword>
-
-!<keyword category="Physical Parameters" required="false">
-=======
-
-!<keyword category="Physical Parameters" required="false">
->>>>>>> 54dc2823
 !  <description>Reference pressure.</description>
       P_REF = ZERO
 !</keyword>
@@ -776,14 +425,6 @@
 !</keyword>
 
 
-<<<<<<< HEAD
-!<keyword category="Physical Parameters" required="false">
-!  <description>Disperse phase number where the added mass applies.</description>
-      M_AM = UNDEFINED_I
-!</keyword>
-
-=======
->>>>>>> 54dc2823
 
 
 
@@ -799,68 +440,44 @@
 !</keyword>
 
 !<keyword category="Numerical Parameters" required="false">
-<<<<<<< HEAD
-!  <description>Factor to normalize the gas continuity equation residual.</description>
-=======
 !  <description>
 !    Factor to normalize the gas continuity equation residual.
 !  </description>
->>>>>>> 54dc2823
       NORM_G = UNDEFINED
 !</keyword>
 
 !<keyword category="Numerical Parameters" required="false">
-<<<<<<< HEAD
-!  <description>Factor to normalize the solids continuity equation residual.</description>
-=======
 !  <description>
 !    Factor to normalize the solids continuity equation residual.
 !  </description>
->>>>>>> 54dc2823
       NORM_S = UNDEFINED
 !</keyword>
 
 !<keyword category="Numerical Parameters" required="false">
-<<<<<<< HEAD
-!  <description>Maximum residual at convergence (continuity+momentum).</description>
-=======
 !  <description>
 !    Maximum residual at convergence (continuity+momentum).
 !  </description>
->>>>>>> 54dc2823
       TOL_RESID = 1.0D-3
 !</keyword>
 
 !<keyword category="Numerical Parameters" required="false">
-<<<<<<< HEAD
-!  <description>Maximum residual at convergence (granular energy).</description>
-=======
 !  <description>
 !    Maximum residual at convergence (granular energy).
 !  </description>
->>>>>>> 54dc2823
       TOL_RESID_Th = 1.0D-4
 !</keyword>
 
 !<keyword category="Numerical Parameters" required="false">
-<<<<<<< HEAD
-!  <description>Maximum residual at convergence (energy).</description>
-=======
 !  <description>
 !    Maximum residual at convergence (energy).
 !  </description>
->>>>>>> 54dc2823
       TOL_RESID_T = 1.0D-4
 !</keyword>
 
 !<keyword category="Numerical Parameters" required="false">
-<<<<<<< HEAD
-!  <description>Maximum residual at convergence (species balance).</description>
-=======
 !  <description>
 !    Maximum residual at convergence (species balance).
 !  </description>
->>>>>>> 54dc2823
       TOL_RESID_X = 1.0D-4
 !</keyword>
 
@@ -912,10 +529,7 @@
       LEQ_TOL(:) = 1.0D-4
 !</keyword>
 
-<<<<<<< HEAD
-=======
-
->>>>>>> 54dc2823
+
 !<keyword category="Numerical Parameters" required="false">
 !  <description>Number of iterations in the linear equation solver.</description>
 !  <arg index="1" id="Equation ID Number" min="1" max="9"/>
@@ -930,14 +544,9 @@
       LEQ_IT(9) = 15
 !</keyword>
 
-<<<<<<< HEAD
-!<keyword category="Numerical Parameters" required="false">
-!  <description>LEQ Solver selection.</description>
-=======
 
 !<keyword category="Numerical Parameters" required="false">
 !  <description>Linear precondition used for LEQ solver sweeps.</description>
->>>>>>> 54dc2823
 !  <arg index="1" id="Equation ID Number" min="1" max="9"/>
 !  <valid value="NONE" note="No preconditioner"/>
 !  <valid value="LINE" note="Line relaxation"/>
@@ -959,27 +568,6 @@
 
 
 !<keyword category="Numerical Parameters" required="false">
-<<<<<<< HEAD
-!  <description>Linear Equation tolerance.</description>
-!  <arg index="1" id="Equation ID Number" min="1" max="9"/>
-!  <dependent keyword="LEQ_METHOD" value="2"/>
-!  <dependent keyword="LEQ_METHOD" value="3"/>
-      LEQ_TOL(:) = 1.0D-4
-!</keyword>
-
-
-!<keyword category="Numerical Parameters" required="false">
-!  <description>Linear precondition used for LEQ solver sweeps.</description>
-!  <arg index="1" id="Equation ID Number" min="1" max="9"/>
-!  <valid value="NONE" note="No preconditioner"/>
-!  <valid value="LINE" note="Line relaxation"/>
-!  <valid value="DIAG" note="Diagonal Scaling"/>
-      LEQ_PC(:) = 'LINE'
-!</keyword>
-
-!<keyword category="Numerical Parameters" required="false">
-=======
->>>>>>> 54dc2823
 !  <description>Under relaxation factors.</description>
 !  <arg index="1" id="Equation ID Number" min="1" max="9"/>
       UR_FAC(1)  = 0.8D0             !pressure
@@ -993,20 +581,6 @@
       UR_FAC(9)  = 0.8D0             !Scalar
 !</keyword>
 
-<<<<<<< HEAD
-!<keyword category="run control" required="false">
-!  <description>
-!    Use deferred correction method for implementing higher order
-!    discretization.
-!  </description>
-!  <valid value=".FALSE." note="use down-wind factor method (default)."/>
-!  <valid value=".TRUE."
-!    note="use deferred correction method for implementing higher order discretization."/>
-      DEF_COR  =  .FALSE.
-!</keyword>
-
-=======
->>>>>>> 54dc2823
 !<keyword category="Numerical Parameters" required="false">
 !  <description>Discretization scheme of equations.</description>
 !  <valid value="1" note="first-order upwinding (using down-wind factors)."/>
@@ -1022,8 +596,6 @@
 !</keyword>
 
 !<keyword category="Numerical Parameters" required="false">
-<<<<<<< HEAD
-=======
 !  <description>
 !    Use deferred correction method for implementing higher order
 !    discretization.
@@ -1047,7 +619,6 @@
 !</keyword>
 
 !<keyword category="Numerical Parameters" required="false">
->>>>>>> 54dc2823
 !  <description>
 !    Four point fourth order interpolation and is upstream biased. if
 !    this scheme is chosen and discretize(*) < 2, discretize(*) is
@@ -1059,8 +630,6 @@
 !</keyword>
 
 !<keyword category="Numerical Parameters" required="false">
-<<<<<<< HEAD
-=======
 !  <description>
 !    The code declares divergence if the velocity anywhere in the domain
 !    exceeds a maximum value.  this maximum value is automatically
@@ -1072,7 +641,6 @@
 
 
 !<keyword category="Numerical Parameters" required="false">
->>>>>>> 54dc2823
 !  <description>
 !    Factor used in the universal limiter (when fpfoi is set .TRUE.) and
 !    can be any value in the set (0,1). the choice of 1 will give
@@ -1100,22 +668,6 @@
 
 
 !<keyword category="Numerical Parameters" required="false">
-<<<<<<< HEAD
-!  <description>
-!    Chi-scheme, proposed by Darwish and Moukalled (2003), is activated.
-!    this scheme guarantees that the set of differenced species mass
-!    balance equations has the property that the sum of mass fractions
-!    add up to one. when a flux limiter is used with (higher order)
-!    spatial discretization schemes it is not guaranteed that the mass
-!    fractions add up to one. this problem may be rectified by
-!    activating the chi-scheme.
-!  </description>
-      Chi_scheme = .FALSE.
-!</keyword>
-
-!<keyword category="Numerical Parameters" required="false">
-=======
->>>>>>> 54dc2823
 !  <description>
 !    The implicitness calculation of the gas-solids drag coefficient
 !    may be underrelaxed by changing ur_f_gs, which takes values
@@ -1132,59 +684,39 @@
 
 
 !<keyword category="Numerical Parameters" required="false">
-<<<<<<< HEAD
-!  <description>Solve transpose of linear system. (BICGSTAB ONLY).</description>
-=======
 !  <description>
 !    Solve transpose of linear system. (BICGSTAB ONLY).
 !  </description>
->>>>>>> 54dc2823
 !  <dependent keyword="LEQ_METHOD" value="2"/>
       DO_TRANSPOSE = .FALSE.
 !</keyword>
 
 !<keyword category="Numerical Parameters" required="false">
-<<<<<<< HEAD
-!  <description>Frequency to check for convergence. (BICGSTAB ONLY)</description>
-=======
 !  <description>
 !    Frequency to check for convergence. (BICGSTAB ONLY)
 !  </description>
->>>>>>> 54dc2823
 !  <dependent keyword="LEQ_METHOD" value="2"/>
       icheck_bicgs = 1
 !</keyword>
 
 !<keyword category="Numerical Parameters" required="false">
-<<<<<<< HEAD
-!  <description>Sets optimal LEQ flags for parallel runs.</description>
-=======
 !  <description>
 !    Sets optimal LEQ flags for parallel runs.
 !  </description>
->>>>>>> 54dc2823
       OPT_PARALLEL = .FALSE.
 !</keyword>
 
 !<keyword category="Numerical Parameters" required="false">
-<<<<<<< HEAD
-!  <description>Use do-loop assignment over direct vector assignment.</description>
-=======
 !  <description>
 !    Use do-loop assignment over direct vector assignment.
 !  </description>
->>>>>>> 54dc2823
       USE_DOLOOP = .FALSE.
 !</keyword>
 
 !<keyword category="Numerical Parameters" required="false">
-<<<<<<< HEAD
-!  <description>Calculate dot-products more efficiently (Serial runs only.)</description>
-=======
 !  <description>
 !    Calculate dot-products more efficiently (Serial runs only.)
 !  </description>
->>>>>>> 54dc2823
       IS_SERIAL = .TRUE.
 !</keyword>
 
@@ -1265,11 +797,6 @@
 !</keyword>
 
 !<keyword category="Geometry and Discretization" required="false">
-<<<<<<< HEAD
-!  <description></Description>
-!  <valid value=".FALSE." note="z(theta) direction is considered."/>
-!  <valid value=".TRUE." note="z(theta) direction is not considered."/>
-=======
 !  <description>
 !    Flag to disable the third dimension (i.e., 2D simulation).
 !      * Z axis in Carteisan coordinate system
@@ -1277,7 +804,6 @@
 !  </description>
 !  <valid value=".FALSE." note="3D simulation."/>
 !  <valid value=".TRUE."  note="2D simulation."/>
->>>>>>> 54dc2823
       NO_K = .FALSE.
 !</keyword>
 
@@ -1431,12 +957,6 @@
 !                               Gas Phase                             !
 !#####################################################################!
 
-<<<<<<< HEAD
-
-
-
-=======
->>>>>>> 54dc2823
 !<keyword category="Gas Phase" required="false">
 !  <description>
 !    Specified constant gas density. this value may be set to zero to
@@ -1512,40 +1032,24 @@
       SOLIDS_MODEL(:DIM_M) = 'TFM'
 !</keyword>
 
-<<<<<<< HEAD
-!<keyword category="Solids Phase" required="false">
-=======
 !<keyword category="Solids Phase" required="false" tfm="true" dem="true" pic="true">
->>>>>>> 54dc2823
 !  <description>Number of solids phases.</description>
       MMAX = 1
 !</keyword>
 
-<<<<<<< HEAD
-!<keyword category="Solids Phase" required="false">
-=======
 !<keyword category="Solids Phase" required="false" tfm="true" dem="true" pic="true">
->>>>>>> 54dc2823
 !  <description>Initial particle diameters.</description>
 !  <arg index="1" id="Phase" min="1" max="DIM_M"/>
       D_P0(:DIM_M) = UNDEFINED
 !</keyword>
 
-<<<<<<< HEAD
-!<keyword category="Solids Phase" required="false">
-=======
 !<keyword category="Solids Phase" required="false" tfm="true" dem="true" pic="true">
->>>>>>> 54dc2823
 !  <description>Specified constant solids density.</description>
 !  <arg index="1" id="Phase" min="1" max="DIM_M"/>
       RO_S0(:DIM_M) = UNDEFINED
 !</keyword>
 
-<<<<<<< HEAD
-!<keyword category="Solids Phase" required="false">
-=======
 !<keyword category="Solids Phase" required="false" tfm="true" dem="true">
->>>>>>> 54dc2823
 !  <description>Baseline species mass fraction.</description>
 !  <arg index="1" id="Phase" min="1" max="DIM_M"/>
 !  <arg index="2" id="Species" min="1" max="DIM_N_s"/>
@@ -1556,11 +1060,7 @@
       X_s0(:DIM_M,:DIM_N_s) = UNDEFINED
 !</keyword>
 
-<<<<<<< HEAD
-!<keyword category="Solids Phase" required="false">
-=======
 !<keyword category="Solids Phase" required="false" tfm="true" dem="true">
->>>>>>> 54dc2823
 !  <description>Specified constant solids species density.</description>
 !  <arg index="1" id="Phase" min="1" max="DIM_M"/>
 !  <arg index="2" id="Species" min="1" max="DIM_N_s"/>
@@ -1569,25 +1069,6 @@
 !  <dependent keyword="INERT_SPECIES" value="DEFINED"/>
 !  <conflict keyword="RO_s0" value="DEFINED"/>
       RO_Xs0(:DIM_M,:DIM_N_s) = UNDEFINED
-<<<<<<< HEAD
-!</keyword>
-
-!<keyword category="Solids Phase" required="false">
-!  <description>Index of inert solids phase species.</description>
-!  <arg index="1" id="Phase" min="1" max="DIM_M"/>
-!  <arg index="2" id="Species" min="1" max="DIM_N_s"/>
-!  <dependent keyword="SPECIES_EQ" value=".TRUE."/>
-!  <dependent keyword="X_s0" value="DEFINED"/>
-!  <dependent keyword="RO_Xs0" value="DEFINED"/>
-!  <conflict keyword="RO_s0" value="DEFINED"/>
-      INERT_SPECIES(:DIM_M) = UNDEFINED_I
-!</keyword>
-
-!<keyword category="Solids Phase" required="false">
-!  <description>Specified constant granular viscosity. if this value is
-!    specified, then the kinetic theory calculation is turned off and
-!    p_s = 0 and lambda_s = -2/3 mu_s0.
-=======
 !</keyword>
 
 !<keyword category="Solids Phase" required="false" tfm="true" dem="true">
@@ -1844,45 +1325,11 @@
 !     slip velocity goes to zero when BC_JJ_M is .TRUE.. This variable
 !     is calculated internally in the code. Do not modify unless an 
 !     accurate number is known.
->>>>>>> 54dc2823
 !  </description>
 !  <dependents>BC_JJ_M</dependents>
       phip0 = undefined
 !</keyword>
 
-<<<<<<< HEAD
-!<keyword category="Solids Phase" required="false">
-!  <description>Specified constant solids conductivity.</description>
-!  <arg index="1" id="Phase" min="1" max="DIM_M"/>
-      K_S0(:DIM_M) = UNDEFINED
-!</keyword>
-
-!<keyword category="Solids Phase" required="false">
-!  <description>Specified constant solids specific heat.</description>
-!  <arg index="1" id="Phase" min="1" max="DIM_M"/>
-      C_PS0(:DIM_M) = UNDEFINED
-!</keyword>
-
-!<keyword category="Solids Phase" required="false">
-!  <description>Specified constant solids diffusivity.</description>
-      DIF_S0 = UNDEFINED
-!</keyword>
-
-!<keyword category="Solids Phase" required="false">
-!  <description>Molecular weight of solids phase-m, species n.</description>
-!  <arg index="1" id="Phase" min="1" max="DIM_M"/>
-!  <arg index="2" id="Species" min="1" max="DIM_N_s"/>
-      MW_S(:DIM_M,:DIM_N_s) = UNDEFINED
-!</keyword>
-
-!<keyword category="Solids Phase" required="false">
-!  <description>Number of species comprising solids phase m.</description>
-!  <arg index="1" id="Phase" min="1" max="DIM_M"/>
-      NMAX_s(:DIM_M) = UNDEFINED_I
-!</keyword>
-
-!<keyword category="Solids Phase" required="false">
-=======
 !<keyword category="Two Fluid Model" required="false" tfm="true">
 !  <description>
 !    Coefficient of friction between the particles of two solids phases.
@@ -1929,7 +1376,6 @@
 !</keyword>
 
 !<keyword category="Two Fluid Model" required="false" tfm="true">
->>>>>>> 54dc2823
 !  <description>
 !    Used in calculating the initial slope of segregation: see
 !    Gera et al. (2004) - recommended value 0.3. increasing this
@@ -1939,16 +1385,6 @@
       SEGREGATION_SLOPE_COEFFICIENT=0.D0
 !</keyword>
 
-<<<<<<< HEAD
-!<keyword category="Solids Phase" required="false">
-!  <description>User defined name for solids phase m, species n</description>
-!  <arg index="1" id="Phase" min="1" max="DIM_M"/>
-!  <arg index="2" id="Species" min="1" max="DIM_N_s"/>
-      SPECIES_ALIAS_s(:DIM_M,:DIM_N_s) = UNDEFINED_C
-!</keyword>
-
-!<keyword category="Solids Phase" required="false">
-=======
 
 !<keyword category="Two Fluid Model" required="false" tfm="true">
 !  <description>Excluded volume in Boyle-Massoudi stress.</description>
@@ -1968,16 +1404,11 @@
       DIF_S0 = UNDEFINED
 !</keyword>
 !<keyword category="Two Fluid Model" required="false" tfm="true">
->>>>>>> 54dc2823
 !  <description>Packed bed void fraction.</description>
       EP_STAR = UNDEFINED
 !</keyword>
 
-<<<<<<< HEAD
-!<keyword category="Solids Phase" required="false">
-=======
 !<keyword category="Two Fluid Model" required="false" tfm="true">
->>>>>>> 54dc2823
 !  <description>
 !    Indicates that the solids phase forms a packed bed with a void
 !    fraction ep_star.
@@ -1987,23 +1418,6 @@
 !</keyword>
 
 
-<<<<<<< HEAD
-!<keyword category="Solids Phase" required="false">
-!  <description>Specified constant granular viscosity. if this value is
-!    specified, then the kinetic theory calculation is turned off and
-!    p_s = 0 and lambda_s = -2/3 mu_s0.
-!  </description>
-!  <arg index="1" id="Phase" min="1" max="DIM_M"/>
-!  <valid value='TFM' note='Two-fluid Model (continuum).' />
-!  <valid value='DEM' note='Discrete Element Model' />
-!  <valid value='PIC' note='Multiphase-Particle in Cell' />
-      SOLIDS_MODEL(:DIM_M) = 'TFM'
-!</keyword>
-
-
-
-=======
->>>>>>> 54dc2823
 !#####################################################################!
 !                category="Physical Paramters"                      !
 !#####################################################################!
@@ -3246,8 +2660,6 @@
 !</keyword>
 
 !<keyword category="Output Control" required="false">
-<<<<<<< HEAD
-=======
 !  <description>
 !    The number of user defined chemical reactions stored
 !    in the *.SPA file.
@@ -3256,7 +2668,6 @@
 !</keyword>
 
 !<keyword category="Output Control" required="false">
->>>>>>> 54dc2823
 !  <description> Interval at which standard output (.OUT) file is updated.
 !    Only run configuration information is written if left undefined. Otherwise
 !    all field variables for the entire domain are written in ASCII
@@ -3404,154 +2815,93 @@
 !</keyword>
 
       DO LC=1, DIMENSION_USR
-<<<<<<< HEAD
-!<keyword category="Output Control" required="false">
-!  <description> Intervals at which subroutine write_usr1 is called. </description>
-=======
 !<keyword category="UDF Control" required="false">
 !  <description>
 !    Intervals at which subroutine write_usr1 is called.
 !  </description>
->>>>>>> 54dc2823
 !  <arg index="1" id="USR" max="DIMENSION_USR" min="1"/>
          USR_DT(LC) = UNDEFINED
 !</keyword>
 
-<<<<<<< HEAD
-!<keyword category="Output Control" required="false">
-=======
 !<keyword category="UDF Control" required="false">
->>>>>>> 54dc2823
 !  <description>Udf Hook: x coordinate of the west face or edge.</description>
 !  <arg index="1" id="USR" max="DIMENSION_USR" min="1"/>
          USR_X_W(LC) = UNDEFINED
 !</keyword>
 
-<<<<<<< HEAD
-!<keyword category="Output Control" required="false">
-=======
 !<keyword category="UDF Control" required="false">
->>>>>>> 54dc2823
 !  <description>Udf Hook: x coordinate of the east face or edge.</description>
 !  <arg index="1" id="USR" max="DIMENSION_USR" min="1"/>
          USR_X_E(LC) = UNDEFINED
 !</keyword>
 
-<<<<<<< HEAD
-!<keyword category="Output Control" required="false">
-=======
 !<keyword category="UDF Control" required="false">
->>>>>>> 54dc2823
 !  <description>Udf Hook: y coordinate of the south face or edge.</description>
 !  <arg index="1" id="USR" max="DIMENSION_USR" min="1"/>
          USR_Y_S(LC) = UNDEFINED
 !</keyword>
 
-<<<<<<< HEAD
-!<keyword category="Output Control" required="false">
-=======
 !<keyword category="UDF Control" required="false">
->>>>>>> 54dc2823
 !  <description>Udf Hook: y coordinate of the north face or edge.</description>
 !  <arg index="1" id="USR" max="DIMENSION_USR" min="1"/>
          USR_Y_N(LC) = UNDEFINED
 !</keyword>
 
-<<<<<<< HEAD
-!<keyword category="Output Control" required="false">
-=======
 !<keyword category="UDF Control" required="false">
->>>>>>> 54dc2823
 !  <description>Udf Hook: z coordinate of the bottom face or edge.</description>
 !  <arg index="1" id="USR" max="DIMENSION_USR" min="1"/>
          USR_Z_B(LC) = UNDEFINED
 !</keyword>
 
-<<<<<<< HEAD
-!<keyword category="Output Control" required="false">
-=======
 !<keyword category="UDF Control" required="false">
->>>>>>> 54dc2823
 !  <description>Udf Hook: z coordinate of the top face or edge.</description>
 !  <arg index="1" id="USR" max="DIMENSION_USR" min="1"/>
          USR_Z_T(LC) = UNDEFINED
 !</keyword>
 
-<<<<<<< HEAD
-!<keyword category="Output Control" required="false">
-=======
 !<keyword category="UDF Control" required="false">
->>>>>>> 54dc2823
 !  <description>Udf Hook: i index of the west-most cell.</description>
 !  <arg index="1" id="USR" max="DIMENSION_USR" min="1"/>
          USR_I_W(LC) = UNDEFINED_I
 !</keyword>
 
-<<<<<<< HEAD
-!<keyword category="Output Control" required="false">
-=======
 !<keyword category="UDF Control" required="false">
->>>>>>> 54dc2823
 !  <description>Udf Hook: i index of the east-most cell.</description>
 !  <arg index="1" id="USR" max="DIMENSION_USR" min="1"/>
          USR_I_E(LC) = UNDEFINED_I
 !</keyword>
 
-<<<<<<< HEAD
-!<keyword category="Output Control" required="false">
-=======
 !<keyword category="UDF Control" required="false">
->>>>>>> 54dc2823
 !  <description>Udf Hook: j index of the south-most cell.</description>
 !  <arg index="1" id="USR" max="DIMENSION_USR" min="1"/>
          USR_J_S(LC) = UNDEFINED_I
 !</keyword>
 
-<<<<<<< HEAD
-!<keyword category="Output Control" required="false">
-=======
 !<keyword category="UDF Control" required="false">
->>>>>>> 54dc2823
 !  <description>Udf Hook: j index of the north-most cell.</description>
 !  <arg index="1" id="USR" max="DIMENSION_USR" min="1"/>
          USR_J_N(LC) = UNDEFINED_I
 !</keyword>
 
-<<<<<<< HEAD
-!<keyword category="Output Control" required="false">
-=======
 !<keyword category="UDF Control" required="false">
->>>>>>> 54dc2823
 !  <description>Udf Hook: k index of the bottom-most cell.</description>
 !  <arg index="1" id="USR" max="DIMENSION_USR" min="1"/>
          USR_K_B(LC) = UNDEFINED_I
 !</keyword>
 
-<<<<<<< HEAD
-!<keyword category="Output Control" required="false">
-=======
 !<keyword category="UDF Control" required="false">
->>>>>>> 54dc2823
 !  <description>Udf Hook: k index of the top-most cell.</description>
 !  <arg index="1" id="USR" max="DIMENSION_USR" min="1"/>
          USR_K_T(LC) = UNDEFINED_I
 !</keyword>
 
-<<<<<<< HEAD
-!<keyword category="Output Control" required="false">
-=======
 !<keyword category="UDF Control" required="false">
->>>>>>> 54dc2823
 !  <description>Udf Hook: Type of user-defined output: Binary of ASCII.</description>
 !  <arg index="1" id="USR" max="DIMENSION_USR" min="1"/>
          USR_TYPE(LC) = UNDEFINED_C
 !</keyword>
 
-<<<<<<< HEAD
-!<keyword category="Output Control" required="false">
-=======
 !<keyword category="UDF Control" required="false">
->>>>>>> 54dc2823
 !  <description>Udf Hook:
 !    Variables to be written in the user-defined output files.
 !  </description>
@@ -3559,11 +2909,7 @@
          USR_VAR(LC) = UNDEFINED_C
 !</keyword>
 
-<<<<<<< HEAD
-!<keyword category="Output Control" required="false">
-=======
 !<keyword category="UDF Control" required="false">
->>>>>>> 54dc2823
 !  <description>Udf Hook:
 !    Format for writing user-defined (ASCII) output file.
 !  </description>
@@ -3571,11 +2917,7 @@
          USR_FORMAT(LC) = UNDEFINED_C
 !</keyword>
 
-<<<<<<< HEAD
-!<keyword category="Output Control" required="false">
-=======
 !<keyword category="UDF Control" required="false">
->>>>>>> 54dc2823
 !  <description>Udf Hook: File extension for the user-defined output.</description>
 !  <arg index="1" id="USR" max="DIMENSION_USR" min="1"/>
          USR_EXT(LC) = UNDEFINED_C
@@ -3583,58 +2925,6 @@
       ENDDO
 
 
-<<<<<<< HEAD
-!<keyword category="Output Control" required="false">
-!  <description> Frequency to perform an overall species mass balance.
-!    Leaving undefined suppresses the mass balance calculations which
-!    can slightly extend run time.
-!  </description>
-      REPORT_MASS_BALANCE_DT = UNDEFINED
-!</keyword>
-
-!<keyword category="Output Control" required="false">
-!  <description>Use distributed IO :: Each rank generates RES/SPx files.</description>
-!  <dependent keyword="SPECIES_EQ" value=".TRUE."/>
-      bDist_IO = .FALSE.
-!</keyword>
-
-!<keyword category="Output Control" required="false">
-!  <description>Restart a unified IO run as distributed IO.</description>
-!  <dependent keyword="RUN_TYPE" value="RESTART_2"/>
-!  <dependent keyword="bDist_IO" value=".TRUE."/>
-      bStart_with_one_RES = .FALSE.
-!</keyword>
-
-!<keyword category="Output Control" required="false">
-!  <description>Flag to write variable in NetCDF output file. NetCDF support
-!    is not included in MFIX by default. The executable must be compiled and
-!    linked with an appropriate NetCDF library to use this functionality.
-!
-!    Variable Index List:
-!     1: void fraction (EP_G)
-!     2: Gas pressure (P_G)
-!     3: Solids pressure (P_star)
-!     4: Gas veloicty (U_G, V_G, W_G)
-!     5: Solids veloicty (U_S, V_S, W_S)
-!     6: Solids builk density (ROP_s)
-!     7: Gas temperature (T_G)
-!     8: Gas and solids temperature (T_S)
-!     9: Gas mass fractions (X_G)
-!    10: Solids mass fractions (X_S)
-!    11: Granular temperature (THETA_M)
-!    12: User defined scalars. (SCALAR)
-!    13: Reaction Rates (ReactionRates)
-!    14: Turbulence quantities (K_TURB_G, E_TURB_G)
-!  </description>
-!  <arg index="1" id="NetCDF Variable Reference" max="20" min="1"/>
-!  <valid value=".TRUE." note="Write variable in NetCDF output."/>
-!  <valid value=".FALSE." note="Do not include variable in NetCDF output."/>
-      bWrite_netCDF(:20) = .FALSE.
-!</keyword>
-
-
-=======
->>>>>>> 54dc2823
 !#####################################################################!
 !                        Chemical Reactions                           !
 !#####################################################################!
@@ -3683,41 +2973,6 @@
       NMAX = UNDEFINED_I
 !</keyword>
 
-<<<<<<< HEAD
-!<keyword category="Chemical Reactions" legacy=.TRUE.>
-!  <description>Flag for previous stiff solver.</description>
-      CALL_DI   = .FALSE.
-!</keyword>
-
-!<keyword category="Chemical Reactions" required="false" legacy=.TRUE.>
-!  <description>
-!   Flag to specify variable solids diameter in original stiff chem solver.
-!   (Non-Functional, Removed in 2013-2 Release)
-!  </description>
-      CALL_GROW = .FALSE.
-!</keyword>
-
-!<keyword category="Chemical Reactions" required="false" legacy=.TRUE.>
-!  <description>
-!   Flag to use ISAT tables with original DI solver.
-!   (Non-Functional, Removed in 2013-2 Release)
-!  </description>
-      CALL_ISAT = .FALSE.      ! Legacy Keyword
-!  </description>
-!</keyword>
-
-!<keyword category="Chemical Reactions" required="false" legacy=.TRUE.>
-!  <description>
-!   Specified constant call to ISAT functions.
-!   (Non-Functional, Removed in 2013-2 Release)
-!  </description>
-      ISATdt = UNDEFINED
-!  </description>
-!</keyword>
-
-
-=======
->>>>>>> 54dc2823
 
 !#####################################################################!
 !                    Parallelization Control                          !
@@ -3766,15 +3021,11 @@
 
 
 !<keyword category="Batch Queue Environment" required="false">
-<<<<<<< HEAD
-!  <description>Enables clean termination feature.</description>
-=======
 !  <description>
 !    Enables controlled termination feature when running under batch
 !    queue system to force MFIX to cleanly terminate before the end
 !    of wall clock allocated in the batch session.
 !  </description>
->>>>>>> 54dc2823
       CHK_BATCHQ_END = .FALSE.
 !</keyword>
 
@@ -3784,16 +3035,12 @@
 !</keyword>
 
 !<keyword category="Batch Queue Environment" required="false">
-<<<<<<< HEAD
-!  <description>Buffer time when initiating clean termination, in seconds.</description>
-=======
 !  <description>
 !    Buffer time specified to allow MFIX to write out the files and
 !    cleanly terminate before queue wall clock time limit is reached
 !    such that (BATCH_WALLCLOCK-TERM_BUFFER) is less than then batch
 !    queue wall clock time limit, in seconds.
 !  </description>
->>>>>>> 54dc2823
       TERM_BUFFER = 180.0         ! set to 3 minutes prior to end of job
 !</keyword>
 
