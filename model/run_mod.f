--- conflicted
+++ resolved
@@ -117,13 +117,11 @@
 ! If .TRUE. call user-defined subroutines
       LOGICAL :: CALL_USR
 
-<<<<<<< HEAD
+! If .TRUE. call user-defined physical properties routines
+      LOGICAL :: USR_ROg, USR_ROs, USR_CPg, USR_CPs
+
 ! If .TRUE. force time-step when NIT=MAX_NIT and DT=DT_MIN
       LOGICAL :: PERSISTENT_MODE
-=======
-! If .TRUE. call user-defined physical properties routines
-      LOGICAL :: USR_ROg, USR_ROs, USR_CPg, USR_CPs
->>>>>>> da9c64e8
 
 ! If .TRUE. solve population balance  equations
       LOGICAL :: Call_DQMOM
