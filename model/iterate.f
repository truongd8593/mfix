!vvvvvvvvvvvvvvvvvvvvvvvvvvvvvvvvvvvvvvvvvvvvvvvvvvvvvvvvvvvvvvvvvvvvvvC
!                                                                      C
!  Subroutine: ITERATE                                                 C
!  Purpose: This module controls the iterations for solving equations  C
!                                                                      C
!  Author: M. Syamlal                                 Date: 12-APR-96  C
!  Reviewer:                                          Date:            C
!                                                                      C
!  Revision Number: 1                                                  C
!  Purpose: To incorporate DES flags so that the solids                C
!  calculations are not done using Continuum when doing DES            C
!  Author: Jay Boyalakuntla                           Date: 12-Jun-04  C
!                                                                      C
!  Revision Number: 2                                                  C
!  Purpose: To incorporate Cartesian grid modifications                C
!  and utilization of the dashboard                                    C
!  Author: Jeff Dietiker                              Date: 01-Jul-09  C
!
!  Revision Number: 3                                                  C
!  Purpose: Incorporation of QMOM for the solution of the particle     C
!  kinetic equation                                                    C
!  Author: Alberto Passalacqua - Fox Research Group   Date: 02-Dec-09  C
!                                                                      C
!  Literature/Document References:                                     C
!                                                                      C
!  Variables referenced:                                               C
!  Variables modified:                                                 C
!  Local variables:                                                    C
!                                                                      C
!^^^^^^^^^^^^^^^^^^^^^^^^^^^^^^^^^^^^^^^^^^^^^^^^^^^^^^^^^^^^^^^^^^^^^^C

      SUBROUTINE ITERATE(IER, NIT)

!-----------------------------------------------
! Modules
!-----------------------------------------------
      USE compar
      USE cont
      USE cutcell
      USE dashboard
      USE discretelement
      USE fldvar
      USE funits
      USE geometry
      USE indices
      USE leqsol
      USE machine, only: start_log, end_log
      USE mms, only: USE_MMS
      USE mpi_utility
      USE output
      USE param
      USE param1
      USE pgcor
      USE physprop
      USE pscor
      USE qmom_kinetic_equation
      USE residual
      USE run
      USE rxns, only : USE_RRATES, NO_OF_RXNS
<<<<<<< HEAD
      USE mms, only: USE_MMS
      USE interactive, only: CHECK_INTERACT_ITER

      use error_manager

=======
      USE scalars
      USE stiff_chem, only : STIFF_CHEMISTRY
      USE time_cpu
      USE toleranc
      USE visc_g
      USE vtk
>>>>>>> c041ffd0
      IMPLICIT NONE
!-----------------------------------------------
! Dummy arguments
!-----------------------------------------------
! Error index
      INTEGER, INTENT(INOUT) :: IER
! Number of iterations
      INTEGER, INTENT(OUT) :: NIT
!-----------------------------------------------
! Local variables
!-----------------------------------------------
! current cpu time used
      DOUBLE PRECISION :: CPU_NOW
! cpu time left
      DOUBLE PRECISION :: TLEFT
! flag indicating convergence status with MUSTIT = 0,1,2 implying
! complete convergence, non-covergence and divergence respectively
      INTEGER :: MUSTIT
! Normalization factor for gas & solids pressure residual
      DOUBLE PRECISION :: NORMg, NORMs
! Set normalization factor for gas and solids pressure residual
      LOGICAL :: SETg, SETs
! gas & solids pressure residual
      DOUBLE PRECISION :: RESg, RESs
! Weight of solids in the reactor
      DOUBLE PRECISION :: SMASS
! Heat loss from the reactor
      DOUBLE PRECISION :: HLOSS
! phase index
      INTEGER :: M
! average velocity
      DOUBLE PRECISION :: Vavg
      DOUBLE PRECISION :: errorpercent(0:MMAX)
      LOGICAL :: ABORT_IER
      CHARACTER(LEN=4) :: TUNIT

! Flag indicating which error message to print when run diverges.
      INTEGER :: lErrMsg
! Error Message
      CHARACTER(LEN=32) :: lMsg

!-----------------------------------------------
! External functions
!-----------------------------------------------
      DOUBLE PRECISION, EXTERNAL :: VAVG_U_G, VAVG_V_G, VAVG_W_G, &
                                    VAVG_U_S, VAVG_V_S, VAVG_W_S
      DOUBLE PRECISION :: WALL_TIME

!-----------------------------------------------
! Include statement functions
!-----------------------------------------------
!-----------------------------------------------

! initializations
      DT_prev = DT
      NIT = 0
      MUSTIT = 0
      RESG = ZERO
      RESS = ZERO

      IF (NORM_G == UNDEFINED) THEN
         NORMG = ONE
         SETG = .FALSE.
      ELSE
         NORMG = NORM_G
         SETG = .TRUE.
      ENDIF

      IF (NORM_S == UNDEFINED) THEN
         NORMS = ONE
         SETS = .FALSE.
      ELSE
         NORMS = NORM_S
         SETS = .TRUE.
      ENDIF

      LEQ_ADJUST = .FALSE.


! Initialize residuals
      CALL INIT_RESID ()


! Initialize the routine for holding gas mass flux constant with cyclic bc
      IF(CYCLIC) CALL GoalSeekMassFlux(NIT, MUSTIT, .false.)

! CPU time left
      IF (FULL_LOG) THEN
         TLEFT = (TSTOP - TIME)*CPUOS
         CALL GET_TUNIT (TLEFT, TUNIT)

         IF (DT == UNDEFINED) THEN
            CALL GET_SMASS (SMASS)
            IF(myPE.eq.PE_IO) THEN
               WRITE (*, '(/A,G12.5, A,F9.3,1X,A)') &
                  ' Starting solids mass = ', SMASS
            ENDIF
         ELSE
            IF(myPE.eq.PE_IO) THEN
               IF ((CN_ON.AND.NSTEP>1.AND.RUN_TYPE == 'NEW') .OR. &
                   (CN_ON.AND.RUN_TYPE /= 'NEW' .AND.&
                    NSTEP >= (NSTEPRST+1))) THEN
                  WRITE (*, '(/A,G12.5, A,G12.5, A,F9.3,1X,A)')&
                     ' Time = ', TIME, '  Dt = ', 2.D0*DT
               ELSE
                  WRITE (*, '(/A,G12.5, A,G12.5, A,F9.3,1X,A)') &
                     ' Time = ', TIME, '  Dt = ', DT
               ENDIF
            ENDIF
         ENDIF   ! if/else(dt==undefined)
      ENDIF   ! if(full_log)

      CALL CALC_RESID_MB(0, errorpercent)

! Calculate the face values of densities and mass fluxes for the first
! solve_vel_star call.
      CALL CONV_ROP(IER)
      CALL CALC_MFLUX (IER)
      CALL SET_BC1
      CALL SET_EP_FACTORS

! JFD: modification for cartesian grid implementation
      IF(CARTESIAN_GRID) CALL CG_SET_OUTFLOW

! Default/Generic Error message
      lMsg = 'Run diverged/stalled'

! Begin iterations
!-----------------------------------------------------------------
   50 CONTINUE
      MUSTIT = 0
      NIT = NIT + 1
      PHIP_OUT_ITER=NIT ! To record the output of phip
! mechanism to set the normalization factor for the correction
! after the first iteration to the corresponding residual found
! in the first iteration
      IF (.NOT.SETG) THEN
         IF (RESG > SMALL_NUMBER) THEN
            NORMG = RESG
            SETG = .TRUE.
         ENDIF
      ENDIF
      IF (.NOT.SETS) THEN
         IF (RESS > SMALL_NUMBER) THEN
            NORMS = RESS
            SETS = .TRUE.
         ENDIF
      ENDIF

! Call user-defined subroutine to set quantities that need to be updated
! every iteration
      IF (CALL_USR) CALL USR2

! Calculate coefficients, excluding density and reactions.
      CALL CALC_COEFF(IER, 1)
      IF (IER_MANAGER(IER)) goto 1000

! Diffusion coefficient and source terms for user-defined scalars
      IF(NScalar /= 0) CALL SCALAR_PROP()

! Diffusion coefficient and source terms for K & Epsilon Eq.
      IF(K_Epsilon) CALL K_Epsilon_PROP(IER)

! Update the stress tensor trace and cross terms each subiteration
! for MMS cases.
      IF(USE_MMS) CALL CALC_TRD_AND_TAU(IER)

! Solve starred velocity components
      CALL SOLVE_VEL_STAR(IER)

! Correct the centerline velocity for cylindrical simulations.
      IF(CYLINDRICAL) CALL RADIAL_VEL_CORRECTION

! Calculate densities.
      CALL PHYSICAL_PROP(IER, 0)
      IF (IER_MANAGER(IER)) goto 1000

! Calculate chemical reactions.
      CALL CALC_RRATE(IER)

! Solve solids volume fraction correction equation for close-packed
! solids phases
      IF(.NOT.(DISCRETE_ELEMENT .OR. QMOMK) .OR. &
         DES_CONTINUUM_HYBRID) THEN
         IF (MMAX > 0) THEN
! MMS:  Solve gas continuity only.
            IF(USE_MMS) THEN
               CALL SOLVE_CONTINUITY(0,IER)
! Regular, non-MMS cases.
            ELSE
               IF(MMAX == 1 .AND. MCP /= UNDEFINED_I)THEN
! if second phase (m=1) can overpack (e.g., bubbles) then solve its
! continuity equation
                  CALL CALC_K_CP (K_CP)
                  CALL SOLVE_EPP (NORMS, RESS, IER)
                  CALL CORRECT_1 ()
               ELSE

! If one chooses to revert back to old mark_phase_4_cor wherein the
! continuity of the gas phase can get marked to be solved then this
! loop should start at 0.
                  DO M=1,SMAX ! mmax -> smax for GHD theory
! Volume fraction correction technique for one of the solids phase
! is not implemented.  This will only slow down convergence.
!                      IF (M .EQ. MCP) THEN
!                       CALL CALC_K_CP (K_CP, IER)
!                       CALL SOLVE_EPP (NORMS, RESS, IER)
!                       CALL CORRECT_1 (IER)
!                    ELSE
                        CALL SOLVE_CONTINUITY(M,IER)
!                    ENDIF
                  ENDDO
               ENDIF   ! end if/else (mmax==1 .and. mcp /= undefined)
            ENDIF ! end if/else (MMS)

            IF(KT_TYPE_ENUM == GHD_2007) CALL ADJUST_EPS_GHD

            CALL CALC_VOL_FR (P_STAR, RO_G, ROP_G, EP_G, ROP_S, IER)
            IF (IER_MANAGER(IER)) goto 1000

         ENDIF  ! endif (mmax >0)

      ENDIF  ! end if (.not.discrete_element)


! Calculate P_star in cells where solids continuity equation is
! solved
      IF(.NOT.(DISCRETE_ELEMENT .OR. QMOMK) .OR. &
         DES_CONTINUUM_HYBRID) THEN
         IF (MMAX > 0 .AND. .NOT.FRICTION) &
            CALL CALC_P_STAR (EP_G, P_STAR)
      ENDIF

! Calculate the face values of densities.
      CALL CONV_ROP(IER)

      IF (RO_G0 /= ZERO) THEN
! Solve fluid pressure correction equation
         CALL SOLVE_PP_G (NORMG, RESG, IER)
! Correct pressure, velocities, and density
         CALL CORRECT_0 (IER)
      ENDIF

! Recalculate densities.
      CALL PHYSICAL_PROP(IER, 0)
      IF (IER_MANAGER(IER)) goto 1000

! Update wall velocities:
! modified by sof to force wall functions so even when NSW or FSW are
! declared, default wall BC will still be treated as NSW and no wall
! functions will be used
      IF(.NOT. K_EPSILON) CALL SET_WALL_BC ()

! Calculate the face values of mass fluxes
      CALL CALC_MFLUX (IER)
      CALL SET_BC1
      CALL SET_EP_FACTORS

! JFD: modification for cartesian grid implementation
      IF(CARTESIAN_GRID) CALL CG_SET_OUTFLOW

! Solve energy equations
      IF (ENERGY_EQ) THEN
         CALL SOLVE_ENERGY_EQ (IER)
         IF (IER_MANAGER(IER)) goto 1000
      ENDIF

! Solve granular energy equation
      IF (GRANULAR_ENERGY) THEN
         IF(.NOT.DISCRETE_ELEMENT .OR. DES_CONTINUUM_HYBRID) THEN
            CALL SOLVE_GRANULAR_ENERGY (IER)
            IF (IER_MANAGER(IER)) goto 1000
         ENDIF
      ENDIF

! Solve species mass balance equations.
      CALL SOLVE_SPECIES_EQ (IER)
      IF (IER_MANAGER(IER)) goto 1000

! Solve other scalar transport equations
      IF(NScalar /= 0) CALL SOLVE_Scalar_EQ (IER)

! Solve K & Epsilon transport equations
      IF(K_Epsilon) CALL SOLVE_K_Epsilon_EQ (IER)


! User-defined linear equation solver parameters may be adjusted after
! the first iteration
      IF (.NOT.CYCLIC) LEQ_ADJUST = .TRUE.


! Check for convergence
      CALL ACCUM_RESID ! Accumulating residuals from all the processors
      RESG = RESID(RESID_P,0)
      RESS = RESID(RESID_P,1)
      CALL CALC_RESID_MB(1, errorpercent)
      CALL CHECK_CONVERGENCE (NIT, errorpercent(0), MUSTIT, IER)

      IF(CYCLIC)THEN
        IF(MUSTIT==0 .OR. NIT >= MAX_NIT) &
           CALL GoalSeekMassFlux(NIT, MUSTIT, .true.)
        IF(AUTOMATIC_RESTART) RETURN
      ENDIF


!  If not converged continue iterations; else exit subroutine.
 1000 CONTINUE
!-----------------------------------------------------------------

! Display residuals
<<<<<<< HEAD
      CALL DISPLAY_RESID (NIT, IER)
=======
      IF (FULL_LOG) CALL DISPLAY_RESID (NIT)
>>>>>>> c041ffd0

! Determine course of simulation: converge, non-converge, diverge?
      IF (MUSTIT == 0) THEN
! ---------------------------------------------------------------->>>
         IF (DT==UNDEFINED .AND. NIT==1) GOTO 50   !Iterations converged

! Perform checks and dump to screen every NLOG time steps
         IF (MOD(NSTEP,NLOG) == 0) THEN
            CALL CPU_TIME (CPU_NOW)
            CPUOS = (CPU_NOW - CPU_NLOG)/(TIME - TIME_NLOG)
            CPU_NLOG = CPU_NOW
            TIME_NLOG = TIME
            CPU_NOW = CPU_NOW - CPU0

            CALL CALC_RESID_MB(1, errorpercent)
            CALL GET_SMASS (SMASS)
            IF (ENERGY_EQ) CALL GET_HLOSS (HLOSS)

            CALL START_LOG
            IF (ENERGY_EQ) THEN
               WRITE(ERR_MSG,5000)TIME, DT, NIT, SMASS, HLOSS, CPU_NOW
               CALL FLUSH_ERR_MSG(HEADER=.FALSE., FOOTER=.FALSE.)
            ELSE
               WRITE(ERR_MSG,5001) TIME, DT, NIT, SMASS, CPU_NOW
               CALL FLUSH_ERR_MSG(HEADER=.FALSE., FOOTER=.FALSE.)
            ENDIF

 5000 FORMAT(1X,'t=',F11.4,' Dt=',G11.4,' NIT=',I3,' Sm=',G12.5, &
         ' Hl=',G12.5,T84,'CPU=',F8.0,' s')

 5001 FORMAT(1X,'t=',F11.4,' Dt=',G11.4,' NIT=',I3,' Sm=',G12.5, &
         T84,'CPU=',F8.0,' s')

            IF(DMP_LOG)WRITE (UNIT_LOG, 5002) (errorpercent(M), M=0,MMAX)
            IF (FULL_LOG .and. myPE.eq.PE_IO) &
               WRITE (*, 5002) (errorpercent(M), M=0,MMAX)

 5002 FORMAT(3X,'MbError%(0,MMAX):', 5(1X,G11.4))



            IF (.NOT.FULL_LOG) THEN
               TLEFT = (TSTOP - TIME)*CPUOS
               CALL GET_TUNIT (TLEFT, TUNIT)
               IF(DMP_LOG)WRITE (UNIT_LOG, '(46X,A,F9.3,1X,A)')
            ENDIF

            IF (CYCLIC_X .OR. CYCLIC_Y .OR. CYCLIC_Z) THEN
               IF (DO_I) THEN
                 Vavg = VAVG_U_G()
                 IF(DMP_LOG)WRITE (UNIT_LOG, 5050) 'U_g = ', Vavg
               ENDIF
               IF (DO_J) THEN
                 Vavg = VAVG_V_G()
                 IF(DMP_LOG)WRITE (UNIT_LOG, 5050) 'V_g = ',  Vavg
               ENDIF
               IF (DO_K) THEN
                 Vavg = VAVG_W_G()
                 IF(DMP_LOG)WRITE (UNIT_LOG, 5050) 'W_g = ', Vavg
               ENDIF
               DO M = 1, SMAX
                  IF (DO_I) Then
                    Vavg = VAVG_U_S(M)
                    IF(DMP_LOG)WRITE (UNIT_LOG, 5060) 'U_s(', M, ') = ', Vavg
                  ENDIF
                  IF (DO_J) Then
                    Vavg = VAVG_V_S(M)
                    IF(DMP_LOG)WRITE (UNIT_LOG, 5060) 'V_s(', M, ') = ', Vavg
                  ENDIF
                  IF (DO_K) Then
                    Vavg = VAVG_W_S(M)
                    IF(DMP_LOG)WRITE (UNIT_LOG, 5060) 'W_s(', M, ') = ', Vavg
                  ENDIF
               ENDDO
            ENDIF   ! end if cyclic_x, cyclic_y or cyclic_z

            CALL END_LOG
         ENDIF   ! end IF (MOD(NSTEP,NLOG) == 0)

! JFD: modification for cartesian grid implementation
         IF(WRITE_DASHBOARD) THEN
            RUN_STATUS = 'In Progress...'
            N_DASHBOARD = N_DASHBOARD + 1
            IF(MOD(N_DASHBOARD,F_DASHBOARD)==0) THEN
               TLEFT = (TSTOP - TIME)*CPUOS
               CALL GET_TUNIT (TLEFT, TUNIT)
               CALL UPDATE_DASHBOARD(NIT,TLEFT,TUNIT)
            ENDIF
         ENDIF

         IER = 0
         RETURN   ! for if mustit =0 (converged)
! end converged: go back to time_march
! ----------------------------------------------------------------<<<

! diverged
      ELSEIF (MUSTIT==2 .AND. DT/=UNDEFINED) THEN
! ---------------------------------------------------------------->>>
         IF (FULL_LOG) THEN
            CALL START_LOG
            CALL CALC_RESID_MB(1, errorpercent)

            IF(DMP_LOG) WRITE(UNIT_LOG,5200) TIME, DT, NIT, &
               errorpercent(0), trim(adjustl(lMsg))
            CALL END_LOG

            IF (myPE.EQ.PE_IO) WRITE(*,5200) TIME, DT, NIT, &
               errorpercent(0), trim(adjustl(lMsg))
         ENDIF


! JFD: modification for cartesian grid implementation
         IF(WRITE_DASHBOARD) THEN
            RUN_STATUS = 'Diverged/stalled...'
            N_DASHBOARD = N_DASHBOARD + 1
            IF(MOD(N_DASHBOARD,F_DASHBOARD)==0) THEN
               TLEFT = (TSTOP - TIME)*CPUOS
               CALL GET_TUNIT (TLEFT, TUNIT)
               CALL UPDATE_DASHBOARD(NIT,TLEFT,TUNIT)
            ENDIF
         ENDIF

         IER = 1
         RETURN  ! for if mustit =2 (diverged)
      ENDIF
! end diverged: go back to time_march, decrease time step, try again
! ----------------------------------------------------------------<<<

! not converged (mustit = 1, !=0,2 )
! ---------------------------------------------------------------->>>
      IF(INTERACTIVE_MODE .AND. INTERACTIVE_NITS/=UNDEFINED_I) THEN
         CALL CHECK_INTERACT_ITER(MUSTIT)
         IF(MUSTIT == 1) THEN
            GOTO 50
         ELSE
            GOTO 1000
         ENDIF
      ELSEIF(NIT < MAX_NIT) THEN
         MUSTIT = 0
         GOTO 50
      ENDIF ! continue iterate
! ----------------------------------------------------------------<<<




      CALL GET_SMASS (SMASS)
      IF (myPE.eq.PE_IO) WRITE(UNIT_OUT, 5100) TIME, DT, NIT, SMASS
      CALL START_LOG
      IF(DMP_LOG) WRITE(UNIT_LOG, 5100) TIME, DT, NIT, SMASS
      CALL END_LOG

! SOF: MFIX will not go the next time step if MAX_NIT is reached,
! instead it will decrease the time step. (IER changed from 0 to 1)
      IER = 1
      RETURN


 5050 FORMAT(5X,'Average ',A,G12.5)
 5060 FORMAT(5X,'Average ',A,I2,A,G12.5)
 5100 FORMAT(1X,'t=',F11.4,' Dt=',G11.4,' NIT>',I3,' Sm= ',G12.5, 'MbErr%=', G11.4)
 5200 FORMAT(1X,'t=',F11.4,' Dt=',G11.4,' NIT=',&
      I3,'MbErr%=', G11.4, ': ',A,' :-(')
 6000 FORMAT(1X,A)


      contains

!----------------------------------------------------------------------!
! Function: IER_Manager                                                !
!                                                                      !
! Purpose: Identify and account for errors from called subroutines.    !
!          Returns .TRUE. for lErr >= 100, otherwise .FALSE.           !
!                                                                      !
! Reserved Error Blocks:                                               !
!                                                                      !
! [ 100,  109]: PHYSICAL_PROP                                          !
! [ 110,  119]: CALC_VOL_FR                                            !
! [ 120,  129]: SOLVE_ENERGY_EQ                                        !
! [ 130,  139]: SOLVE_SPECIES_EQ                                       !
! [ 140,  149]: SOLVE_GRANULAR_ENERGY                                  !
!                                                                      !
!----------------------------------------------------------------------!
      LOGICAL FUNCTION IER_MANAGER(lErr)

      INTEGER, intent(in) :: lErr

! Default case: do nothing.
      IF(IER < 100) THEN
         IER_MANAGER = .FALSE.
         return
      ENDIF

! Errors with an index greater than 100 will force an exit from iterate
! and in turn, reduce the step-size, and restart the time-step.
      IER_MANAGER = .TRUE.
      MUSTIT = 2

! Errors reported from PHYSICAL_PROP
!```````````````````````````````````````````````````````````````````````
      IF(IER <  110) THEN
         IF(IER ==  100) THEN
            lMsg = 'Negative gas density detected'
         ELSEIF(IER ==  101) THEN
            lMsg = 'Negative solids density detected'
         ELSE
            lMsg = 'UCE in PHYSICAL_PROP'
         ENDIF


! Errors reported from CALC_VOL_FR
!```````````````````````````````````````````````````````````````````````
      ELSEIF(IER <  120) THEN
         IF(IER ==  110) THEN
            lMsg = 'Negative void fraction detected'
         ELSE
            lMsg = 'UCE in CALC_VOL_FR'
         ENDIF


! Errors reported from SOLVE_ENERGY_EQ
!```````````````````````````````````````````````````````````````````````
      ELSEIF(IER <  130) THEN
         IF(IER ==  120) THEN
            lMsg = 'Energy Equation diverged'
         ELSE
            lMsg = 'UCE in SOLVE_ENERGY_EQ'
         ENDIF


! Errors reported from SOLVE_SPECIES_EQ
!```````````````````````````````````````````````````````````````````````
      ELSEIF(IER <  140) THEN
         IF(IER ==  130) THEN
            lMsg = 'Species Equation diverged'
         ELSE
            lMsg = 'UCE in SOLVE_SPECIES_EQ'
         ENDIF


! Errors reported from SOLVE_GRANULAR_ENERGY
!```````````````````````````````````````````````````````````````````````
      ELSEIF(IER <  150) THEN
         IF(IER ==  140) THEN
            lMsg = 'Granular Energy Eq diverged'
         ELSE
            lMsg = 'UCE in SOLVE_GRANULAR_ENERGY'
         ENDIF

! Unclassified Errors
!```````````````````````````````````````````````````````````````````````
      ELSE
         lMsg = 'Run diverged/stalled with UCE'
      ENDIF


      IF(DT == UNDEFINED) IER_MANAGER = .FALSE.

      return
      END FUNCTION IER_MANAGER



      END SUBROUTINE ITERATE



!vvvvvvvvvvvvvvvvvvvvvvvvvvvvvvvvvvvvvvvvvvvvvvvvvvvvvvvvvvvvvvvvvvvvvvC
!  Purpose:
!
!^^^^^^^^^^^^^^^^^^^^^^^^^^^^^^^^^^^^^^^^^^^^^^^^^^^^^^^^^^^^^^^^^^^^^^C
      SUBROUTINE GET_TUNIT(TLEFT, TUNIT)

!-----------------------------------------------
! Modules
!-----------------------------------------------
      IMPLICIT NONE
!-----------------------------------------------
! Dummy arguments
!-----------------------------------------------
      DOUBLE PRECISION, INTENT(INOUT) :: TLEFT
      CHARACTER(LEN=4) :: TUNIT
!-----------------------------------------------

      IF (TLEFT < 3600.0d0) THEN
         TUNIT = 's'
      ELSE
         TLEFT = TLEFT/3600.0d0
         TUNIT = 'h'
         IF (TLEFT >= 24.) THEN
            TLEFT = TLEFT/24.0d0
            TUNIT = 'days'
         ENDIF
      ENDIF

      RETURN
      END SUBROUTINE GET_TUNIT

!vvvvvvvvvvvvvvvvvvvvvvvvvvvvvvvvvvvvvvvvvvvvvvvvvvvvvvvvvvvvvvvvvvvvvv
!  Purpose:  In the following subroutine the mass flux across a periodic
!            domain with pressure drop is held constant at a
!            user-specified value.  This module is activated only if
!            the user specifies a value for the keyword flux_g in the
!            mfix.dat file.
!^^^^^^^^^^^^^^^^^^^^^^^^^^^^^^^^^^^^^^^^^^^^^^^^^^^^^^^^^^^^^^^^^^^^^^

      subroutine GoalSeekMassFlux(NIT, MUSTIT, doit)

!-----------------------------------------------
! Modules
!-----------------------------------------------
      USE bc
      USE geometry
      USE constant
      USE compar
      USE run
      USE time_cpu
      USE utilities, ONLY: isNan
      IMPLICIT NONE
!-----------------------------------------------
! Dummy arguments
!-----------------------------------------------
      INTEGER, INTENT(INOUT) :: NIT, MUSTIT
      LOGICAL, INTENT(IN) :: doit
!-----------------------------------------------
! Local Variables
!-----------------------------------------------
      INTEGER, PARAMETER :: MAXOUTIT = 500
      DOUBLE PRECISION, PARAMETER          :: omega = 0.9
      DOUBLE PRECISION, PARAMETER          :: TOL = 1E-03
      INTEGER, SAVE :: OUTIT
      LOGICAL, SAVE :: firstPass = .true.

      DOUBLE PRECISION, SAVE  :: mdot_n, mdot_nm1, delp_n, delp_nm1, err
      DOUBLE PRECISION        :: mdot_0, delp_xyz

      CHARACTER, SAVE :: Direction
!-----------------------------------------------
! Functions
!-----------------------------------------------
      DOUBLE PRECISION, EXTERNAL :: VAVG_Flux_U_G, VAVG_Flux_V_G, &
                                    VAVG_Flux_W_G
!-----------------------------------------------

      IF(CYCLIC_X_MF)THEN
         delp_n = delp_x
      ELSEIF(CYCLIC_Y_MF)THEN
         delp_n = delp_y
      ELSEIF(CYCLIC_Z_MF)THEN
         delp_n = delp_z
      ELSE
         RETURN
      ENDIF

      IF(.NOT.doit) THEN
         OUTIT = 0
         RETURN
      ENDIF

      OUTIT = OUTIT + 1
      IF(OUTIT > MAXOUTIT) THEN
         IF (myPE.EQ.PE_IO) write(*,5400) MAXOUTIT
         CALL mfix_exit(0)
      ENDIF

      mdot_0 = Flux_g


      ! calculate the average gas mass flux and error
      IF(CYCLIC_X_MF)THEN
        mdot_n = VAVG_Flux_U_G()
      ELSEIF(CYCLIC_Y_MF)THEN
        mdot_n = VAVG_Flux_V_G()
      ELSEIF(CYCLIC_Z_MF)THEN
        mdot_n = VAVG_Flux_W_G()
      ENDIF

      IF (isNan(mdot_n) .OR. isNan(delp_n)) THEN
         IF (myPE.eq.PE_IO) write(*,*) mdot_n, delp_n, &
            ' NaN being caught in GoalSeekMassFlux '
         AUTOMATIC_RESTART = .TRUE.
         RETURN
      ENDIF

      err = abs((mdot_n - mdot_0)/mdot_0)
      IF( err < TOL) THEN
         MUSTIT = 0
      ELSE
        MUSTIT = 1
        NIT = 1
      ENDIF

! correct delp
      if(.not.firstPass)then
!        delp_xyz = delp_n - omega * (delp_n - delp_nm1) * (mdot_n - mdot_0) &
!                          / (mdot_n - mdot_nm1)
! Fail-Safe Newton's method (below) works better than the regular
! Newton method (above)

         delp_xyz = delp_n - omega * (delp_n - delp_nm1) * &
                     ((mdot_n - mdot_0)/(mdot_nm1 - mdot_0)) / &
                     ((mdot_n - mdot_0)/(mdot_nm1 - mdot_0) - ONE)
      else
         firstPass=.false.
         delp_xyz = delp_n*0.99
      endif

      IF(MUSTIT == 0) then
        IF(myPE.eq.PE_IO) Write(*,5500) TIME, OUTIT, delp_xyz, mdot_n
      ENDIF

      mdot_nm1 = mdot_n
      delp_nm1 = delp_n

      IF(CYCLIC_X_MF)THEN
        delp_x = delp_xyz
      ELSEIF(CYCLIC_Y_MF)THEN
        delp_y = delp_xyz
      ELSEIF(CYCLIC_Z_MF)THEN
        delp_z = delp_xyz
      ENDIF


      RETURN

5400 FORMAT(/1X,70('*')//' From: GoalSeekMassFlux',/&
      ' Message: Number of outer iterations exceeded ', I4,/1X,70('*')/)
5500  Format('  Time=', G12.5, ' MassFluxIterations=', I4, ' DelP=', &
      G12.5, ' Gas Flux=', G12.5)

      END SUBROUTINE GoalSeekMassFlux
<|MERGE_RESOLUTION|>--- conflicted
+++ resolved
@@ -57,20 +57,15 @@
       USE residual
       USE run
       USE rxns, only : USE_RRATES, NO_OF_RXNS
-<<<<<<< HEAD
-      USE mms, only: USE_MMS
-      USE interactive, only: CHECK_INTERACT_ITER
-
-      use error_manager
-
-=======
       USE scalars
-      USE stiff_chem, only : STIFF_CHEMISTRY
       USE time_cpu
       USE toleranc
       USE visc_g
       USE vtk
->>>>>>> c041ffd0
+      USE interactive, only: CHECK_INTERACT_ITER
+
+      use error_manager
+
       IMPLICIT NONE
 !-----------------------------------------------
 ! Dummy arguments
@@ -381,11 +376,7 @@
 !-----------------------------------------------------------------
 
 ! Display residuals
-<<<<<<< HEAD
       CALL DISPLAY_RESID (NIT, IER)
-=======
-      IF (FULL_LOG) CALL DISPLAY_RESID (NIT)
->>>>>>> c041ffd0
 
 ! Determine course of simulation: converge, non-converge, diverge?
       IF (MUSTIT == 0) THEN
