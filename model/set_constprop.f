--- conflicted
+++ resolved
@@ -91,7 +91,7 @@
 
 ! For variable density: RO_S will be set to the baseline density for
 ! new runs but was already read-in from read_res1 for restart runs.
-      IF (RUN_TYPE == 'NEW') RO_S = ZERO 
+      IF (RUN_TYPE == 'NEW') RO_S = ZERO
 
       D_P = zero     ! this is done in init_fvars
       MU_s = ZERO
@@ -195,11 +195,7 @@
          DO IJK = ijkstart3, ijkend3
             IF(.NOT.WALL_AT(IJK)) THEN
 ! Fluid and inflow/outflow cells: FLAG < 100
-<<<<<<< HEAD
-               IF (RO_S0(M) /= UNDEFINED.AND..NOT.SOLVE_ROs(M)) RO_S(IJK,M) = RO_S0(M)
-=======
                IF (RO_S0(M) /= UNDEFINED.AND..NOT.SolveAnyROs) RO_S(IJK,M) = RO_S0(M)
->>>>>>> 7e30fc14
                IF (C_PS0(M) /= UNDEFINED) C_PS(IJK,M) = C_PS0(M)
                IF (D_P0(M) /= UNDEFINED) D_P(IJK,M) = D_P0(M)
             ENDIF
