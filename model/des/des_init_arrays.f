!vvvvvvvvvvvvvvvvvvvvvvvvvvvvvvvvvvvvvvvvvvvvvvvvvvvvvvvvvvvvvvvvvvvvvvvvvC
!                                                                         C
!     Subrourtine: DES_INIT_ARRAYS                                        C
!     Purpose: initialize arrays from des_allocate arrays                 C
!                                                                         C
!     Author: Jay Boyalakuntla                           Date: 12-Jun-04  C
!     Reviewer:                                          Date:            C
!                                                                         C
!^^^^^^^^^^^^^^^^^^^^^^^^^^^^^^^^^^^^^^^^^^^^^^^^^^^^^^^^^^^^^^^^^^^^^^^^^C

      SUBROUTINE DES_INIT_ARRAYS

!-----------------------------------------------
! Modules
!-----------------------------------------------
      USE param
      USE param1
      USE discretelement
      USE indices
      USE geometry
      USE compar
      USE physprop
      USE des_bc
      USE run
      use desgrid
      use desmpi
      USE des_thermo
      USE des_rxns
      IMPLICIT NONE

      INTEGER :: II
!-----------------------------------------------

! Pradeep: parallel processing
      iglobal_id = 0

! particle properties
      DES_RADIUS(:) = ZERO
      PMASS(:) = ZERO
      PVOL(:) = ZERO
      OMOI(:) = ZERO
      RO_Sol(:) = ZERO

! particle position, velocity, etc
      DES_POS_OLD(:,:) = ZERO
      DES_POS_NEW(:,:) = ZERO
      DES_VEL_OLD(:,:) = ZERO
      DES_VEL_NEW(:,:) = ZERO

      DES_ACC_OLD(:,:) = ZERO

      OMEGA_OLD(:,:) = ZERO
      OMEGA_NEW(:,:) = ZERO
      ROT_ACC_OLD(:,:) = ZERO

      FC(:,:) = ZERO
      TOW(:,:) = ZERO

      PPOS(:,:) = ZERO

      PINC(:) = ZERO
      PIJK(:,:) = ZERO

      DES_U_s(:,:) = ZERO
      DES_V_s(:,:) = ZERO
      DES_W_s(:,:) = ZERO
      DES_ROP_S(:,:) = ZERO
      DES_ROP_SO(:,:) = ZERO

      P_FORCE(:,:) = ZERO

      IF (DES_INTERP_ON) THEN
         DRAG_AM(:) = ZERO
         DRAG_BM(:,:) = ZERO
      ENDIF

      IF (DES_CONTINUUM_HYBRID) THEN
         F_GDS(:,:) = ZERO
         F_SDS(:,:,:) = ZERO
         VXF_GDS(:,:) = ZERO
         VXF_SDS(:,:,:) = ZERO
      ENDIF

      GRAV(:) = ZERO

<<<<<<< HEAD
=======
      NEIGHBOURS(:,:) = -1
      NEIGHBOURS(:,1) = 0

      DO II = 1, SIZE(particle_wall_collisions)
         nullify(particle_wall_collisions(II)%pp)
      ENDDO

>>>>>>> cb370e87
! Cohesion VDW forces
      IF(USE_COHESION) THEN
         PostCohesive (:) = ZERO
      ENDIF

! J.Musser: DEM particle tracking quantity
      PEA(:,:) = .FALSE.

! J.Musser: Energy and Species Equation Arrays
      IF(ENERGY_EQ)THEN
         DES_T_s_OLD(:) = UNDEFINED
         DES_T_s_NEW(:) = UNDEFINED
         DES_C_PS(:) = UNDEFINED
         DES_X_s(:,:) = ZERO
         Q_Source(:) = ZERO
         avgDES_T_s(:) = ZERO
         DES_ENERGY_SOURCE(:) = ZERO
         IF (INTG_ADAMS_BASHFORTH) &
            Q_Source0(:) = ZERO
      ENDIF

      IF(ANY_SPECIES_EQ)THEN
         DES_R_sp(:,:) = ZERO
         DES_R_sc(:,:) = ZERO
         Qint(:) = ZERO
         IF (INTG_ADAMS_BASHFORTH) THEN
            dMdt_OLD(:) = ZERO
            dXdt_OLD(:,:) = ZERO
         ENDIF
      ENDIF

      RETURN
      END SUBROUTINE DES_INIT_ARRAYS

<|MERGE_RESOLUTION|>--- conflicted
+++ resolved
@@ -83,16 +83,10 @@
 
       GRAV(:) = ZERO
 
-<<<<<<< HEAD
-=======
-      NEIGHBOURS(:,:) = -1
-      NEIGHBOURS(:,1) = 0
-
       DO II = 1, SIZE(particle_wall_collisions)
          nullify(particle_wall_collisions(II)%pp)
       ENDDO
 
->>>>>>> cb370e87
 ! Cohesion VDW forces
       IF(USE_COHESION) THEN
          PostCohesive (:) = ZERO
