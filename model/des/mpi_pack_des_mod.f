!------------------------------------------------------------------------
! Module           : desmpi
! Purpose          : Contains wrapper class for mpi communications- send,recv
!
! Author           : Pradeep.G
!
! Purpose          : Module contains subroutines and variables related to
!                    des mpi communication.
!
! Comments         : do_nsearch flag should be set to true before calling
!                    des_par_exchange; when do_nsearch is true ghost particles of the
!                    system will be updated, which will be later used to generate
!                    neighbour list.
!------------------------------------------------------------------------
      module mpi_pack_des

!-----------------------------------------------
! Modules
!-----------------------------------------------
      use parallel_mpi
      use mpi_utility
      use discretelement
      use desgrid
      use compar
      use physprop
      use sendrecv
      use des_bc
      use desmpi_wrapper
      use sendrecvnode
      use mfix_pic
      use des_thermo
      use run, only: ENERGY_EQ,ANY_SPECIES_EQ
      use param, only: DIMENSION_N_s
      use des_rxns
      use desmpi

      use mpi_comm_des, only: desmpi_sendrecv_init
      use mpi_comm_des, only: desmpi_sendrecv_wait

      interface pack_dbuf
        module procedure pack_db0,pack_db1,pack_i0,pack_i1
      end interface pack_dbuf

      contains

!----------------------------------------------------------------------!
!Pack subroutine for single real variables                             !
!----------------------------------------------------------------------!
      subroutine pack_db0(lbuf,idata,pface)
      integer, intent(inout) :: lbuf
      integer, intent(in) :: pface
      double precision, intent(in) :: idata

      dsendbuf(lbuf,pface) = idata
      lbuf = lbuf + 1

      return
      end subroutine pack_db0

!----------------------------------------------------------------------!
!Pack subroutine for real arrays                                       !
!----------------------------------------------------------------------!
      subroutine pack_db1(lbuf,idata,pface)
      integer, intent(inout) :: lbuf
      integer, intent(in) :: pface
      double precision, intent(in) :: idata(:)

      integer :: lsize

      lsize = size(idata)

      dsendbuf(lbuf:lbuf+lsize-1,pface) = idata
      lbuf = lbuf + lsize

      return
      end subroutine pack_db1


!----------------------------------------------------------------------!
!Pack subroutine for single integer variables                          !
!----------------------------------------------------------------------!
      subroutine pack_i0(lbuf,idata,pface)
      integer, intent(inout) :: lbuf
      integer, intent(in) :: pface
      integer, intent(in) :: idata

      dsendbuf(lbuf,pface) = idata
      lbuf = lbuf + 1

      return
      end subroutine pack_i0

!----------------------------------------------------------------------!
!Pack subroutine for integer arrays                                    !
!----------------------------------------------------------------------!
      subroutine pack_i1(lbuf,idata,pface)
      integer, intent(inout) :: lbuf
      integer, intent(in) :: pface
      integer, intent(in) :: idata(:)

      integer :: lsize

      lsize = size(idata)

      dsendbuf(lbuf:lbuf+lsize-1,pface) = idata
      lbuf = lbuf + lsize

      return
      end subroutine pack_i1




!------------------------------------------------------------------------
! Subroutine       : desmpi_pack_ghostpar
! Purpose          : packs the ghost particle in the buffer based on the flag
! Parameter        : face - value from 1 to 6 represents faces
!------------------------------------------------------------------------
      subroutine desmpi_pack_ghostpar(pface)
!-----------------------------------------------
      implicit none
!-----------------------------------------------
! dummy variables
!-----------------------------------------------
      integer, intent(in) :: pface
!-----------------------------------------------
! local variables
!-----------------------------------------------
      integer :: lijk,lindx,ltot_ind,lpicloc,lpar_cnt,lcurpar
      integer :: lpacketsize,lbuf
!-----------------------------------------------
      lpacketsize = 2*dimn + 3+ 5
      lpar_cnt = 0
      ltot_ind = isendindices(1,pface)
      do lindx = 2,ltot_ind+1
         lijk = isendindices(lindx,pface)
         do lpicloc =1,dg_pic(lijk)%isize
            lbuf = lpar_cnt*lpacketsize+ibufoffset
            lcurpar = dg_pic(lijk)%p(lpicloc)

! Do not send particle data for a ghost particle whose owner has not yet
! updated the particle's data on this processor.
            if(pea(lcurpar,4) .and. .not.ighost_updated(lcurpar) ) cycle

! 1) Global ID
            call pack_dbuf(lbuf,iglobal_id(lcurpar),pface)
! 2) DES grid IJK
            call pack_dbuf(lbuf,dg_ijkconv(lijk,pface,ineighproc(pface)),pface)
! 3) DES grid IJK - previous
            call pack_dbuf(lbuf,dg_ijkconv(dg_pijkprv(lcurpar),pface,ineighproc(pface)),pface)
! 4) Radius
            call pack_dbuf(lbuf,des_radius(lcurpar),pface)
! 5) Phase index
            call pack_dbuf(lbuf,pijk(lcurpar,5),pface)
! 6) Position
            call pack_dbuf(lbuf,des_pos_new(1:dimn,lcurpar)+dcycl_offset(pface,1:dimn),pface)
! 7) Translational Velocity
            call pack_dbuf(lbuf,des_vel_new(1:dimn,lcurpar),pface)
! 8) Rotational Velocity
<<<<<<< HEAD
            call pack_dbuf(lbuf,omega_new(1:dimn,lcurpar),pface)

! 9) Temperature
=======
            dsendbuf(lbuf:lbuf+dimn-1,pface) = omega_new(1:dimn,lcurpar)
            lbuf = lbuf + dimn
! 9) Exiting particle flag
            dsendbuf(lbuf,pface) = merge(1,0,pea(lcurpar,3))
            lbuf = lbuf + 1
! 10) Temperature
>>>>>>> 20fc09c5
            if(ENERGY_EQ)then
               call pack_dbuf(lbuf,des_t_s_new(lcurpar),pface)
            endif
! 11) Species Composition
            if(ANY_SPECIES_EQ)then
               call pack_dbuf(lbuf,des_x_s(lcurpar,1:dimension_n_s),pface)
            endif

<<<<<<< HEAD
! 11) User Variable
            call pack_dbuf(lbuf,des_usr_var(1:3,lcurpar),pface)
=======
! 12) User Variable
            dsendbuf(lbuf:lbuf+3-1,pface) = des_usr_var(1:3,lcurpar)
            lbuf = lbuf+3
>>>>>>> 20fc09c5

            lpar_cnt = lpar_cnt + 1
         end do
      end do
      dsendbuf(1,pface)=lpar_cnt
      isendcnt(pface) = lpar_cnt*lpacketsize+ibufoffset

      end subroutine desmpi_pack_ghostpar


!------------------------------------------------------------------------
! Subroutine       : desmpi_pack_parcross
! Purpose          : packs the particle crossing the boundary
! Parameter        : pface - value from 1 to 6 represents faces
!------------------------------------------------------------------------
      subroutine desmpi_pack_parcross(pface)

      use functions

!-----------------------------------------------
      implicit none
!-----------------------------------------------
! dummy variables
!-----------------------------------------------
      integer, intent(in) :: pface
!-----------------------------------------------
! local variables
!-----------------------------------------------
      integer :: li, lj, lk
      integer :: ltot_ind,lindx,ijk,cc,ii,ll,kk
      integer :: lneighindx,lcontactindx,lneigh,lcontact,lijk,&
                 lpicloc,lparcnt,lcurpar
      integer :: lpacketsize,lbuf,ltmpbuf,num_pairs_to_send,lpairsize

      logical, allocatable, dimension(:) :: going_to_send

! Location in the buffer where the number of pair data is specified.
      integer :: num_pairs_send_buf_loc


!-----------------------------------------------

! pack the particle crossing the boundary
      lpacketsize = 9*dimn + 3*4 + 15
      ltot_ind = irecvindices(1,pface)
      lparcnt = 0

      allocate(going_to_send(max_pip))
      going_to_send(:) = .false.

      do lindx = 2,ltot_ind+1
         lijk = irecvindices(lindx,pface)
         do lpicloc = 1,dg_pic(lijk)%isize
            lcurpar = dg_pic(lijk)%p(lpicloc)

            if (pea(lcurpar,4)) cycle ! if ghost particle then cycle

            going_to_send(lcurpar) = .true.

            lbuf = lparcnt*lpacketsize + ibufoffset
            call pack_dbuf(lbuf,iglobal_id(lcurpar),pface)
            call pack_dbuf(lbuf,dg_ijkconv(lijk,pface,ineighproc(pface)),pface)
            call pack_dbuf(lbuf,dg_ijkconv(dg_pijkprv(lcurpar),pface,ineighproc(pface)),pface)
            call pack_dbuf(lbuf,des_radius(lcurpar),pface)
            li = pijk(lcurpar,1) + icycoffset(pface,1)
            lj = pijk(lcurpar,2) + icycoffset(pface,2)
            lk = pijk(lcurpar,3) + icycoffset(pface,3)
            call pack_dbuf(lbuf,li,pface)
            call pack_dbuf(lbuf,lj,pface)
            call pack_dbuf(lbuf,lk,pface)
            call pack_dbuf(lbuf,funijk_proc(li,lj,lk,ineighproc(pface)),pface)
            call pack_dbuf(lbuf,pijk(lcurpar,5),pface)
!            dsendbuf(lbuf:lbuf+1,pface) = pea(lcurpar,2:3);lbuf=lbuf+2
            dsendbuf(lbuf:lbuf+1,pface) = 0
            if (pea(lcurpar,2)) dsendbuf(lbuf,pface) = 1 ; lbuf = lbuf+1
            if (pea(lcurpar,3)) dsendbuf(lbuf,pface) = 1 ; lbuf = lbuf+1
            call pack_dbuf(lbuf,ro_sol(lcurpar),pface)
            call pack_dbuf(lbuf,pvol(lcurpar),pface)
            call pack_dbuf(lbuf,pmass(lcurpar),pface)
            call pack_dbuf(lbuf,omoi(lcurpar),pface)
            call pack_dbuf(lbuf,des_pos_new(1:dimn,lcurpar)+dcycl_offset(pface,1:dimn),pface)
            call pack_dbuf(lbuf,des_vel_new(1:dimn,lcurpar),pface)

            if(ENERGY_EQ) then
               call pack_dbuf(lbuf,des_t_s_old(lcurpar),pface)
               call pack_dbuf(lbuf,des_t_s_new(lcurpar),pface)
            endif

            if(ANY_SPECIES_EQ)then
               call pack_dbuf(lbuf,des_x_s(lcurpar,1:dimension_n_s),pface)
            endif

            call pack_dbuf(lbuf, des_usr_var(1:3,lcurpar),pface)

            call pack_dbuf(lbuf,omega_new(1:3,lcurpar),pface)
            IF (DO_OLD) THEN
               call pack_dbuf(lbuf,des_pos_old(1:dimn,lcurpar)+dcycl_offset(pface,1:dimn),pface)
               call pack_dbuf(lbuf,des_vel_old(1:dimn,lcurpar),pface)
               call pack_dbuf(lbuf,omega_old(1:3,lcurpar),pface)
               call pack_dbuf(lbuf,des_acc_old(1:dimn,lcurpar),pface)
               call pack_dbuf(lbuf,rot_acc_old(1:3,lcurpar),pface)
            ENDIF
            call pack_dbuf(lbuf,fc(:,lcurpar),pface)
            call pack_dbuf(lbuf,tow(1:3,lcurpar),pface)

! In case of mppic remove the particles else
! Convert the particle as ghost and set the forces zero
            if (mppic) then
               pea(lcurpar,1:4) = .false.
            else
               pea(lcurpar,4) = .true.
               ighost_cnt = ighost_cnt + 1
            end if
            fc(:,lcurpar) = 0.

            lparcnt = lparcnt + 1
         end do
      end do


<<<<<<< HEAD
      call pack_dbuf(lbuf,num_pairs_to_send,pface)
=======
! Calculate the location in buffer where the number of pair data is
! stored and skip specifying the entry. After all the pair data is
! packed, then this value is set.
      lbuf = lparcnt*lpacketsize + ibufoffset
      num_pairs_send_buf_loc = lbuf
      lbuf = lbuf+1
>>>>>>> 20fc09c5

      num_pairs_to_send = 0
      do cc = 1, pair_num
         lcurpar = PAIRS(1,CC)
! Only packup pairing data for particles being transfered.
         if (.not. going_to_send(lcurpar)) cycle
<<<<<<< HEAD

         call pack_dbuf(lbuf,iglobal_id(lcurpar),pface)
!         dsendbuf(lbuf,pface) = dg_ijkconv(lijk,pface,ineighproc(pface))
!         lbuf = lbuf+1
         call pack_dbuf(lbuf,dg_ijkconv(dg_pijkprv(lcurpar),pface,ineighproc(pface)),pface)

         lneigh = PAIRS(2,CC)

         call pack_dbuf(lbuf,iglobal_id(lneigh),pface)
!         dsendbuf(lbuf,pface) = dg_ijkconv(dg_pijk(lneigh),pface,ineighproc(pface))
!         lbuf = lbuf+1
         call pack_dbuf(lbuf,dg_ijkconv(dg_pijkprv(lneigh),pface,ineighproc(pface)),pface)

         call pack_dbuf(lbuf,merge(1,0,pv_PAIR(CC)),pface)
=======
! Do not send pairing data if the pair no longer exists or if the
! particle is exiting as it may be locatable during unpacking.
         lneigh = PAIRS(2,CC)
         if(.not.PEA(lneigh,1)) cycle
         if(PEA(lneigh,3)) cycle
! Global ID of particle bing packed.
         dsendbuf(lbuf,pface) = iglobal_id(lcurpar)
         lbuf = lbuf+1
! DES grid IJK of cell receiving the particle.
         dsendbuf(lbuf,pface) = dg_ijkconv(dg_pijkprv(lcurpar),pface,ineighproc(pface))
         lbuf = lbuf+1
! Global ID of particle pair. This particle may or may not live on the
! the current or destination processor.
         dsendbuf(lbuf,pface) = iglobal_id(lneigh)
         lbuf = lbuf+1
! DES grid IJK of cell containing the particle-pair.
         dsendbuf(lbuf,pface) = dg_ijkconv(dg_pijkprv(lneigh),pface,ineighproc(pface))
         lbuf = lbuf+1
! Convernt the logical flag to an integer.
         dsendbuf(lbuf,pface) = merge(1,0,pv_PAIR(CC))
         lbuf = lbuf+1
! Pack the normal and tangential collision histories.
>>>>>>> 20fc09c5
         do ii=1,DIMN
            call pack_dbuf(lbuf,PFN_PAIR(II,CC),pface)
            call pack_dbuf(lbuf,PFT_PAIR(II,CC),pface)
         enddo
! Increment the number of pairs being sent.
         num_pairs_to_send = num_pairs_to_send + 1
      enddo

! Store the number of pair datasets being sent. This information is
! stored before the pairing data so the receiving process knows the
! amount of data to 'unpack.'
      dsendbuf(num_pairs_send_buf_loc,pface) = num_pairs_to_send

      lpairsize = 6 + 2*DIMN

      dsendbuf(1,pface) = lparcnt
      isendcnt(pface) = lparcnt*lpacketsize+num_pairs_to_send*lpairsize+ibufoffset + 3

      deallocate(going_to_send)

      return
      end subroutine desmpi_pack_parcross

      end module mpi_pack_des<|MERGE_RESOLUTION|>--- conflicted
+++ resolved
@@ -157,18 +157,10 @@
 ! 7) Translational Velocity
             call pack_dbuf(lbuf,des_vel_new(1:dimn,lcurpar),pface)
 ! 8) Rotational Velocity
-<<<<<<< HEAD
             call pack_dbuf(lbuf,omega_new(1:dimn,lcurpar),pface)
-
-! 9) Temperature
-=======
-            dsendbuf(lbuf:lbuf+dimn-1,pface) = omega_new(1:dimn,lcurpar)
-            lbuf = lbuf + dimn
 ! 9) Exiting particle flag
-            dsendbuf(lbuf,pface) = merge(1,0,pea(lcurpar,3))
-            lbuf = lbuf + 1
+            call pack_dbuf(lbuf,merge(1,0,pea(lcurpar,3)),pface)
 ! 10) Temperature
->>>>>>> 20fc09c5
             if(ENERGY_EQ)then
                call pack_dbuf(lbuf,des_t_s_new(lcurpar),pface)
             endif
@@ -176,15 +168,8 @@
             if(ANY_SPECIES_EQ)then
                call pack_dbuf(lbuf,des_x_s(lcurpar,1:dimension_n_s),pface)
             endif
-
-<<<<<<< HEAD
-! 11) User Variable
+! 12) User Variable
             call pack_dbuf(lbuf,des_usr_var(1:3,lcurpar),pface)
-=======
-! 12) User Variable
-            dsendbuf(lbuf:lbuf+3-1,pface) = des_usr_var(1:3,lcurpar)
-            lbuf = lbuf+3
->>>>>>> 20fc09c5
 
             lpar_cnt = lpar_cnt + 1
          end do
@@ -305,61 +290,38 @@
       end do
 
 
-<<<<<<< HEAD
       call pack_dbuf(lbuf,num_pairs_to_send,pface)
-=======
 ! Calculate the location in buffer where the number of pair data is
 ! stored and skip specifying the entry. After all the pair data is
 ! packed, then this value is set.
       lbuf = lparcnt*lpacketsize + ibufoffset
       num_pairs_send_buf_loc = lbuf
       lbuf = lbuf+1
->>>>>>> 20fc09c5
 
       num_pairs_to_send = 0
       do cc = 1, pair_num
          lcurpar = PAIRS(1,CC)
 ! Only packup pairing data for particles being transfered.
          if (.not. going_to_send(lcurpar)) cycle
-<<<<<<< HEAD
-
-         call pack_dbuf(lbuf,iglobal_id(lcurpar),pface)
-!         dsendbuf(lbuf,pface) = dg_ijkconv(lijk,pface,ineighproc(pface))
-!         lbuf = lbuf+1
-         call pack_dbuf(lbuf,dg_ijkconv(dg_pijkprv(lcurpar),pface,ineighproc(pface)),pface)
-
-         lneigh = PAIRS(2,CC)
-
-         call pack_dbuf(lbuf,iglobal_id(lneigh),pface)
-!         dsendbuf(lbuf,pface) = dg_ijkconv(dg_pijk(lneigh),pface,ineighproc(pface))
-!         lbuf = lbuf+1
-         call pack_dbuf(lbuf,dg_ijkconv(dg_pijkprv(lneigh),pface,ineighproc(pface)),pface)
-
-         call pack_dbuf(lbuf,merge(1,0,pv_PAIR(CC)),pface)
-=======
+
 ! Do not send pairing data if the pair no longer exists or if the
 ! particle is exiting as it may be locatable during unpacking.
          lneigh = PAIRS(2,CC)
          if(.not.PEA(lneigh,1)) cycle
          if(PEA(lneigh,3)) cycle
 ! Global ID of particle bing packed.
-         dsendbuf(lbuf,pface) = iglobal_id(lcurpar)
-         lbuf = lbuf+1
+         call pack_dbuf(lbuf,iglobal_id(lcurpar),pface)
 ! DES grid IJK of cell receiving the particle.
-         dsendbuf(lbuf,pface) = dg_ijkconv(dg_pijkprv(lcurpar),pface,ineighproc(pface))
-         lbuf = lbuf+1
+         call pack_dbuf(lbuf,dg_ijkconv(dg_pijkprv(lcurpar),pface,ineighproc(pface)),pface)
 ! Global ID of particle pair. This particle may or may not live on the
 ! the current or destination processor.
-         dsendbuf(lbuf,pface) = iglobal_id(lneigh)
-         lbuf = lbuf+1
+         call pack_dbuf(lbuf,iglobal_id(lneigh),pface)
 ! DES grid IJK of cell containing the particle-pair.
-         dsendbuf(lbuf,pface) = dg_ijkconv(dg_pijkprv(lneigh),pface,ineighproc(pface))
-         lbuf = lbuf+1
+         call pack_dbuf(lbuf,dg_ijkconv(dg_pijkprv(lneigh),pface,ineighproc(pface)),pface)
 ! Convernt the logical flag to an integer.
-         dsendbuf(lbuf,pface) = merge(1,0,pv_PAIR(CC))
-         lbuf = lbuf+1
+         call pack_dbuf(lbuf,merge(1,0,pv_PAIR(CC)),pface)
 ! Pack the normal and tangential collision histories.
->>>>>>> 20fc09c5
+
          do ii=1,DIMN
             call pack_dbuf(lbuf,PFN_PAIR(II,CC),pface)
             call pack_dbuf(lbuf,PFT_PAIR(II,CC),pface)
