!vvvvvvvvvvvvvvvvvvvvvvvvvvvvvvvvvvvvvvvvvvvvvvvvvvvvvvvvvvvvvvvvvvvvvv!
!                                                                      !
!  Subroutine: CALC_FORCE_DEM                                          !
!  Author: Jay Boyalakuntla                           Date: 12-Jun-04  !
!                                                                      !
!  Purpose: Calculate contact force and torque on particle from        !
!           particle-particle and particle-wall collisions. Treats     !
!           wall interaction also as a two-particle interaction but    !
!           accounting for the wall properties                         !
!                                                                      !
!^^^^^^^^^^^^^^^^^^^^^^^^^^^^^^^^^^^^^^^^^^^^^^^^^^^^^^^^^^^^^^^^^^^^^^!
      SUBROUTINE CALC_FORCE_DEM

!---------------------------------------------------------------------//
      USE calc_collision_wall
      USE constant, ONLY: Pi
      USE des_thermo
      USE des_thermo_cond
      USE discretelement
      USE geometry, ONLY: DO_K
      USE physprop, ONLY: K_s0
      USE run

      IMPLICIT NONE

! Local variables
!---------------------------------------------------------------------//
! percent of particle radius when excess overlap will be flagged
      DOUBLE PRECISION, PARAMETER :: flag_overlap = 0.20d0
! particle no. indices
      INTEGER :: I, LL, CC
! loop counter and indices for neighbor information
      INTEGER :: NI, NLIM, N_NOCON
! the overlap occuring between particle-particle or particle-wall
! collision in the normal direction
      DOUBLE PRECISION :: OVERLAP_N
! square root of the overlap
      DOUBLE PRECISION :: SQRT_OVERLAP
! heat conducted
      DOUBLE PRECISION :: QQ
! distance vector between two particle centers or between a particle
! center and wall when the two surfaces are just at contact (i.e. no
! overlap)
      DOUBLE PRECISION :: R_LM,DIST_CI,DIST_CL
! the normal and tangential components of the translational relative
! velocity
      DOUBLE PRECISION :: V_REL_TRANS_NORM
! distance vector between two particle centers or between a particle
! center and wall at current and previous time steps
      DOUBLE PRECISION :: DIST(3)
! tangent to the plane of contact at current time step
      DOUBLE PRECISION :: V_REL_TANG(3)
! normal and tangential forces
      DOUBLE PRECISION :: FN(3)
      DOUBLE PRECISION :: FNS1(3), FNS2(3)
      DOUBLE PRECISION :: FTS1(3), FTS2(3)
! temporary storage of tangential DISPLACEMENT
      DOUBLE PRECISION :: PFT_TMP(3)
! temporary storage of torque
      DOUBLE PRECISION :: TOW_TMP(3)

! store solids phase index of particle (i.e. pijk(np,5))
      INTEGER :: PHASEI, PHASELL
! local values used spring constants and damping coefficients
      DOUBLE PRECISION :: ETAN_DES, ETAT_DES
      DOUBLE PRECISION :: KN_DES, KT_DES
! local values used for calculating cohesive forces
      DOUBLE PRECISION :: FORCE_COH, EQ_RADIUS, DistApart, &
                          magGravity
! set to T when a sliding contact occurs
      LOGICAL :: PARTICLE_SLIDE

      LOGICAL, PARAMETER :: report_excess_overlap = .FALSE.
!$      double precision omp_start, omp_end
!$      double precision omp_get_wtime

!-----------------------------------------------

! Initialize cohesive forces
      IF(USE_COHESION) PostCohesive(:) = ZERO

      CALL CALC_DEM_FORCE_WITH_WALL_STL

      magGravity = SQRT(dot_product(GRAV,GRAV))

! Check particle LL neighbour contacts
!---------------------------------------------------------------------//

      FC_COLL(:,:) = 0
      FT_COLL(:,:) = 0

!$omp parallel default(none) private(cc,ll,i,dist,r_lm,             &
!$omp    overlap_n,v_rel_tang,v_rel_trans_norm,sqrt_overlap,           &
!$omp    kn_des,kt_des,hert_kn,hert_kt,phasell,phasei,etan_des,        &
!$omp    etat_des,fns1,fns2,fts1,fts2,pft_tmp,fn,particle_slide,       &
<<<<<<< HEAD
!$omp    eq_radius,distapart,force_coh,k_s0,                           &
!$omp    dist_cl, dist_ci, tow_tmp)   &
!$omp    shared(collisions,collision_num,qq_coll,des_pos_new,des_radius,       &
=======
!$omp    eq_radius,distapart,force_coh,qq_coll,k_s0,                   &
!$omp    dist_cl, dist_ci, tow_tmp)   &
!$omp    shared(collisions,collision_num,des_pos_new,des_radius,       &
>>>>>>> e4c8645d
!$omp    des_coll_model_enum,kn,kt,pv_coll,pft_coll,pfn_coll,pijk,     &
!$omp    des_etan,des_etat,mew,fc_coll,use_cohesion,dist_coll,         &
!$omp    van_der_waals,vdw_outer_cutoff,vdw_inner_cutoff,norm_coll,    &
!$omp    hamaker_constant,asperities,surface_energy,ft_coll, pea,      &
<<<<<<< HEAD
!$omp    tow, tow_coll, fc, do_k, energy_eq, grav, magGravity, postcohesive, pmass, q_source)

!$omp do
=======
!$omp     energy_eq, q_source, postcohesive, tow, fc, do_k, pmass, grav, magGravity)
!$omp  do
>>>>>>> e4c8645d
      DO CC = 1, COLLISION_NUM
         LL = COLLISIONS(1,CC)
         I  = COLLISIONS(2,CC)

         IF(.NOT.PEA(LL,1)) CYCLE
         IF(.NOT.PEA(I, 1)) CYCLE

         R_LM = DES_RADIUS(LL) + DES_RADIUS(I)
         DIST(:) = DES_POS_NEW(:,I) - DES_POS_NEW(:,LL)
         DIST_COLL(CC) = dot_product(DIST,DIST)

! Compute particle-particle VDW cohesive short-range forces
         IF(USE_COHESION .AND. VAN_DER_WAALS) THEN
            IF(DIST_COLL(CC) < (R_LM+VDW_OUTER_CUTOFF)**2) THEN
               EQ_RADIUS = 2d0 * DES_RADIUS(LL)*DES_RADIUS(I) /        &
                    (DES_RADIUS(LL)+DES_RADIUS(I))
               IF(DIST_COLL(CC) > (VDW_INNER_CUTOFF+R_LM)**2) THEN
                  DistApart = (SQRT(DIST_COLL(CC))-R_LM)
                  FORCE_COH = HAMAKER_CONSTANT * EQ_RADIUS /           &
                     (12d0*DistApart**2) * (Asperities/(Asperities+    &
                     EQ_RADIUS) + ONE/(ONE+Asperities/DistApart)**2 )
               ELSE
                  FORCE_COH = 2d0 * PI * SURFACE_ENERGY * EQ_RADIUS *  &
                    (Asperities/(Asperities+EQ_RADIUS) + ONE/          &
                    (ONE+Asperities/VDW_INNER_CUTOFF)**2 )
               ENDIF
               FC_COLL(:,CC) = FC_COLL(:,CC) +                         &
                  DIST(:)*FORCE_COH/SQRT(DIST_COLL(CC))
            ENDIF
         ENDIF

         IF (ENERGY_EQ) THEN
            ! Calculate conduction and radiation for thermodynamic neighbors
            QQ_COLL(CC) = ZERO
            IF(K_s0(PIJK(LL,5)) > ZERO) THEN
               QQ_COLL(CC) = DES_CONDUCTION(LL, I, sqrt(DIST_COLL(CC)), PIJK(LL,5), PIJK(LL,4))
            ENDIF
         ENDIF

         IF(DIST_COLL(CC) > (R_LM + SMALL_NUMBER)**2) THEN
            PV_COLL(CC) = .false.
            PFT_COLL(:,CC) = 0.0
            PFN_COLL(:,CC) = 0.0
            CYCLE
         ENDIF

         IF(DIST_COLL(CC) == 0) THEN
            WRITE(*,8550) LL, I
            STOP "division by zero"
 8550 FORMAT('distance between particles is zero:',2(2x,I10))
         ENDIF
         DIST_COLL(cc) = SQRT(DIST_COLL(CC))
         NORM_COLL(:,CC)= DIST(:)/DIST_COLL(cc)

! Overlap calculation changed from history based to current position
         OVERLAP_N = R_LM-DIST_COLL(CC)

         IF (report_excess_overlap) call print_excess_overlap

! Calculate the components of translational relative velocity for a
! contacting particle pair and the tangent to the plane of contact
         CALL CFRELVEL(LL, I, V_REL_TRANS_NORM, V_REL_TANG,            &
            NORM_COLL(:,CC), DIST_COLL(CC))

         phaseLL = PIJK(LL,5)
         phaseI = PIJK(I,5)

! Hertz spring-dashpot contact model
         IF (DES_COLL_MODEL_ENUM .EQ. HERTZIAN) THEN
            sqrt_overlap = SQRT(OVERLAP_N)
            KN_DES = hert_kn(phaseLL,phaseI)*sqrt_overlap
            KT_DES = hert_kt(phaseLL,phaseI)*sqrt_overlap
            sqrt_overlap = SQRT(sqrt_overlap)
            ETAN_DES = DES_ETAN(phaseLL,phaseI)*sqrt_overlap
            ETAT_DES = DES_ETAT(phaseLL,phaseI)*sqrt_overlap

! Linear spring-dashpot contact model
         ELSE
            KN_DES = KN
            KT_DES = KT
            ETAN_DES = DES_ETAN(phaseLL,phaseI)
            ETAT_DES = DES_ETAT(phaseLL,phaseI)
         ENDIF

! Calculate the normal contact force
         FNS1(:) = -KN_DES * OVERLAP_N * NORM_COLL(:,CC)
         FNS2(:) = -ETAN_DES * V_REL_TRANS_NORM*NORM_COLL(:,CC)
         FN(:) = FNS1(:) + FNS2(:)

         call calc_tangential_displacement(pft_tmp(:),NORM_COLL(:,CC), &
            pfn_coll(:,cc),pft_coll(:,cc),overlap_n,                   &
            v_rel_trans_norm,v_rel_tang(:),PV_COLL(CC))
         PV_COLL(CC) = .true.

! Calculate the tangential contact force
         FTS1(:) = -KT_DES * PFT_TMP(:)
         FTS2(:) = -ETAT_DES * V_REL_TANG
         FT_COLL(:,CC) = FTS1(:) + FTS2(:)

! Check for Coulombs friction law and limit the maximum value of the
! tangential force on a particle in contact with another particle/wall
         PARTICLE_SLIDE = .FALSE.
         CALL CFSLIDE(V_REL_TANG(:), PARTICLE_SLIDE, MEW,              &
             FT_COLL(:,CC), FN(:))


! calculate the distance from the particles' centers to the contact point,
! which is taken as the radical line
! dist_ci+dist_cl=dist_li; dist_ci^2+a^2=ri^2;  dist_cl^2+a^2=rl^2
         DIST_CL = DIST_COLL(CC)/2.d0 + (DES_RADIUS(LL)**2 - &
              DES_RADIUS(I)**2)/(2.d0*DIST_COLL(CC))

         DIST_CI = DIST_COLL(CC) - DIST_CL
         CALL DES_CROSSPRDCT(TOW_tmp(:), NORM_COLL(:,CC), FT_COLL(:,CC))
         TOW_COLL(:,1,CC) = DIST_CL*TOW_tmp(:)
         TOW_COLL(:,2,CC) = DIST_CI*TOW_tmp(:)

! Calculate the total force FC of a collision
! total contact force ( FC_COLL may already include cohesive force)
         FC_COLL(:,CC) = FC_COLL(:,CC) + FN(:) + FT_COLL(:,CC)

! Save tangential displacement history with Coulomb's law correction
         IF (PARTICLE_SLIDE) THEN
! Since FT might be corrected during the call to cfslide, the tangential
! displacement history needs to be changed accordingly
            PFT_COLL(:,CC) = -( FT_COLL(:,CC) - FTS2(:) ) / KT_DES
         ELSE
            PFT_COLL(:,CC) = PFT_TMP(:)
         ENDIF

      ENDDO
!$omp end do
<<<<<<< HEAD

!$omp sections

!$omp section
=======

!$omp do reduction(+:FC,TOW)
>>>>>>> e4c8645d
      DO CC = 1, COLLISION_NUM
         LL = COLLISIONS(1,CC)
         I  = COLLISIONS(2,CC)

         IF(.NOT.PEA(LL,1)) CYCLE
         IF(.NOT.PEA(I, 1)) CYCLE

         FC(:,LL) = FC(:,LL) + FC_COLL(:,CC)
         FC(:,I) = FC(:,I) - FC_COLL(:,CC)
      ENDDO

!$omp section
      DO CC = 1, COLLISION_NUM
         LL = COLLISIONS(1,CC)
         I  = COLLISIONS(2,CC)

         IF(.NOT.PEA(LL,1)) CYCLE
         IF(.NOT.PEA(I, 1)) CYCLE

! total torque
      IF(DO_K) THEN
! for particle i flip the signs of both norm and ft, so we get the same
         TOW(:,LL) = TOW(:,LL) + TOW_COLL(:,1,CC)
         TOW(:,I)  = TOW(:,I)  + TOW_COLL(:,2,CC)
      ELSE
         TOW(1,LL) = TOW(1,LL) + TOW_COLL(1,1,CC)
         TOW(1,I)  = TOW(1,I)  + TOW_COLL(1,2,CC)
      ENDIF
      ENDDO
<<<<<<< HEAD

!$omp section
      magGravity = SQRT(dot_product(GRAV,GRAV))
! just for post-processing mag. of cohesive forces on each particle
      IF(USE_COHESION)THEN
         DO CC = 1, COLLISION_NUM
            LL = COLLISIONS(1,CC)
            I  = COLLISIONS(2,CC)
            PostCohesive(LL) = dot_product(FC_COLL(:,CC),FC_COLL(:,CC))
            if(magGravity> ZERO .AND. PEA(LL,1)) PostCohesive(LL) =    &
                 SQRT(PostCohesive(LL)) / (PMASS(LL)*magGravity)
         ENDDO
      ENDIF ! for cohesion model

!$omp section

      IF(ENERGY_EQ) THEN
         DO CC = 1, COLLISION_NUM
            LL = COLLISIONS(1,CC)
            I  = COLLISIONS(2,CC)
            Q_Source(LL) = Q_Source(LL) + QQ_COLL(CC)
            Q_Source(I) = Q_Source(I) - QQ_COLL(CC)
         ENDDO
      ENDIF
!$omp end sections
=======
!$omp end do
>>>>>>> e4c8645d
!$omp end parallel

! just for post-processing mag. of cohesive forces on each particle
      IF(USE_COHESION .OR. ENERGY_EQ)THEN
         DO CC = 1, COLLISION_NUM
            LL = COLLISIONS(1,CC)
            I  = COLLISIONS(2,CC)
            IF(USE_COHESION)THEN
               PostCohesive(LL) = dot_product(FC_COLL(:,CC),FC_COLL(:,CC))
               if(magGravity> ZERO .AND. PEA(LL,1)) PostCohesive(LL) =    &
                    SQRT(PostCohesive(LL)) / (PMASS(LL)*magGravity)
            ENDIF
            IF(ENERGY_EQ .and. QQ_COLL(CC).ne.ZERO) THEN
               Q_Source(LL) = Q_Source(LL) + QQ_COLL(CC)
               Q_Source(I) = Q_Source(I) - QQ_COLL(CC)
            ENDIF
         ENDDO
      ENDIF ! for cohesion model

      RETURN

      contains

!vvvvvvvvvvvvvvvvvvvvvvvvvvvvvvvvvvvvvvvvvvvvvvvvvvvvvvvvvvvvvvvvvvvvvv!
!                                                                      !
!  Subroutine: print_excess_overlap                                    !
!                                                                      !
!  Purpose: Print overlap warning messages.                            !
!                                                                      !
!^^^^^^^^^^^^^^^^^^^^^^^^^^^^^^^^^^^^^^^^^^^^^^^^^^^^^^^^^^^^^^^^^^^^^^!
      SUBROUTINE PRINT_EXCESS_OVERLAP

      use error_manager

      IF(OVERLAP_N > flag_overlap*DES_RADIUS(LL) .OR.                  &
         OVERLAP_N > flag_overlap*DES_RADIUS(I)) THEN

         WRITE(ERR_MSG,1000) trim(iVAL(LL)), trim(iVAL(I)), S_TIME,    &
            DES_RADIUS(LL), DES_RADIUS(I), OVERLAP_N

         CALL FLUSH_ERR_MSG(HEADER=.FALSE., FOOTER=.FALSE.)
      ENDIF

 1000 FORMAT('WARNING: Excessive overplay detected between ',          &
         'particles ',A,' and ',/A,' at time ',g11.4,'.',/             &
         'RADII:  ',g11.4,' and ',g11.4,4x,'OVERLAP: ',g11.4)

      END SUBROUTINE PRINT_EXCESS_OVERLAP

!vvvvvvvvvvvvvvvvvvvvvvvvvvvvvvvvvvvvvvvvvvvvvvvvvvvvvvvvvvvvvvvvvvvvvv!
!                                                                      !
!  Subroutine: CALC_TANGENTIAL_DISPLACEMENT                            !
!                                                                      !
!  Purpose: Calculate the tangential displacement which is the         !
!  integration of tangential relative velocity with respect to         !
!  contact time.                                                       !
!                                                                      !
!^^^^^^^^^^^^^^^^^^^^^^^^^^^^^^^^^^^^^^^^^^^^^^^^^^^^^^^^^^^^^^^^^^^^^^!
      SUBROUTINE CALC_TANGENTIAL_DISPLACEMENT(PFT, NORM, NORM_OLD,     &
         SIGMAT_OLD, OVERLAP_NORM, RELVEL_TANG_NORM, RELVEL_TANG,      &
         ALREADY_COLLIDING)

      IMPLICIT NONE

! tangential displacement
      DOUBLE PRECISION, DIMENSION(3), INTENT(OUT) :: PFT

! local variables for the accumulated tangential displacement that occurs
! for the particle-particle or particle-wall collision (current time
! step and previous time step)
      DOUBLE PRECISION, DIMENSION(3), INTENT(IN) :: SIGMAT_OLD
      LOGICAL, INTENT(IN) :: ALREADY_COLLIDING

! the overlap occuring between particle-particle or particle-wall
! collision in the tangential direction
      DOUBLE PRECISION :: OVERLAP_T(3)

      DOUBLE PRECISION, DIMENSION(3) :: SIGMAT

! time elapsed to travel the calculated normal overlap given the
! normal relative velocity
      DOUBLE PRECISION :: DTSOLID_TMP

! unit normal vector along the line of contact between contacting
! particles or particle-wall at previous time step
      DOUBLE PRECISION, DIMENSION(3), INTENT(IN) :: NORM, NORM_OLD
      DOUBLE PRECISION, DIMENSION(3), INTENT(IN) :: RELVEL_TANG
      DOUBLE PRECISION, INTENT(IN) :: OVERLAP_NORM, RELVEL_TANG_NORM

! variables for tangential displacement calculation:
! unit vector for axis of rotation and its magnitude
      DOUBLE PRECISION :: TMP_AX(3), TMP_MAG

! tangent to the plane of contact at current and previous time step
! (used for 2D calculations)
      DOUBLE PRECISION :: TANG_OLD(3),TANG_NEW(3)

      IF(already_colliding) THEN
         OVERLAP_T(:) = DTSOLID*relvel_tang(:)
      ELSE
         DTSOLID_TMP = OVERLAP_NORM/MAX(relvel_tang_norm,SMALL_NUMBER)
         OVERLAP_T(:) = MIN(DTSOLID,DTSOLID_TMP)*relvel_tang(:)
      ENDIF

      IF(USE_VDH_DEM_MODEL) then
! Calculate the tangential displacement which is integration of
! tangential relative velocity with respect to contact time.
! Correction in the tangential direction is imposed

! New procedure: van der Hoef et al. (2006)

! calculate the unit vector for axis of rotation
         if(DO_K)then
            call des_crossprdct(tmp_ax,norm_old,norm)
            tmp_mag=dot_product(tmp_ax,tmp_ax)
            if(tmp_mag .gt. zero)then
               tmp_ax(:)=tmp_ax(:)/sqrt(tmp_mag)
! get the old tangential direction unit vector
               call des_crossprdct(tang_old,tmp_ax,norm_old)
! get the new tangential direction unit vector due to rotation
               call des_crossprdct(tang_new,tmp_ax,norm)
               sigmat(:)=dot_product(sigmat_old,tmp_ax)*tmp_ax(:) &
                    + dot_product(sigmat_old,tang_old)*tang_new(:)
               sigmat(:)=sigmat(:)+overlap_t(:)
            else
               sigmat(:)=sigmat_old(:)+overlap_t(:)
            endif
         else
            tang_old(1) =-norm_old(2)
            tang_old(2) = norm_old(1)
            tang_new(1) =-norm(2)
            tang_new(2) = norm(1)
            sigmat(:)=dot_product(sigmat_old,tang_old)*tang_new(:)
            sigmat(:)=sigmat(:)+overlap_t(:)
         endif

! Save the old normal direction
         PFT(:)   = SIGMAT(:)
      ELSE
         ! Old procedure
         sigmat = sigmat_old + OVERLAP_T(:)
         pft(:) = sigmat - dot_product(sigmat,NORM)*NORM(:)
      ENDIF

    END SUBROUTINE CALC_TANGENTIAL_DISPLACEMENT

    END SUBROUTINE CALC_FORCE_DEM<|MERGE_RESOLUTION|>--- conflicted
+++ resolved
@@ -81,7 +81,6 @@
 
       CALL CALC_DEM_FORCE_WITH_WALL_STL
 
-      magGravity = SQRT(dot_product(GRAV,GRAV))
 
 ! Check particle LL neighbour contacts
 !---------------------------------------------------------------------//
@@ -93,27 +92,16 @@
 !$omp    overlap_n,v_rel_tang,v_rel_trans_norm,sqrt_overlap,           &
 !$omp    kn_des,kt_des,hert_kn,hert_kt,phasell,phasei,etan_des,        &
 !$omp    etat_des,fns1,fns2,fts1,fts2,pft_tmp,fn,particle_slide,       &
-<<<<<<< HEAD
 !$omp    eq_radius,distapart,force_coh,k_s0,                           &
 !$omp    dist_cl, dist_ci, tow_tmp)   &
 !$omp    shared(collisions,collision_num,qq_coll,des_pos_new,des_radius,       &
-=======
-!$omp    eq_radius,distapart,force_coh,qq_coll,k_s0,                   &
-!$omp    dist_cl, dist_ci, tow_tmp)   &
-!$omp    shared(collisions,collision_num,des_pos_new,des_radius,       &
->>>>>>> e4c8645d
 !$omp    des_coll_model_enum,kn,kt,pv_coll,pft_coll,pfn_coll,pijk,     &
 !$omp    des_etan,des_etat,mew,fc_coll,use_cohesion,dist_coll,         &
 !$omp    van_der_waals,vdw_outer_cutoff,vdw_inner_cutoff,norm_coll,    &
 !$omp    hamaker_constant,asperities,surface_energy,ft_coll, pea,      &
-<<<<<<< HEAD
 !$omp    tow, tow_coll, fc, do_k, energy_eq, grav, magGravity, postcohesive, pmass, q_source)
 
 !$omp do
-=======
-!$omp     energy_eq, q_source, postcohesive, tow, fc, do_k, pmass, grav, magGravity)
-!$omp  do
->>>>>>> e4c8645d
       DO CC = 1, COLLISION_NUM
          LL = COLLISIONS(1,CC)
          I  = COLLISIONS(2,CC)
@@ -218,8 +206,6 @@
          PARTICLE_SLIDE = .FALSE.
          CALL CFSLIDE(V_REL_TANG(:), PARTICLE_SLIDE, MEW,              &
              FT_COLL(:,CC), FN(:))
-
-
 ! calculate the distance from the particles' centers to the contact point,
 ! which is taken as the radical line
 ! dist_ci+dist_cl=dist_li; dist_ci^2+a^2=ri^2;  dist_cl^2+a^2=rl^2
@@ -246,25 +232,8 @@
 
       ENDDO
 !$omp end do
-<<<<<<< HEAD
 
 !$omp sections
-
-!$omp section
-=======
-
-!$omp do reduction(+:FC,TOW)
->>>>>>> e4c8645d
-      DO CC = 1, COLLISION_NUM
-         LL = COLLISIONS(1,CC)
-         I  = COLLISIONS(2,CC)
-
-         IF(.NOT.PEA(LL,1)) CYCLE
-         IF(.NOT.PEA(I, 1)) CYCLE
-
-         FC(:,LL) = FC(:,LL) + FC_COLL(:,CC)
-         FC(:,I) = FC(:,I) - FC_COLL(:,CC)
-      ENDDO
 
 !$omp section
       DO CC = 1, COLLISION_NUM
@@ -274,6 +243,17 @@
          IF(.NOT.PEA(LL,1)) CYCLE
          IF(.NOT.PEA(I, 1)) CYCLE
 
+         FC(:,LL) = FC(:,LL) + FC_COLL(:,CC)
+         FC(:,I) = FC(:,I) - FC_COLL(:,CC)
+      ENDDO
+
+!$omp section
+      DO CC = 1, COLLISION_NUM
+         LL = COLLISIONS(1,CC)
+         I  = COLLISIONS(2,CC)
+
+         IF(.NOT.PEA(LL,1)) CYCLE
+         IF(.NOT.PEA(I, 1)) CYCLE
 ! total torque
       IF(DO_K) THEN
 ! for particle i flip the signs of both norm and ft, so we get the same
@@ -284,20 +264,19 @@
          TOW(1,I)  = TOW(1,I)  + TOW_COLL(1,2,CC)
       ENDIF
       ENDDO
-<<<<<<< HEAD
 
 !$omp section
       magGravity = SQRT(dot_product(GRAV,GRAV))
 ! just for post-processing mag. of cohesive forces on each particle
-      IF(USE_COHESION)THEN
+         IF(USE_COHESION)THEN
          DO CC = 1, COLLISION_NUM
             LL = COLLISIONS(1,CC)
             I  = COLLISIONS(2,CC)
             PostCohesive(LL) = dot_product(FC_COLL(:,CC),FC_COLL(:,CC))
             if(magGravity> ZERO .AND. PEA(LL,1)) PostCohesive(LL) =    &
-                 SQRT(PostCohesive(LL)) / (PMASS(LL)*magGravity)
+               SQRT(PostCohesive(LL)) / (PMASS(LL)*magGravity)
          ENDDO
-      ENDIF ! for cohesion model
+         ENDIF ! for cohesion model
 
 !$omp section
 
@@ -310,27 +289,8 @@
          ENDDO
       ENDIF
 !$omp end sections
-=======
-!$omp end do
->>>>>>> e4c8645d
 !$omp end parallel
 
-! just for post-processing mag. of cohesive forces on each particle
-      IF(USE_COHESION .OR. ENERGY_EQ)THEN
-         DO CC = 1, COLLISION_NUM
-            LL = COLLISIONS(1,CC)
-            I  = COLLISIONS(2,CC)
-            IF(USE_COHESION)THEN
-               PostCohesive(LL) = dot_product(FC_COLL(:,CC),FC_COLL(:,CC))
-               if(magGravity> ZERO .AND. PEA(LL,1)) PostCohesive(LL) =    &
-                    SQRT(PostCohesive(LL)) / (PMASS(LL)*magGravity)
-            ENDIF
-            IF(ENERGY_EQ .and. QQ_COLL(CC).ne.ZERO) THEN
-               Q_Source(LL) = Q_Source(LL) + QQ_COLL(CC)
-               Q_Source(I) = Q_Source(I) - QQ_COLL(CC)
-            ENDIF
-         ENDDO
-      ENDIF ! for cohesion model
 
       RETURN
 
