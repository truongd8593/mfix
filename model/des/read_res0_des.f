--- conflicted
+++ resolved
@@ -1,16 +1,11 @@
-!vvvvvvvvvvvvvvvvvvvvvvvvvvvvvvvvvvvvvvvvvvvvvvvvvvvvvvvvvvvvvvvvvvvvvvc
-!
-!  module name: des_read_restart
-!  purpose: writing des data for restart
-!
-!  Author  : Pradeep G
-!  Purpose : Reads either single restart file or multiple restart files
-!            (based on bdist_io) flag
-!^^^^^^^^^^^^^^^^^^^^^^^^^^^^^^^^^^^^^^^^^^^^^^^^^^^^^^^^^^^^^^^^^^^^^^c
+!vvvvvvvvvvvvvvvvvvvvvvvvvvvvvvvvvvvvvvvvvvvvvvvvvvvvvvvvvvvvvvvvvvvvvv!
+!                                                                      !
+!  Subroutine: DES_READ_RESTART                                        !
+!  Purpose : Reads either single restart file or multiple restart      !
+!  fles (based on bdist_io) flag.                                      !
+!^^^^^^^^^^^^^^^^^^^^^^^^^^^^^^^^^^^^^^^^^^^^^^^^^^^^^^^^^^^^^^^^^^^^^^!
       SUBROUTINE READ_RES0_DES
 
-! Modules
-!-----------------------------------------------
       use param1
       use compar
       use discretelement
@@ -27,10 +22,6 @@
       use error_manager
 
       implicit none
-!-----------------------------------------------
-! local variables
-!-----------------------------------------------
-!-----------------------------------------------
 
       INTEGER :: LC1, LC2
       INTEGER :: lDIMN, lNEXT_REC
@@ -102,12 +93,6 @@
          CALL READ_RES_cARRAY(lNEXT_REC, PFT_COLL(LC1,:))
       ENDDO
 
-<<<<<<< HEAD
-      write(*,*)'check 3'
-
-
-=======
->>>>>>> 0b5f04d0
       CALL READ_RES_DES(lNEXT_REC, DEM_BCMI)
       DO LC1=1, DEM_BCMI
          CALL READ_RES_DES(lNEXT_REC, DEM_MI_TIME(LC1))
@@ -131,6 +116,7 @@
 
       CALL FINL_READ_RES_DES
 
+
       WRITE(ERR_MSG,"('DES restart file read at Time = ',g11.5)") TIME
       CALL FLUSH_ERR_MSG(HEADER=.FALSE., FOOTER=.FALSE.)
 
