--- conflicted
+++ resolved
@@ -37,7 +37,6 @@
       use particle_filter, only: DES_INTERP_GAUSS
       use particle_filter, only: FILTER_CELL 
       use particle_filter, only: FILTER_WEIGHT
-
 ! Use the error manager for posting error messages.
 !---------------------------------------------------------------------//
       use error_manager
@@ -130,6 +129,7 @@
 
 ! Torque
       Allocate(  TOW (CROSS_DIMN,NPARTICLES) )
+
       Allocate(  PARTICLE_WALL_COLLISIONS (NPARTICLES) )
 
 ! Temporary variables to store wall position, velocity and normal vector
@@ -149,7 +149,6 @@
       Allocate(  NORM_COLL (3,COLLISION_MAX) )
       Allocate(  PFN_COLL (3,COLLISION_MAX) )
       Allocate(  PFN_COLL_OLD (3,COLLISION_MAX) )
-<<<<<<< HEAD
       Allocate(  PFT_COLL (3,COLLISION_MAX) )
       Allocate(  PFT_COLL_OLD (3,COLLISION_MAX) )
       Allocate(  PV_COLL (COLLISION_MAX) )
@@ -164,8 +163,6 @@
          allocate(cellneighbor_facet(ii)%extentmax(cellneighbor_facet_max(ii)))
          cellneighbor_facet_num(ii) = 0
       enddo
-=======
->>>>>>> e4c8645d
 
 ! Variable that stores the particle in cell information (ID) on the
 ! computational fluid grid defined by imax, jmax and kmax in mfix.dat
