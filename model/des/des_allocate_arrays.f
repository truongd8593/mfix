!vvvvvvvvvvvvvvvvvvvvvvvvvvvvvvvvvvvvvvvvvvvvvvvvvvvvvvvvvvvvvvvvvvvvvvC
!                                                                      C
!  Subroutine: DES_ALLOCATE_ARRAYS                                     C
!  Purpose: Original allocte arrays subroutines for DES                C
!                                                                      C
!^^^^^^^^^^^^^^^^^^^^^^^^^^^^^^^^^^^^^^^^^^^^^^^^^^^^^^^^^^^^^^^^^^^^^^C
      SUBROUTINE DES_ALLOCATE_ARRAYS

!-----------------------------------------------
! Modules
!-----------------------------------------------
      USE param
      USE param1
      USE constant
      USE discretelement
      Use indices
      Use geometry
      Use compar
      Use physprop
      Use des_bc
      Use pic_bc
      use funits
      use desgrid
      use desmpi
      USE mfix_pic
      Use des_thermo
      Use des_rxns
      USE cutcell
      USE functions

      use run, only: ENERGY_EQ
      use run, only: ANY_SPECIES_EQ

! Use the error manager for posting error messages.
!---------------------------------------------------------------------//
      use error_manager

      IMPLICIT NONE
!-----------------------------------------------
! Local variables
!-----------------------------------------------
! indices
      INTEGER :: II, IJK
! the number of particles in the system
      INTEGER :: NPARTICLES
!-----------------------------------------------

      CALL INIT_ERR_MSG("DES_ALLOCATE_ARRAYS")

      NWALLS = merge(4,6,NO_K)
      MAXNEIGHBORS = MN + 1 + NWALLS

! Grab the larger of PARTICLES and MAX_PIS
      IF(MAX_PIS == UNDEFINED_I) THEN
         NPARTICLES = PARTICLES
      ELSE
         NPARTICLES = max(MAX_PIS, PARTICLES)
      ENDIF

! For parallel processing the array size required should be either
! specified by the user or could be determined from total particles
! with some factor.
      NPARTICLES = (NPARTICLES/numPEs)*PARTICLES_FACTOR+NWALLS
      IF(NPARTICLES < 1000) NPARTICLES = 1000

! max_pip adjusted to accomodate temporary variables used for walls
! and DES_MPI stuff
      MAX_PIP = NPARTICLES - 2*NWALLS - 3

      WRITE(ERR_MSG,1000) trim(iVal(NPARTICLES)), trim(iVal(MAX_PIP))
      CALL FLUSH_ERR_MSG(HEADER = .FALSE., FOOTER = .FALSE.)

 1000 FORMAT('DES Particle array size: ',A,/&
        'DES maximum particles per process: ',A)

! DES Allocatable arrays
!-----------------------------------------------
! Dynamic particle info including another index for parallel
! processing for ghost
      ALLOCATE( PEA (NPARTICLES, 4) )

      ALLOCATE (iglobal_id(nparticles))

! J.Musser: Allocate necessary arrays for DEM mass inlet/outlet BCs
      IF(DEM_BCMI /= 0 .OR. DEM_BCMO /=0) CALL ALLOCATE_DEM_MIO
! R.Garg: Allocate necessary arrays for PIC mass inlet/outlet BCs
      IF(PIC_BCMI /= 0 .OR. PIC_BCMO /=0) CALL ALLOCATE_PIC_MIO

! Particle attributes
! Radius, density, mass, moment of inertia
      Allocate(  DES_RADIUS (NPARTICLES) )
      Allocate(  RO_Sol (NPARTICLES) )
      Allocate(  PVOL (NPARTICLES) )
      Allocate(  PMASS (NPARTICLES) )
      Allocate(  OMOI (NPARTICLES) )

! Old and new particle positions, velocities (translational and
! rotational)
      Allocate(  DES_POS_OLD (DIMN,NPARTICLES) )
      Allocate(  DES_POS_NEW (DIMN,NPARTICLES) )
      Allocate(  DES_VEL_OLD (DIMN,NPARTICLES) )
      Allocate(  DES_VEL_NEW (DIMN,NPARTICLES) )
      Allocate(  DES_ACC_OLD (DIMN,NPARTICLES) )

      IF(DO_K) THEN
         Allocate(  OMEGA_OLD (DIMN,NPARTICLES) )
         Allocate(  OMEGA_NEW (DIMN,NPARTICLES) )
         ALLOCATE(  ROT_ACC_OLD (DIMN,NPARTICLES))
      ELSE
         Allocate(  OMEGA_OLD (1,NPARTICLES) )
         Allocate(  OMEGA_NEW (1,NPARTICLES) )
         ALLOCATE(  ROT_ACC_OLD (1,NPARTICLES))
      ENDIF

! Particle positions at the last call neighbor search algorithm call
      Allocate(  PPOS (DIMN,NPARTICLES) )

! Total, normal and tangetial forces
      Allocate(  FC (DIMN,NPARTICLES) )

! Torque
      IF(DO_K) THEN
         Allocate(  TOW (DIMN,NPARTICLES) )
      ELSE
         Allocate(  TOW (1,NPARTICLES) )
      ENDIF

<<<<<<< HEAD
      Allocate(  PARTICLE_WALL_COLLISIONS (NPARTICLES) )

! Accumulated spring force
      Allocate(  PFT_WALL (NPARTICLES,6,DIMN) )

! Save the normal direction at previous time step
      Allocate(  PFN_WALL (NPARTICLES,6,DIMN) )

! Tracking variables for particle contact history
      Allocate(  PN_WALL (6, NPARTICLES) )
      Allocate(  PV_WALL (6, NPARTICLES) )

=======
>>>>>>> 966ac225
! Temporary variables to store wall position, velocity and normal vector
      Allocate(  WALL_NORMAL  (NWALLS,DIMN) )

! Neighbor search
      Allocate(  NEIGHBOURS (NPARTICLES, MAXNEIGHBORS) )

      OLD_COLLISION_NUM = 0
      COLLISION_NUM = 0
      COLLISION_MAX = 1024
      Allocate(  COLLISIONS (2,COLLISION_MAX) )
      Allocate(  COLLISIONS_OLD (2,COLLISION_MAX) )
      Allocate(  FC_COLL  (3,COLLISION_MAX) )
      Allocate(  FT_COLL  (3,COLLISION_MAX) )
      Allocate(  DIST_COLL (COLLISION_MAX) )
      Allocate(  QQ_COLL (COLLISION_MAX) )
      Allocate(  NORM_COLL (3,COLLISION_MAX) )
      Allocate(  PV_COLL (COLLISION_MAX) )
      Allocate(  PV_COLL_OLD (COLLISION_MAX) )
      Allocate(  PFT_COLL (3,COLLISION_MAX) )
      Allocate(  PFT_COLL_OLD (3,COLLISION_MAX) )
      Allocate(  PFN_COLL (3,COLLISION_MAX) )
      Allocate(  PFN_COLL_OLD (3,COLLISION_MAX) )
      Allocate(  CELLNEIGHBOR_FACET (DIMENSION_3) )
      Allocate(  CELLNEIGHBOR_FACET_MAX (DIMENSION_3) )
      Allocate(  CELLNEIGHBOR_FACET_NUM (DIMENSION_3) )
      do ii = 1, DIMENSION_3
         cellneighbor_facet_max(ii) = 4
         allocate(cellneighbor_facet(ii)%p(cellneighbor_facet_max(ii)))
         allocate(cellneighbor_facet(ii)%extentdir(cellneighbor_facet_max(ii)))
         allocate(cellneighbor_facet(ii)%extentmin(cellneighbor_facet_max(ii)))
         allocate(cellneighbor_facet(ii)%extentmax(cellneighbor_facet_max(ii)))
         cellneighbor_facet_num(ii) = 0
      enddo

! Variable that stores the particle in cell information (ID) on the
! computational fluid grid defined by imax, jmax and kmax in mfix.dat
      ALLOCATE(PIC(DIMENSION_3))
      DO IJK=1,DIMENSION_3
        NULLIFY(pic(ijk)%p)
      ENDDO

! Particles in a computational fluid cell (for volume fraction)
      Allocate(  PINC (DIMENSION_3) )

! For each particle track its i,j,k location on computational fluid grid
! defined by imax, jmax and kmax in mfix.dat and phase no.
      Allocate(  PIJK (NPARTICLES,5) )

      IF(DES_INTERP_ON) THEN
         ALLOCATE(DRAG_AM(DIMENSION_3))
         ALLOCATE(DRAG_BM(DIMENSION_3, DIMN))
         ALLOCATE(VEL_FP(DIMN,NPARTICLES))
         ALLOCATE(F_gp(NPARTICLES ))
         F_gp(1:NPARTICLES)  = ZERO
      ENDIF

      IF(DES_INTERP_MEAN_FIELDS) THEN
         ALLOCATE(DES_ROPS_NODE(DIMENSION_3, DES_MMAX))
         ALLOCATE(DES_VEL_NODE(DIMENSION_3, DIMN, DES_MMAX))
      ENDIF

! force due to gas-pressure gradient
      ALLOCATE(P_FORCE(DIMENSION_3,DIMN))

! Volume averaged solids volume in a computational fluid cell
      Allocate(  DES_U_s (DIMENSION_3, DES_MMAX) )
      Allocate(  DES_V_s (DIMENSION_3, DES_MMAX) )
      Allocate(  DES_W_s (DIMENSION_3, DES_MMAX) )

! Volume of nodes
       ALLOCATE(DES_VOL_NODE(DIMENSION_3))

! Variables for hybrid model
      IF (DES_CONTINUUM_HYBRID) THEN
         ALLOCATE(F_GDS(DIMENSION_3,DES_MMAX))
         ALLOCATE(F_SDS(DIMENSION_3,DIMENSION_M,DES_MMAX))
         ALLOCATE(VXF_GDS(DIMENSION_3,DES_MMAX))
         ALLOCATE(VXF_SDS(DIMENSION_3,DIMENSION_M,DES_MMAX))
         ALLOCATE(SD_FORCE(DIMN,NPARTICLES))
      ENDIF
! Bulk density in a computational fluid cell / for communication with
! MFIX continuum
      ALLOCATE( DES_ROP_S(DIMENSION_3, DES_MMAX) )
      ALLOCATE( DES_ROP_SO(DIMENSION_3, DES_MMAX) )

! MP-PIC related
      IF(MPPIC) THEN
         IF(.NOT.ALLOCATED(F_GP)) THEN
            ALLOCATE(F_GP(NPARTICLES ))
            F_GP(1:NPARTICLES)  = ZERO
         ENDIF

         IF(.NOT.ALLOCATED(VEL_FP)) ALLOCATE(VEL_FP(DIMN,NPARTICLES))

         Allocate(PS_FORCE_PIC(DIMENSION_3, DIMN))
         ALLOCATE(DES_STAT_WT(NPARTICLES))
         ALLOCATE(DES_VEL_MAX(DIMN))
         ALLOCATE(PS_GRAD(NPARTICLES, DIMN))
         ALLOCATE(AVGSOLVEL_P(DIMN, NPARTICLES))
         ALLOCATE(EPG_P(NPARTICLES))

         Allocate(PIC_U_S(DIMENSION_3, DES_MMAX))
         Allocate(PIC_V_S(DIMENSION_3, DES_MMAX))
         Allocate(PIC_W_S(DIMENSION_3, DES_MMAX))

         Allocate(PIC_P_s (DIMENSION_3, DES_MMAX) )
!         ALLOCATE(MPPIC_VPTAU(NPARTICLES, DIMN))
         PIC_U_s = zero
         PIC_V_s = zero
         PIC_W_s = zero
         PIC_P_s = zero
      ENDIF


! Granular temperature in a computational fluid cell
      Allocate(DES_THETA (DIMENSION_3, DES_MMAX) )

! Averaged velocity obtained by averaging over all the particles
      ALLOCATE(DES_VEL_AVG(DIMN) )

! Global Granular Energy
      ALLOCATE(GLOBAL_GRAN_ENERGY(DIMN) )
      ALLOCATE(GLOBAL_GRAN_TEMP(DIMN) )

! Somewhat free variable used to aid in manipulation
      ALLOCATE(MARK_PART(NPARTICLES))

! variable for bed height of solids phase M
      ALLOCATE(BED_HEIGHT(DES_MMAX))

! variable used to identify whether a particle had been put into a
! cluster
      IF (DES_CALC_CLUSTER) THEN
         ALLOCATE(InACluster(NPARTICLES))
      ENDIF

! ---------------------------------------------------------------->>>
! BEGIN COHESION
      IF(USE_COHESION) THEN
! Matrix location of particle  (should be allocated in case user wishes
! to invoke routines in /cohesion subdirectory
         Allocate(  PostCohesive (NPARTICLES) )
      ENDIF
! END COHESION
      IF(DES_CALC_CLUSTER) Allocate(  PostCluster (NPARTICLES) )
! ----------------------------------------------------------------<<<


! ---------------------------------------------------------------->>>
! BEGIN Thermodynamic Allocation
      IF(ENERGY_EQ)THEN
! Particle temperature
         Allocate( DES_T_s_OLD( NPARTICLES ) )
         Allocate( DES_T_s_NEW( NPARTICLES ) )
! Specific heat
         Allocate( DES_C_PS( NPARTICLES ) )
! Species mass fractions comprising a particle. This array may not be
! needed for all thermo problems.
         Allocate( DES_X_s( NPARTICLES, DIMENSION_N_S))
! Total rate of heat transfer to individual particles.
         Allocate( Q_Source( NPARTICLES ) )
! Average solids temperature in fluid cell
         Allocate(avgDES_T_s(DIMENSION_3) )

         Allocate(DES_ENERGY_SOURCE(DIMENSION_3) )

! Allocate the history variables for Adams-Bashforth integration
         IF (INTG_ADAMS_BASHFORTH) &
            Allocate( Q_Source0( NPARTICLES ) )
      ENDIF
! End Thermodynamic Allocation
! ----------------------------------------------------------------<<<


! ---------------------------------------------------------------->>>
! BEGIN Species Allocation
      IF(ANY_SPECIES_EQ)THEN
! Rate of solids phase production for each species
         Allocate( DES_R_sp( NPARTICLES, DIMENSION_N_s) )
! Rate of solids phase consumption for each species
         Allocate( DES_R_sc( NPARTICLES, DIMENSION_N_s) )


         Allocate( DES_R_gp( DIMENSION_3, DIMENSION_N_g ) )
         Allocate( DES_R_gc( DIMENSION_3, DIMENSION_N_g ) )
         Allocate( DES_SUM_R_g( DIMENSION_3 ) )
         Allocate( DES_R_PHASE( DIMENSION_3, DIMENSION_LM+DIMENSION_M-1 ) )
         Allocate( DES_HOR_g( DIMENSION_3 ) )


! Allocate the history variables for Adams-Bashforth integration
         IF (INTG_ADAMS_BASHFORTH) THEN
! Rate of chnage of particle mass
            Allocate( dMdt_OLD( NPARTICLES ) )
! Rate of chnage of particle mass percent species
            Allocate( dXdt_OLD( NPARTICLES, DIMENSION_N_s) )
         ENDIF

! Energy generation from reaction (cal/sec)
         Allocate( Qint( NPARTICLES ) )
      ENDIF
! End Species Allocation
! ----------------------------------------------------------------<<<

      CALL FINL_ERR_MSG

      RETURN
      END SUBROUTINE DES_ALLOCATE_ARRAYS


!vvvvvvvvvvvvvvvvvvvvvvvvvvvvvvvvvvvvvvvvvvvvvvvvvvvvvvvvvvvvvvvvvvvvvv!
!                                                                      !
!  Subroutine: ALLOCATE_DEM_MIO                                        !
!                                                                      !
!  Purpose:                                                            !
!                                                                      !
!  Author: J.Musser                                   Date: 17-Aug-09  !
!                                                                      !
!  Comments:                                                           !
!                                                                      !
!^^^^^^^^^^^^^^^^^^^^^^^^^^^^^^^^^^^^^^^^^^^^^^^^^^^^^^^^^^^^^^^^^^^^^^!

      SUBROUTINE ALLOCATE_DEM_MIO

!-----------------------------------------------
! Modules
!-----------------------------------------------
      USE des_bc
      USE discretelement
      IMPLICIT NONE
!-----------------------------------------------
! Local variables
!-----------------------------------------------
      INTEGER :: I     ! Loop counter for no. of DES_BCMI
!-----------------------------------------------

! Allocate/Initialize for inlets
      IF(DEM_BCMI /= 0)THEN

! Particle injection factor
         Allocate( PI_FACTOR (DEM_BCMI) )
! Particle injection count (injection number)
         Allocate( PI_COUNT (DEM_BCMI) )
! Particle injection time scale
         Allocate( DEM_MI_TIME (DEM_BCMI) )
! Array used for polydisperse inlets: stores the particle number
! distribution of an inlet scaled with numfrac_limit
         Allocate( DEM_BC_POLY_LAYOUT( DEM_BCMI, NUMFRAC_LIMIT ) )

         Allocate( DEM_MI(DEM_BCMI) )


! Initializiation
! Integer arrays
         PI_FACTOR(:) = -1
         PI_COUNT(:) = -1
         DEM_BC_POLY_LAYOUT(:,:) = -1
! Double precision arrays
         DEM_MI_TIME(:) = UNDEFINED

         allocate( DEM_BCMI_IJKSTART(DEM_BCMI) )
         allocate( DEM_BCMI_IJKEND(DEM_BCMI) )

         DEM_BCMI_IJKSTART = -1
         DEM_BCMI_IJKEND   = -1

      ENDIF  ! end if DEM_BCMI /= 0

! Boundary classification
!         Allocate( PARTICLE_PLCMNT (DES_BCMI) )
! Character precision arrays
!         PARTICLE_PLCMNT(:) = UNDEFINED_C


      IF(DEM_BCMO > 0)THEN
         allocate( DEM_BCMO_IJKSTART(DEM_BCMO) )
         allocate( DEM_BCMO_IJKEND(DEM_BCMO) )

         DEM_BCMO_IJKSTART = -1
         DEM_BCMO_IJKEND   = -1
      ENDIF


      RETURN
      END SUBROUTINE ALLOCATE_DEM_MIO


!vvvvvvvvvvvvvvvvvvvvvvvvvvvvvvvvvvvvvvvvvvvvvvvvvvvvvvvvvvvvvvvvvvvvvv!
!                                                                      !
!  Subroutine: ALLOCATE_PIC_MIO                                        !
!                                                                      !
!  Purpose:                                                            !
!                                                                      !
!  Author: R. Garg                                    Date: 11-Jun-14  !
!                                                                      !
!  Comments:                                                           !
!                                                                      !
!^^^^^^^^^^^^^^^^^^^^^^^^^^^^^^^^^^^^^^^^^^^^^^^^^^^^^^^^^^^^^^^^^^^^^^!

      SUBROUTINE ALLOCATE_PIC_MIO

!-----------------------------------------------
! Modules
!-----------------------------------------------
      USE pic_bc
      USE discretelement
      IMPLICIT NONE
!-----------------------------------------------
! Local variables
!-----------------------------------------------
      INTEGER :: I     ! Loop counter for no. of DES_BCMI
!-----------------------------------------------

! Allocate/Initialize for inlets
      IF(PIC_BCMI /= 0)THEN


         allocate( PIC_BCMI_IJKSTART(PIC_BCMI) )
         allocate( PIC_BCMI_IJKEND  (PIC_BCMI) )
         allocate( PIC_BCMI_NORMDIR (PIC_BCMI,3) )

         ALLOCATE( PIC_BCMI_OFFSET  (PIC_BCMI,3))

         ALLOCATE( PIC_BCMI_INCL_CUTCELL(PIC_BCMI) )

         PIC_BCMI_IJKSTART = -1
         PIC_BCMI_IJKEND   = -1

      ENDIF  ! end if PIC_BCMI /= 0



      IF(PIC_BCMO > 0)THEN
         allocate( PIC_BCMO_IJKSTART(PIC_BCMO) )
         allocate( PIC_BCMO_IJKEND(PIC_BCMO) )

         PIC_BCMO_IJKSTART = -1
         PIC_BCMO_IJKEND   = -1
      ENDIF


      RETURN
      END SUBROUTINE ALLOCATE_PIC_MIO


!``````````````````````````````````````````````````````````````````````!
! Subroutine: COLLISION_ADD                                            !
!                                                                      !
! Purpose: Adds a neighbor pair to the collisions array.               !
!                                                                      !
!``````````````````````````````````````````````````````````````````````!
      SUBROUTINE collision_add(ii,jj)
      USE discretelement
      USE geometry
      IMPLICIT NONE
      INTEGER, INTENT(IN) :: ii,jj
      LOGICAL, DIMENSION(:), ALLOCATABLE :: bool_tmp
      INTEGER, DIMENSION(:,:), ALLOCATABLE :: int_tmp
      DOUBLE PRECISION, DIMENSION(:,:), ALLOCATABLE :: real_tmp

      collision_num = collision_num +1

! Reallocate to double the size of the arrays if needed.
      IF(COLLISION_NUM > COLLISION_MAX) THEN
         COLLISION_MAX = COLLISION_MAX*2
         CALL COLLISION_GROW
      ENDIF

      collisions(1,collision_num) = ii
      collisions(2,collision_num) = jj
      pv_coll(collision_num) = .false.
      pft_coll(:,collision_num) = 0.0
      pfn_coll(:,collision_num) = 0.0

      RETURN
      END SUBROUTINE collision_add


!``````````````````````````````````````````````````````````````````````!
! Subroutine: COLLISION_GROW                                           !
!                                                                      !
! Purpose: Grow collision arrays to collision_max. Note that collision !
! max should be increased before calling this routine. Also, no        !
! assumption to the previous array size is made as needed for restarts.!
!``````````````````````````````````````````````````````````````````````!
      SUBROUTINE COLLISION_GROW

      USE discretelement

      IMPLICIT NONE

      LOGICAL, DIMENSION(:), ALLOCATABLE :: bool_tmp
      INTEGER, DIMENSION(:,:), ALLOCATABLE :: int_tmp
      DOUBLE PRECISION, DIMENSION(:,:), ALLOCATABLE :: real_tmp
      DOUBLE PRECISION, DIMENSION(:), ALLOCATABLE :: real_scalar_tmp

      INTEGER :: lSIZE1, lSIZE2

      lSIZE2 = size(collisions,2)
      allocate(int_tmp(2,COLLISION_MAX))
      int_tmp(:,1:lSIZE2) = collisions(:,1:lSIZE2)
      call move_alloc(int_tmp,collisions)

      lSIZE2 = size(collisions_old,2)
      allocate(int_tmp(2,COLLISION_MAX))
      int_tmp(:,1:lSIZE2) = collisions_old(:,1:lSIZE2)
      call move_alloc(int_tmp,collisions_old)

      lSIZE2 = size(FC_COLL,2)
      allocate(real_tmp(3,COLLISION_MAX))
      real_tmp(:,1:lSIZE2) = fc_coll(:,1:lSIZE2)
      call move_alloc(real_tmp,fc_coll)

      lSIZE2 = size(FT_COLL,2)
      allocate(real_tmp(3,COLLISION_MAX))
      real_tmp(:,1:lSIZE2) = ft_coll(:,1:lSIZE2)
      call move_alloc(real_tmp,ft_coll)

      lSIZE1 = size(norm_coll,2)
      allocate(real_tmp(3,COLLISION_MAX))
      real_tmp(:,1:lSIZE1) = norm_coll(:,1:lSIZE1)
      call move_alloc(real_tmp,norm_coll)

      lSIZE1 = size(dist_coll,1)
      allocate(real_scalar_tmp(COLLISION_MAX))
      real_scalar_tmp(1:lSIZE1) = dist_coll(1:lSIZE1)
      call move_alloc(real_scalar_tmp,dist_coll)

      lSIZE1 = size(qq_coll,1)
      allocate(real_scalar_tmp(COLLISION_MAX))
      real_scalar_tmp(1:lSIZE1) = qq_coll(1:lSIZE1)
      call move_alloc(real_scalar_tmp,qq_coll)

      lSIZE1 = size(pv_coll,1)
      allocate(bool_tmp(COLLISION_MAX))
      bool_tmp(1:lSIZE1) = pv_coll(1:lSIZE1)
      call move_alloc(bool_tmp,pv_coll)

      lSIZE1 = size(pv_coll_old,1)
      allocate(bool_tmp(COLLISION_MAX))
      bool_tmp(1:lSIZE1) = pv_coll_old(1:lSIZE1)
      call move_alloc(bool_tmp,pv_coll_old)

      lSIZE2 = size(pft_coll_old,2)
      allocate(real_tmp(3,COLLISION_MAX))
      real_tmp(:,1:lSIZE2) = pft_coll_old(:,1:lSIZE2)
      call move_alloc(real_tmp,pft_coll_old)

      lSIZE2 = size(pft_coll,2)
      allocate(real_tmp(3,COLLISION_MAX))
      real_tmp(:,1:lSIZE2) = pft_coll(:,1:lSIZE2)
      call move_alloc(real_tmp,pft_coll)

      lSIZE2 = size(pfn_coll_old,2)
      allocate(real_tmp(3,COLLISION_MAX))
      real_tmp(:,1:lSIZE2) = pfn_coll_old(:,1:lSIZE2)
      call move_alloc(real_tmp,pfn_coll_old)

      lSIZE2 = size(pfn_coll,2)
      allocate(real_tmp(3,COLLISION_MAX))
      real_tmp(:,1:lSIZE2) = pfn_coll(:,1:lSIZE2)
      call move_alloc(real_tmp,pfn_coll)

      RETURN
      END SUBROUTINE COLLISION_GROW<|MERGE_RESOLUTION|>--- conflicted
+++ resolved
@@ -125,21 +125,8 @@
          Allocate(  TOW (1,NPARTICLES) )
       ENDIF
 
-<<<<<<< HEAD
       Allocate(  PARTICLE_WALL_COLLISIONS (NPARTICLES) )
 
-! Accumulated spring force
-      Allocate(  PFT_WALL (NPARTICLES,6,DIMN) )
-
-! Save the normal direction at previous time step
-      Allocate(  PFN_WALL (NPARTICLES,6,DIMN) )
-
-! Tracking variables for particle contact history
-      Allocate(  PN_WALL (6, NPARTICLES) )
-      Allocate(  PV_WALL (6, NPARTICLES) )
-
-=======
->>>>>>> 966ac225
 ! Temporary variables to store wall position, velocity and normal vector
       Allocate(  WALL_NORMAL  (NWALLS,DIMN) )
 
