!vvvvvvvvvvvvvvvvvvvvvvvvvvvvvvvvvvvvvvvvvvvvvvvvvvvvvvvvvvvvvvvvvvvvvv!
!  Subroutine: PARTICLES_IN_CELL                                       !
!                                                                      !
!  Purpose:                                                            !
!     - For each particle find the computational fluid cell            !
!       containing the particle center.                                !
!     - Calculate the bulk density in each computational fluid         !
!       cell.                                                          !
!     - Calculate the volume average solids velocity in each           !
!       computational fluid cell.                                      !
!     - For parallel processing indices are altered                    !
!                                                                      !
!^^^^^^^^^^^^^^^^^^^^^^^^^^^^^^^^^^^^^^^^^^^^^^^^^^^^^^^^^^^^^^^^^^^^^^!
      SUBROUTINE PARTICLES_IN_CELL

      use tmp_array, only: PARTICLE_COUNT => ARRAY1

      USE param1
      USE fldvar
      USE geometry
      USE indices
      USE physprop
      USE compar
      USE parallel
      USE sendrecv
      USE discretelement
      use desgrid
      use mpi_funs_des
      USE cutcell
      USE mfix_pic
      USE des_rxns
      USE run
      USE error_manager
      USE functions



! Number of particles in the I/J/K direction
      use param, only: DIMENSION_I, DIMENSION_J, DIMENSION_K


      IMPLICIT NONE
!-----------------------------------------------
! Local Variables
!-----------------------------------------------
! particle no.
      INTEGER L
! accounted for particles
      INTEGER PC
! solids phase no.
      INTEGER M
! ijk indices
      INTEGER I, J, K, IJK
! variables that count/store the number of particles in i, j, k cell
      INTEGER:: npic, pos

      INTEGER :: RECOVERED
      INTEGER :: DELETED

! following quantities are reset every call to particles_in_cell
      PINC(:) = 0

! Use an incremental approach to determine the new particle location.
!-----------------------------------------------------------------------
!!$omp parallel default(shared) private(L, I, J, K, IJK)
!!$omp do reduction(+:PINC) schedule (guided,50)

      DO L = 1, MAX_PIP
! skipping particles that do not exist
         IF(.NOT.PEA(L,1)) CYCLE

         I = PIJK(L,1)
         IF(I <= ISTART2 .OR. I >= IEND2) THEN
            CALL PIC_SEARCH(I, DES_POS_NEW(1,L), XE,                   &
               DIMENSION_I, ISTART2, IEND2)
         ELSE
            IF((DES_POS_NEW(1,L) >= XE(I-1)) .AND.                     &
               (DES_POS_NEW(1,L) <  XE(I))) THEN
               I = I
            ELSEIF((DES_POS_NEW(1,L) >= XE(I)) .AND.                   &
               (DES_POS_NEW(1,L) < XE(I+1))) THEN
              I = I+1
            ELSEIF((DES_POS_NEW(1,L) >= XE(I-2)) .AND.                 &
               (DES_POS_NEW(1,L) < XE(I-1))) THEN
               I = I-1
            ELSE
               CALL PIC_SEARCH(I, DES_POS_NEW(1,L), XE,                &
                  DIMENSION_I, ISTART2, IEND2)
            ENDIF
         ENDIF


         J = PIJK(L,2)
         IF(J <= JSTART2 .OR. J >= JEND2) THEN
            CALL PIC_SEARCH(J, DES_POS_NEW(2,L), YN,                   &
               DIMENSION_J, JSTART2, JEND2)
         ELSE
            IF((DES_POS_NEW(2,L) >= YN(J-1)) .AND.                     &
               (DES_POS_NEW(2,L) < YN(J))) THEN
               J = J
            ELSEIF((DES_POS_NEW(2,L) >= YN(J)) .AND.                   &
               (DES_POS_NEW(2,L) < YN(J+1))) THEN
               J = J+1
            ELSEIF((DES_POS_NEW(2,L) >= YN(J-2)) .AND.                 &
               (DES_POS_NEW(2,L) < YN(J-1)))THEN
               J = J-1
            ELSE
               CALL PIC_SEARCH(J, DES_POS_NEW(2,L), YN,                &
                  DIMENSION_J, JSTART2, JEND2)
            ENDIF
         ENDIF


         IF(NO_K) THEN
            K = 1
         ELSE
            K = PIJK(L,3)
            IF(K <= KSTART2 .OR. K >= KEND2) THEN
               CALL PIC_SEARCH(K, DES_POS_NEW(3,L), ZT,                &
                  DIMENSION_K, KSTART2, KEND2)
            ELSE
               IF((DES_POS_NEW(3,L) >= ZT(K-1)) .AND.                  &
                  (DES_POS_NEW(3,L) < ZT(K))) THEN
                  K = K
                ELSEIF((DES_POS_NEW(3,L) >= ZT(K)) .AND.               &
                  (DES_POS_NEW(3,L) < ZT(K+1))) THEN
                  K = K+1
               ELSEIF((DES_POS_NEW(3,L) >= ZT(K-2)) .AND.              &
                  (DES_POS_NEW(3,L) >= ZT(K-1))) THEN
                  K = K-1
               ELSE
                  CALL PIC_SEARCH(K, DES_POS_NEW(3,L), ZT,             &
                     DIMENSION_K, KSTART2, KEND2)
               ENDIF
            ENDIF
         ENDIF

! Calculate the fluid cell index.
         IJK = FUNIJK(I,J,K)

! Assign PIJK(L,1:4)
         PIJK(L,1) = I
         PIJK(L,2) = J
         PIJK(L,3) = K
         PIJK(L,4) = IJK

<<<<<<< HEAD
=======
! Increment the number of particles in cell IJK
         IF(.NOT.PEA(L,4)) PINC(IJK) = PINC(IJK) + 1

>>>>>>> 7db1a496
      ENDDO
!!$omp end parallel

      CALL CHECK_CELL_MOVEMENT(RECOVERED, DELETED)

! Assigning the variable PIC(IJK)%p(:). For each computational fluid
! cell compare the number of current particles in the cell to what was
! in the cell previously. If different reallocate. Store the particle
! ids
! ---------------------------------------------------------------->>>
!!$omp parallel do if(ijkend3 .ge. 2000) default(shared)           &
!!$omp private(ijk,npic) !schedule (guided,50)
      DO IJK = IJKSTART3, IJKEND3

! checking all cells (including ghost cells); updating entering/exiting
! particle regions
         NPIC =  PINC(IJK)
         IF (ASSOCIATED(PIC(IJK)%p)) THEN
            IF (NPIC.NE.SIZE(PIC(IJK)%p)) THEN
               DEALLOCATE(PIC(IJK)%p)
               IF (NPIC.GT.0) ALLOCATE(PIC(IJK)%p(NPIC))
            ENDIF
         ELSE
            IF (NPIC.GT.0) ALLOCATE(PIC(IJK)%p(NPIC))
         ENDIF
      ENDDO
!!$omp end parallel do


      PARTICLE_COUNT(:) = 1
      PC = 1
      DO L = 1, MAX_PIP
! exiting loop if reached max number of particles in processor
         IF(PC.GT.PIP) exit
! skipping indices with no particles (non-existent particles)
         IF(.NOT.PEA(L,1)) CYCLE
! incrementing particle account when particle exists
         PC = PC+1
! skipping ghost particles
         IF(PEA(L,4)) CYCLE
         IJK = PIJK(L,4)
         POS = PARTICLE_COUNT(IJK)
         PIC(IJK)%P(POS) = L
         PARTICLE_COUNT(IJK) = PARTICLE_COUNT(IJK) + 1
      ENDDO

      RETURN
      END SUBROUTINE PARTICLES_IN_CELL


!vvvvvvvvvvvvvvvvvvvvvvvvvvvvvvvvvvvvvvvvvvvvvvvvvvvvvvvvvvvvvvvvvvvvvv!
!                                                                      !
!  Subroutine: INIT_PARTICLES_IN_CELL                                  !
!                                                                      !
!  Purpose:                                                            !
!     - For each particle find the computational fluid cell            !
!       containing the particle center.                                !
!     - Calculate the bulk density in each computational fluid         !
!       cell.                                                          !
!     - Calculate the volume average solids velocity in each           !
!       computational fluid cell.                                      !
!     - For parallel processing indices are altered                    !
!                                                                      !
!^^^^^^^^^^^^^^^^^^^^^^^^^^^^^^^^^^^^^^^^^^^^^^^^^^^^^^^^^^^^^^^^^^^^^^!
      SUBROUTINE INIT_PARTICLES_IN_CELL

      USE physprop, only: SMAX

      use discretelement, only: PEA, PIJK, PINC
      USE discretelement, only: DES_POS_NEW
      USE discretelement, only: MAX_PIP
      USE discretelement, only: XE, YN, ZT
      use mpi_funs_des, only: des_par_exchange

      USE run, only: RUN_TYPE
      USE run, only: ANY_SPECIES_EQ

! Number of particles in the I/J/K direction
      use param, only: DIMENSION_I, DIMENSION_J, DIMENSION_K

      use mpi_utility
      use sendrecv

      USE error_manager
      USE functions

      IMPLICIT NONE
!-----------------------------------------------
! Local Variables
!-----------------------------------------------
! particle no.
      INTEGER :: L
! solids phase no.
      INTEGER :: M
! ijk indices
      INTEGER :: I, J, K, IJK
! particle x,y,z position
      DOUBLE PRECISION :: lPOS
! IER for error reporting
      INTEGER :: IER

      CALL INIT_ERR_MSG("INIT_PARTICLES_IN_CELL")

! following quantities are reset every call to particles_in_cell
      PINC(:) = 0

! Call exchange particles - this will exchange particle crossing
! boundaries as well as updates ghost particles information
      CALL DES_PAR_EXCHANGE

! Assigning PIJK(L,1), PIJK(L,2) and PIJK(L,3) the i, j, k indices
! of particle L (locating particle on fluid grid). Also determine
! composite ijk index. If first_pass, also assigning PIJK(L,5) the
! solids phase index of particle.
! ---------------------------------------------------------------->>>
      DO L = 1, MAX_PIP
! skipping particles that do not exist
         IF(.NOT.PEA(L,1)) CYCLE

! Use a brute force technique to determine the particle locations in
! the Eulerian fluid grid.

         CALL PIC_SEARCH(I, DES_POS_NEW(1,L), XE,                      &
            DIMENSION_I, ISTART2, IEND2)
         PIJK(L,1) = I

         CALL PIC_SEARCH(J, DES_POS_NEW(2,L), YN,                      &
            DIMENSION_J, JSTART2, JEND2)
         PIJK(L,2) = J

         IF(NO_K) THEN
            K=1
            PIJK(L,3) = 1
         ELSE
            CALL PIC_SEARCH(K, DES_POS_NEW(3,L), ZT,                   &
               DIMENSION_K, KSTART2, KEND2)
            PIJK(L,3) = K
         ENDIF

! Assigning PIJK(L,4) now that particles have been located on the fluid
         IJK = FUNIJK(I,J,K)
         PIJK(L,4) = IJK

! Enumerate the number of 'real' particles in the ghost cell.
         IF(.NOT.PEA(L,4)) PINC(IJK) = PINC(IJK) + 1
      ENDDO

! Calling exchange particles - this will exchange particle crossing
! boundaries as well as updates ghost particles information
! unclear why this needs to be called again.
      CALL DES_PAR_EXCHANGE

      CALL FINL_ERR_MSG

      RETURN
      END SUBROUTINE INIT_PARTICLES_IN_CELL



!vvvvvvvvvvvvvvvvvvvvvvvvvvvvvvvvvvvvvvvvvvvvvvvvvvvvvvvvvvvvvvvvvvvvvv!
!                                                                      !
!  Subroutine: PIC_SEARCH                                              !
!                                                                      !
!  Purpose: Identify the I (or J or K) index of the fluid cell that    !
!  contains the particle centroid.                                     !
!                                                                      !
!^^^^^^^^^^^^^^^^^^^^^^^^^^^^^^^^^^^^^^^^^^^^^^^^^^^^^^^^^^^^^^^^^^^^^^!
      SUBROUTINE PIC_SEARCH(IDX, lPOS, ENT_POS, lDIMN, lSTART, lEND)

      IMPLICIT NONE
!-----------------------------------------------
! Local Variables
!-----------------------------------------------
! Index being searched for (I, J, or K)
      INTEGER, INTENT(OUT) :: IDX
! Particle x,y,z position
      DOUBLE PRECISION, INTENT(IN) :: lPOS
! Dimension of ENT_POS array
      INTEGER, INTENT(IN) :: lDIMN
! East, North, or Top cell face location
      DOUBLE PRECISION, INTENT(IN) :: ENT_POS(0:lDIMN)
! Search bounds (by rank)
      INTEGER, INTENT(IN) :: lSTART, lEND

      DO IDX = lSTART,lEND
         IF(lPOS >= ENT_POS(IDX-1) .AND. lPOS < ENT_POS(IDX)) EXIT
      ENDDO

      RETURN
      END SUBROUTINE PIC_SEARCH<|MERGE_RESOLUTION|>--- conflicted
+++ resolved
@@ -144,12 +144,9 @@
          PIJK(L,3) = K
          PIJK(L,4) = IJK
 
-<<<<<<< HEAD
-=======
 ! Increment the number of particles in cell IJK
          IF(.NOT.PEA(L,4)) PINC(IJK) = PINC(IJK) + 1
 
->>>>>>> 7db1a496
       ENDDO
 !!$omp end parallel
 
