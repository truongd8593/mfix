--- conflicted
+++ resolved
@@ -147,11 +147,6 @@
          PIJK(L,3) = K
          PIJK(L,4) = IJK
 
-<<<<<<< HEAD
-         PIJK(L,5) = 1   !Hardcoding the phase to be 1 for restarts (Surya Dec 4, 2014)
-=======
-
->>>>>>> dc8e1acc
       ENDDO
 !!$omp end parallel
 
