--- conflicted
+++ resolved
@@ -112,13 +112,9 @@
 !     Purpose: Main DEM driver routine                                 !
 !                                                                      !
 !^^^^^^^^^^^^^^^^^^^^^^^^^^^^^^^^^^^^^^^^^^^^^^^^^^^^^^^^^^^^^^^^^^^^^^!
-<<<<<<< HEAD
-      SUBROUTINE DES_TIME_STEP
+      SUBROUTINE DES_TIME_STEP(NN)
 !f2py threadsafe
          use compar, only: ADJUST_PARTITION
-=======
-      SUBROUTINE DES_TIME_STEP(NN)
->>>>>>> 23fcaeda
 
 ! Modules
 !---------------------------------------------------------------------//
