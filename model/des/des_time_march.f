!vvvvvvvvvvvvvvvvvvvvvvvvvvvvvvvvvvvvvvvvvvvvvvvvvvvvvvvvvvvvvvvvvvvvvv!
!                                                                      !
!     Subroutine: DES_TIME_MARCH                                       !
!     Author: Jay Boyalakuntla                        Date: 21-Jun-04  !
!                                                                      !
!     Purpose: Main DEM driver routine                                 !
!                                                                      !
!^^^^^^^^^^^^^^^^^^^^^^^^^^^^^^^^^^^^^^^^^^^^^^^^^^^^^^^^^^^^^^^^^^^^^^!
      SUBROUTINE DES_TIME_MARCH

      use des_bc, only: DEM_BCMI, DEM_BCMO
      use des_thermo, only: DES_ENERGY_SOURCE
      use desgrid, only: desgrid_pic
      use discretelement
      use error_manager
      use fldvar, only: EP_g, ROP_g, ROP_s
      use fldvar, only: EP_g, ROP_g, ROP_s
      use functions
      use machine
      use mpi_funs_des, only: DES_PAR_EXCHANGE
      use mpi_utility
      use run, only: ANY_SPECIES_EQ
      use run, only: ANY_SPECIES_EQ
      use run, only: CALL_USR
      use run, only: ENERGY_EQ
      use run, only: NSTEP
      use run, only: TIME, TSTOP, DT
      use sendrecv
      use sort
        USE des_rxns
        USE des_thermo
        USE mfix_pic
        USE discretelement
        USE particle_filter
        USE run


      IMPLICIT NONE
!------------------------------------------------
! Local variables
!------------------------------------------------
! Total number of particles
      INTEGER, SAVE :: NP=0

! time step loop counter index
      INTEGER :: NN

! loop counter index for any initial particle settling incoupled cases
      INTEGER :: FACTOR,ii
      INTEGER, dimension(:), allocatable :: tmp_int

! Temporary variables when des_continuum_coupled is T to track
! changes in solid time step
      DOUBLE PRECISION :: TMP_DTS, DTSOLID_TMP

! Numbers to calculate wall time spent in DEM calculations.
      DOUBLE PRECISION :: TMP_WALL

           DOUBLE PRECISION, ALLOCATABLE, DIMENSION(:) :: tmp_des_radius
           DOUBLE PRECISION, ALLOCATABLE, DIMENSION(:) :: tmp_RO_Sol
           DOUBLE PRECISION, ALLOCATABLE, DIMENSION(:) :: tmp_PVOL
           DOUBLE PRECISION, ALLOCATABLE, DIMENSION(:) :: tmp_PMASS
           DOUBLE PRECISION, ALLOCATABLE, DIMENSION(:) :: tmp_OMOI
           DOUBLE PRECISION, ALLOCATABLE, DIMENSION(:,:) :: tmp_DES_POS_NEW
           DOUBLE PRECISION, ALLOCATABLE, DIMENSION(:,:) :: tmp_DES_VEL_NEW
           DOUBLE PRECISION, ALLOCATABLE, DIMENSION(:,:) :: tmp_OMEGA_NEW
           DOUBLE PRECISION, ALLOCATABLE, DIMENSION(:,:) :: tmp_PPOS
           !call byte_grow(PARTICLE_STATE
           INTEGER, ALLOCATABLE, DIMENSION(:) :: tmp_PARTICLE_STATE
           INTEGER, ALLOCATABLE, DIMENSION(:) :: tmp_orig_index
           INTEGER, ALLOCATABLE, DIMENSION(:) :: tmp_iglobal_id
           INTEGER, ALLOCATABLE, DIMENSION(:,:) :: tmp_pijk
           INTEGER, ALLOCATABLE, DIMENSION(:) :: tmp_dg_pijk
           INTEGER, ALLOCATABLE, DIMENSION(:) :: tmp_dg_pijkprv
           LOGICAL, ALLOCATABLE, DIMENSION(:) :: tmp_ighost_updated
           DOUBLE PRECISION, ALLOCATABLE, DIMENSION(:,:) :: tmp_FC
           DOUBLE PRECISION, ALLOCATABLE, DIMENSION(:,:) :: tmp_TOW
           DOUBLE PRECISION, ALLOCATABLE, DIMENSION(:) :: tmp_F_GP
           INTEGER, ALLOCATABLE, DIMENSION(:,:) :: tmp_WALL_COLLISION_FACET_ID
           DOUBLE PRECISION, ALLOCATABLE, DIMENSION(:,:,:) :: tmp_WALL_COLLISION_PFT
           DOUBLE PRECISION, ALLOCATABLE, DIMENSION(:,:) :: tmp_DRAG_FC

           INTEGER, ALLOCATABLE, DIMENSION(:,:) :: tmp_NEIGHBOR_INDEX
           INTEGER, ALLOCATABLE, DIMENSION(:,:) :: tmp_NEIGHBOR_INDEX_OLD

           DOUBLE PRECISION, ALLOCATABLE, DIMENSION(:,:) :: tmp_ORIENTATION

              INTEGER, ALLOCATABLE, DIMENSION(:,:) :: tmp_FILTER_CELL
              DOUBLE PRECISION, ALLOCATABLE, DIMENSION(:,:) :: tmp_FILTER_WEIGHT

              DOUBLE PRECISION, ALLOCATABLE, DIMENSION(:) :: tmp_DES_STAT_WT
              DOUBLE PRECISION, ALLOCATABLE, DIMENSION(:,:) :: tmp_PS_GRAD
              DOUBLE PRECISION, ALLOCATABLE, DIMENSION(:,:) :: tmp_AVGSOLVEL_P
              DOUBLE PRECISION, ALLOCATABLE, DIMENSION(:) :: tmp_EPG_P

              DOUBLE PRECISION, ALLOCATABLE, DIMENSION(:) :: tmp_PostCohesive

              DOUBLE PRECISION, ALLOCATABLE, DIMENSION(:,:) :: tmp_DES_POS_OLD
              DOUBLE PRECISION, ALLOCATABLE, DIMENSION(:,:) :: tmp_DES_VEL_OLD
              DOUBLE PRECISION, ALLOCATABLE, DIMENSION(:,:) :: tmp_DES_ACC_OLD
              DOUBLE PRECISION, ALLOCATABLE, DIMENSION(:,:) :: tmp_OMEGA_OLD
              DOUBLE PRECISION, ALLOCATABLE, DIMENSION(:,:) :: tmp_ROT_ACC_OLD

              DOUBLE PRECISION, ALLOCATABLE, DIMENSION(:) :: tmp_DES_T_s_OLD
              DOUBLE PRECISION, ALLOCATABLE, DIMENSION(:) :: tmp_DES_T_s_NEW
              DOUBLE PRECISION, ALLOCATABLE, DIMENSION(:) :: tmp_DES_C_PS
              DOUBLE PRECISION, ALLOCATABLE, DIMENSION(:,:) :: tmp_DES_X_s
              DOUBLE PRECISION, ALLOCATABLE, DIMENSION(:) :: tmp_Q_Source

                   DOUBLE PRECISION, ALLOCATABLE, DIMENSION(:) :: tmp_Q_Source0

              DOUBLE PRECISION, ALLOCATABLE, DIMENSION(:,:) :: tmp_DES_R_sp
              DOUBLE PRECISION, ALLOCATABLE, DIMENSION(:,:) :: tmp_DES_R_sc

                 DOUBLE PRECISION, ALLOCATABLE, DIMENSION(:) :: tmp_dMdt_OLD
                 DOUBLE PRECISION, ALLOCATABLE, DIMENSION(:,:) :: tmp_dXdt_OLD
              DOUBLE PRECISION, ALLOCATABLE, DIMENSION(:) :: tmp_Qint
              DOUBLE PRECISION, ALLOCATABLE, DIMENSION(:,:) :: tmp_DES_USR_VAR

! In case of restarts assign S_TIME from MFIX TIME
      S_TIME = TIME
      TMP_DTS = ZERO
      DTSOLID_TMP = ZERO
      TMP_WALL = WALL_TIME()

! Initialize time stepping variables for coupled gas/solids simulations.
      IF(DES_CONTINUUM_COUPLED) THEN
         IF(DT.GE.DTSOLID) THEN
            FACTOR = CEILING(real(DT/DTSOLID))
         ELSE
            FACTOR = 1
            DTSOLID_TMP = DTSOLID
            DTSOLID = DT
         ENDIF

! Initialize time stepping variable for pure granular simulations.
      ELSE
         FACTOR = CEILING(real((TSTOP-TIME)/DTSOLID))
         DT = DTSOLID
         CALL OUTPUT_MANAGER(.FALSE., .FALSE.)
      ENDIF   ! end if/else (des_continuum_coupled)

      NP = PIP - IGHOST_CNT
      CALL GLOBAL_ALL_SUM(NP)

      WRITE(ERR_MSG, 1000) trim(iVal(factor)), trim(iVAL(NP))
      CALL FLUSH_ERR_MSG(HEADER=.FALSE., FOOTER=.FALSE., LOG=.FALSE.)

 1000 FORMAT(/'DEM NITs: ',A,3x,'Total PIP: ', A)

      IF(CALL_USR) CALL USR0_DES

      IF(DES_CONTINUUM_COUPLED) THEN
         IF(DES_EXPLICITLY_COUPLED) THEN
            CALL DRAG_GS_DES1
         ELSE
            IF(ANY_SPECIES_EQ) CALL ZERO_RRATE_DES
            IF(ENERGY_EQ) CALL ZERO_ENERGY_SOURCE
         ENDIF
         CALL CALC_PG_GRAD
      ENDIF


! Main DEM time loop
!----------------------------------------------------------------->>>
      DO NN = 1, FACTOR

         IF(DES_CONTINUUM_COUPLED) THEN
! If the current time in the discrete loop exceeds the current time in
! the continuum simulation, exit the discrete loop
            IF(S_TIME.GE.(TIME+DT)) EXIT
! If next time step in the discrete loop will exceed the current time
! in the continuum simulation, modify the discrete time step so final
! time will match
            IF((S_TIME+DTSOLID).GT.(TIME+DT)) THEN
               TMP_DTS = DTSOLID
               DTSOLID = TIME + DT - S_TIME
            ENDIF
         ENDIF

! Calculate forces acting on particles (collisions, drag, etc).
         CALL CALC_FORCE_DEM
! Calculate or distribute fluid-particle drag force.
         CALL CALC_DRAG_DES

! Update the old values of particle position and velocity with the new
! values computed
         IF (DO_OLD) CALL CFUPDATEOLD
! Calculate thermochemical sources (energy and  rates of formation).
         CALL CALC_THERMO_DES
! Call user functions.
         IF(CALL_USR) CALL USR1_DES
! Update position and velocities
         CALL CFNEWVALUES
! Update particle temperatures
         CALL DES_THERMO_NEWVALUES
! Update particle from reactive chemistry process.
         CALL DES_REACTION_MODEL

! Set DO_NSEARCH before calling DES_PAR_EXCHANGE.
         DO_NSEARCH = (NN == 1 .OR. MOD(NN,NEIGHBOR_SEARCH_N) == 0)

! Add/Remove particles to the system via flow BCs.
         IF(DEM_BCMI > 0) CALL MASS_INFLOW_DEM
         IF(DEM_BCMO > 0) CALL MASS_OUTFLOW_DEM(DO_NSEARCH)

! Call exchange particles - this will exchange particle crossing
! boundaries as well as updates ghost particles information
         IF (DO_NSEARCH .OR. (numPEs>1) .OR. DES_PERIODIC_WALLS) THEN
            CALL DESGRID_PIC(.TRUE.)
            CALL DES_PAR_EXCHANGE
         ENDIF

         IF(DO_NSEARCH) THEN

            do ii=1,max_pip
               orig_index(ii) = ii
            enddo

<<<<<<< HEAD
            allocate(tmp_des_radius(size(des_radius)))
            allocate(tmp_RO_Sol(size(RO_Sol)))
            allocate(tmp_PVOL(size(PVOL)))
            allocate(tmp_PMASS(size(PMASS)))
            allocate(tmp_OMOI(size(OMOI)))
            allocate(tmp_DES_POS_NEW(size(DES_POS_NEW),3))
            allocate(tmp_DES_VEL_NEW(size(DES_VEL_NEW),3))
            allocate(tmp_OMEGA_NEW(size(OMEGA_NEW),3))
            allocate(tmp_PPOS(size(PPOS),3))
            allocate(tmp_PARTICLE_STATE(size(PARTICLE_STATE)))
            allocate(tmp_orig_index(size(orig_index)))
            allocate(tmp_iglobal_id(size(iglobal_id)))
            allocate(tmp_pijk(size(pijk),5))
            allocate(tmp_dg_pijk(size(dg_pijk)))
            allocate(tmp_dg_pijkprv(size(dg_pijkprv)))
            allocate(tmp_ighost_updated(size(ighost_updated)))
            allocate(tmp_FC(size(FC),3))
            allocate(tmp_TOW(size(TOW),3))
            allocate(tmp_F_GP(size(F_GP)))
            allocate(tmp_WALL_COLLISION_FACET_ID(Collision_Array_Max,size(WALL_COLLISION_FACET_ID)))
            allocate(tmp_WALL_COLLISION_PFT(DIMN,COLLISION_ARRAY_MAX,size(WALL_COLLISION_PFT)))
            allocate(tmp_DRAG_FC(size(DRAG_FC),3))
            allocate(tmp_NEIGHBOR_INDEX(2,size(NEIGHBOR_INDEX)))
            allocate(tmp_NEIGHBOR_INDEX_OLD(2,size(NEIGHBOR_INDEX_OLD)))

           IF(PARTICLE_ORIENTATION) allocate(tmp_ORIENTATION(DIMN,size(ORIENTATION)))

           IF(FILTER_SIZE > 0) THEN
             allocate(tmp_FILTER_CELL(FILTER_SIZE,size(FILTER_CELL)))
            allocate(tmp_FILTER_WEIGHT(FILTER_SIZE,size(FILTER_WEIGHT)))
           ENDIF

           IF(MPPIC) THEN
             allocate(tmp_DES_STAT_WT(size(DES_STAT_WT)))
            allocate(tmp_PS_GRAD(size(PS_GRAD),DIMN))
           allocate(tmp_AVGSOLVEL_P(DIMN,size(AVGSOLVEL_P)))
          allocate(tmp_EPG_P(size(EPG_P)))
           ENDIF

           IF(USE_COHESION) THEN
             allocate(tmp_PostCohesive(size(PostCohesive)))
           ENDIF

           IF (DO_OLD) THEN
             allocate(tmp_DES_POS_OLD(size(DES_POS_OLD),3))
            allocate(tmp_DES_VEL_OLD(size(DES_VEL_OLD),3))
           allocate(tmp_DES_ACC_OLD(3,size(DES_ACC_OLD)))
          allocate(tmp_OMEGA_OLD(size(OMEGA_OLD),3))
         allocate(tmp_ROT_ACC_OLD(DIMN,size(ROT_ACC_OLD)))
           ENDIF

           IF(ENERGY_EQ)THEN
             allocate(tmp_DES_T_s_OLD(size(DES_T_s_OLD)))
            allocate(tmp_DES_T_s_NEW(size(DES_T_s_NEW)))
           allocate(tmp_DES_C_PS(size(DES_C_PS)))
          allocate(tmp_DES_X_s(size(DES_X_s),DIMENSION_N_S))
         allocate(tmp_Q_Source(size(Q_Source)))

              IF (INTG_ADAMS_BASHFORTH) &
                  allocate(tmp_Q_Source0(size(Q_Source0)))
           ENDIF

           IF(ANY_SPECIES_EQ)THEN
             allocate(tmp_DES_R_sp(size(DES_R_sp),DIMENSION_N_S))
            allocate(tmp_DES_R_sc(size(DES_R_sc), DIMENSION_N_S))

              IF (INTG_ADAMS_BASHFORTH) THEN
                allocate(tmp_dMdt_OLD(size( dMdt_OLD)))
               allocate(tmp_dXdt_OLD(size( dXdt_OLD),DIMENSION_N_S))
              ENDIF

             allocate(tmp_Qint(size(Qint)))
           ENDIF

           IF(DES_USR_VAR_SIZE > 0) &
               allocate(tmp_DES_USR_VAR(DES_USR_VAR_SIZE,size(DES_USR_VAR)))






            tmp_des_radius = des_radius
            tmp_RO_Sol = RO_Sol
            tmp_PVOL = PVOL
            tmp_PMASS = PMASS
            tmp_OMOI = OMOI
            tmp_DES_POS_NEW = DES_POS_NEW
            tmp_DES_VEL_NEW = DES_VEL_NEW
            tmp_OMEGA_NEW = OMEGA_NEW
            tmp_PPOS = PPOS
            tmp_PARTICLE_STATE = PARTICLE_STATE
            tmp_orig_index = orig_index
            tmp_iglobal_id = iglobal_id
            tmp_pijk = pijk
            tmp_dg_pijk = dg_pijk
            tmp_dg_pijkprv = dg_pijkprv
            tmp_ighost_updated = ighost_updated
            tmp_FC = FC
            tmp_TOW = TOW
            tmp_F_GP = F_GP
            tmp_WALL_COLLISION_FACET_ID = WALL_COLLISION_FACET_ID
            tmp_WALL_COLLISION_PFT = WALL_COLLISION_PFT
            tmp_DRAG_FC = DRAG_FC

            tmp_NEIGHBOR_INDEX = NEIGHBOR_INDEX
            tmp_NEIGHBOR_INDEX_OLD = NEIGHBOR_INDEX_OLD

           IF(PARTICLE_ORIENTATION) tmp_ORIENTATION = ORIENTATION

           IF(FILTER_SIZE > 0) THEN
             tmp_FILTER_CELL = FILTER_CELL
            tmp_FILTER_WEIGHT = FILTER_WEIGHT
           ENDIF

           IF(MPPIC) THEN
             tmp_DES_STAT_WT = DES_STAT_WT
            tmp_PS_GRAD = PS_GRAD
           tmp_AVGSOLVEL_P = AVGSOLVEL_P
          tmp_EPG_P = EPG_P
           ENDIF

           IF(USE_COHESION) THEN
             tmp_PostCohesive = PostCohesive
           ENDIF

           IF (DO_OLD) THEN
             tmp_DES_POS_OLD = DES_POS_OLD
            tmp_DES_VEL_OLD = DES_VEL_OLD
           tmp_DES_ACC_OLD = DES_ACC_OLD
          tmp_OMEGA_OLD = OMEGA_OLD
         tmp_ROT_ACC_OLD = ROT_ACC_OLD
           ENDIF

           IF(ENERGY_EQ)THEN
             tmp_DES_T_s_OLD = DES_T_s_OLD
            tmp_DES_T_s_NEW = DES_T_s_NEW
           tmp_DES_C_PS = DES_C_PS
          tmp_DES_X_s = DES_X_s
         tmp_Q_Source = Q_Source

              IF (INTG_ADAMS_BASHFORTH) &
                  tmp_Q_Source0 = Q_Source0
           ENDIF

           IF(ANY_SPECIES_EQ)THEN
             tmp_DES_R_sp = DES_R_sp
            tmp_DES_R_sc = DES_R_sc

              IF (INTG_ADAMS_BASHFORTH) THEN
                tmp_dMdt_OLD =  dMdt_OLD
               tmp_dXdt_OLD =  dXdt_OLD
              ENDIF

             tmp_Qint = Qint
           ENDIF

           IF(DES_USR_VAR_SIZE > 0) &
               tmp_DES_USR_VAR = DES_USR_VAR











            tmp_des_radius = des_radius
            tmp_RO_Sol = RO_Sol
            tmp_PVOL = PVOL
            tmp_PMASS = PMASS
            tmp_OMOI = OMOI
            tmp_DES_POS_NEW = DES_POS_NEW
            tmp_DES_VEL_NEW = DES_VEL_NEW
            tmp_OMEGA_NEW = OMEGA_NEW
            tmp_PPOS = PPOS
            tmp_PARTICLE_STATE = PARTICLE_STATE
            tmp_orig_index = orig_index
            tmp_iglobal_id = iglobal_id
            tmp_pijk = pijk
            tmp_dg_pijk = dg_pijk
            tmp_dg_pijkprv = dg_pijkprv
            tmp_ighost_updated = ighost_updated
            tmp_FC = FC
            tmp_TOW = TOW
            tmp_F_GP = F_GP
            tmp_WALL_COLLISION_FACET_ID = WALL_COLLISION_FACET_ID
            tmp_WALL_COLLISION_PFT = WALL_COLLISION_PFT
            tmp_DRAG_FC = DRAG_FC

            tmp_NEIGHBOR_INDEX = NEIGHBOR_INDEX
            tmp_NEIGHBOR_INDEX_OLD = NEIGHBOR_INDEX_OLD

           IF(PARTICLE_ORIENTATION) tmp_ORIENTATION = ORIENTATION

           IF(FILTER_SIZE > 0) THEN
             tmp_FILTER_CELL = FILTER_CELL
            tmp_FILTER_WEIGHT = FILTER_WEIGHT
           ENDIF

           IF(MPPIC) THEN
             tmp_DES_STAT_WT = DES_STAT_WT
            tmp_PS_GRAD = PS_GRAD
           tmp_AVGSOLVEL_P = AVGSOLVEL_P
          tmp_EPG_P = EPG_P
           ENDIF

           IF(USE_COHESION) THEN
             tmp_PostCohesive = PostCohesive
           ENDIF

           IF (DO_OLD) THEN
             tmp_DES_POS_OLD = DES_POS_OLD
            tmp_DES_VEL_OLD = DES_VEL_OLD
           tmp_DES_ACC_OLD = DES_ACC_OLD
          tmp_OMEGA_OLD = OMEGA_OLD
         tmp_ROT_ACC_OLD = ROT_ACC_OLD
           ENDIF

           IF(ENERGY_EQ)THEN
             tmp_DES_T_s_OLD = DES_T_s_OLD
            tmp_DES_T_s_NEW = DES_T_s_NEW
           tmp_DES_C_PS = DES_C_PS
          tmp_DES_X_s = DES_X_s
         tmp_Q_Source = Q_Source

              IF (INTG_ADAMS_BASHFORTH) &
                  tmp_Q_Source0 = Q_Source0
           ENDIF

           IF(ANY_SPECIES_EQ)THEN
             tmp_DES_R_sp = DES_R_sp
            tmp_DES_R_sc = DES_R_sc

              IF (INTG_ADAMS_BASHFORTH) THEN
                tmp_dMdt_OLD =  dMdt_OLD
               tmp_dXdt_OLD =  dXdt_OLD
              ENDIF

             tmp_Qint = Qint
           ENDIF

           IF(DES_USR_VAR_SIZE > 0) &
               tmp_DES_USR_VAR = DES_USR_VAR


            allocate(tmp_int(max_pip))
            !tmp_int(:,:) = pijk(:,:)
            tmp_int(:) = particle_state(:)
            if (mype.eq.1) print *,"PARTICLE 1122 IS ",pijk(1122,1),orig_index(1122),particle_state(1122)

            CALL SORT_PARTICLES(1,size(PARTICLE_STATE),.false.)

            do ii=1,max_pip
               if (orig_index(ii).eq.1122) then
                  if (mype.eq.1) print *,"particle 1122 is       ",ii,pijk(ii,1),orig_index(ii),particle_state(ii)
               endif
            enddo

            CALL SORT_PARTICLES(1,size(PARTICLE_STATE),.true.)

            if (mype.eq.1) print *,"PARTICLE 1122 IS  ",pijk(1122,1),orig_index(1122),particle_state(1122)





            if (any(tmp_des_radius .ne. des_radius)) stop 12399
            if (any(tmp_RO_Sol .ne. RO_Sol)) stop 1234
            if (any(tmp_PVOL .ne. PVOL)) stop 1235
            if (any(tmp_PMASS .ne. PMASS)) stop 1236
            if (any(tmp_OMOI .ne. OMOI)) stop 1237
            if (any(tmp_DES_POS_NEW .ne. DES_POS_NEW)) stop 1238
            if (any(tmp_DES_VEL_NEW .ne. DES_VEL_NEW)) stop 123
            if (any(tmp_OMEGA_NEW .ne. OMEGA_NEW)) stop 123
            if (any(tmp_PPOS .ne. PPOS)) stop 123
            if (any(tmp_PARTICLE_STATE .ne. PARTICLE_STATE)) stop 123
            if (any(tmp_orig_index .ne. orig_index)) stop 123
            if (any(tmp_iglobal_id .ne. iglobal_id)) stop 123
            if (any(tmp_pijk .ne. pijk)) stop 123
            if (any(tmp_dg_pijk .ne. dg_pijk)) stop 123
            if (any(tmp_dg_pijkprv .ne. dg_pijkprv)) stop 123
            if (any(tmp_ighost_updated .neqv. ighost_updated)) stop 123
            if (any(tmp_FC .ne. FC)) stop 123
            if (any(tmp_TOW .ne. TOW)) stop 123
            if (any(tmp_F_GP .ne. F_GP)) stop 123
            if (any(tmp_WALL_COLLISION_FACET_ID .ne. WALL_COLLISION_FACET_ID)) stop 123
            if (any(tmp_WALL_COLLISION_PFT .ne. WALL_COLLISION_PFT)) stop 123
            if (any(tmp_DRAG_FC .ne. DRAG_FC)) stop 123

            if (any(tmp_NEIGHBOR_INDEX .ne. NEIGHBOR_INDEX)) stop 123
            if (any(tmp_NEIGHBOR_INDEX_OLD .ne. NEIGHBOR_INDEX_OLD)) stop 123

            IF(PARTICLE_ORIENTATION) tmp_ORIENTATION = ORIENTATION

            IF(FILTER_SIZE > 0) THEN
               if (any(tmp_FILTER_CELL .ne. FILTER_CELL)) stop 123
               if (any(tmp_FILTER_WEIGHT .ne. FILTER_WEIGHT)) stop 123
            ENDIF

            IF(MPPIC) THEN
               if (any(tmp_DES_STAT_WT .ne. DES_STAT_WT)) stop 123
               if (any(tmp_PS_GRAD .ne. PS_GRAD)) stop 123
               if (any(tmp_AVGSOLVEL_P .ne. AVGSOLVEL_P)) stop 123
               if (any(tmp_EPG_P .ne. EPG_P)) stop 123
            ENDIF

            IF(USE_COHESION) THEN
               if (any(tmp_PostCohesive .ne. PostCohesive)) stop 123
            ENDIF

            IF (DO_OLD) THEN
               if (any(tmp_DES_POS_OLD .ne. DES_POS_OLD)) stop 123
               if (any(tmp_DES_VEL_OLD .ne. DES_VEL_OLD)) stop 123
               if (any(tmp_DES_ACC_OLD .ne. DES_ACC_OLD)) stop 123
               if (any(tmp_OMEGA_OLD .ne. OMEGA_OLD)) stop 123
               if (any(tmp_ROT_ACC_OLD .ne. ROT_ACC_OLD)) stop 123
            ENDIF

            IF(ENERGY_EQ)THEN
               if (any(tmp_DES_T_s_OLD .ne. DES_T_s_OLD)) stop 123
               if (any(tmp_DES_T_s_NEW .ne. DES_T_s_NEW)) stop 123
               if (any(tmp_DES_C_PS .ne. DES_C_PS)) stop 123
               if (any(tmp_DES_X_s .ne. DES_X_s)) stop 123
               if (any(tmp_Q_Source .ne. Q_Source)) stop 123
               
               IF (INTG_ADAMS_BASHFORTH) then
                  if (any(tmp_Q_Source0 .ne. Q_Source0)) stop 123
               ENDIF
            ENDIF
               
            IF(ANY_SPECIES_EQ)THEN
               if (any(tmp_DES_R_sp .ne. DES_R_sp)) stop 123
               if (any(tmp_DES_R_sc .ne. DES_R_sc)) stop 123
               
               IF (INTG_ADAMS_BASHFORTH) THEN
                  if (any(tmp_dMdt_OLD .ne.  dMdt_OLD)) stop 123
                  if (any(tmp_dXdt_OLD .ne.  dXdt_OLD)) stop 123
               ENDIF
               
               if (any(tmp_Qint .ne. Qint)) stop 123
            ENDIF
            
            IF(DES_USR_VAR_SIZE > 0) then
               if (any(tmp_DES_USR_VAR .ne. DES_USR_VAR)) stop 123
            end IF



            deallocate(tmp_des_radius)
            deallocate(tmp_RO_Sol)
            deallocate(tmp_PVOL)
            deallocate(tmp_PMASS)
            deallocate(tmp_OMOI)
            deallocate(tmp_DES_POS_NEW)
            deallocate(tmp_DES_VEL_NEW)
            deallocate(tmp_OMEGA_NEW)
            deallocate(tmp_PPOS)
            deallocate(tmp_PARTICLE_STATE)
            deallocate(tmp_orig_index)
            deallocate(tmp_iglobal_id)
            deallocate(tmp_pijk)
            deallocate(tmp_dg_pijk)
            deallocate(tmp_dg_pijkprv)
            deallocate(tmp_ighost_updated)
            deallocate(tmp_FC)
            deallocate(tmp_TOW)
            deallocate(tmp_F_GP)
            deallocate(tmp_WALL_COLLISION_FACET_ID)
            deallocate(tmp_WALL_COLLISION_PFT)
            deallocate(tmp_DRAG_FC)
            deallocate(tmp_NEIGHBOR_INDEX)
            deallocate(tmp_NEIGHBOR_INDEX_OLD)

           IF(PARTICLE_ORIENTATION) deallocate(tmp_ORIENTATION)

           IF(FILTER_SIZE > 0) THEN
             deallocate(tmp_FILTER_CELL)
            deallocate(tmp_FILTER_WEIGHT)
           ENDIF

           IF(MPPIC) THEN
             deallocate(tmp_DES_STAT_WT)
            deallocate(tmp_PS_GRAD)
           deallocate(tmp_AVGSOLVEL_P)
          deallocate(tmp_EPG_P)
           ENDIF

           IF(USE_COHESION) THEN
             deallocate(tmp_PostCohesive)
           ENDIF

           IF (DO_OLD) THEN
             deallocate(tmp_DES_POS_OLD)
            deallocate(tmp_DES_VEL_OLD)
           deallocate(tmp_DES_ACC_OLD)
          deallocate(tmp_OMEGA_OLD)
         deallocate(tmp_ROT_ACC_OLD)
           ENDIF

           IF(ENERGY_EQ)THEN
             deallocate(tmp_DES_T_s_OLD)
            deallocate(tmp_DES_T_s_NEW)
           deallocate(tmp_DES_C_PS)
          deallocate(tmp_DES_X_s)
         deallocate(tmp_Q_Source)

              IF (INTG_ADAMS_BASHFORTH) &
                  deallocate(tmp_Q_Source0)
           ENDIF

           IF(ANY_SPECIES_EQ)THEN
             deallocate(tmp_DES_R_sp)
            deallocate(tmp_DES_R_sc)

              IF (INTG_ADAMS_BASHFORTH) THEN
                deallocate(tmp_dMdt_OLD)
               deallocate(tmp_dXdt_OLD)
              ENDIF

             deallocate(tmp_Qint)
           ENDIF

           IF(DES_USR_VAR_SIZE > 0) &
               deallocate(tmp_DES_USR_VAR)











            do ii=1,max_pip
                if (tmp_int(ii) .ne. particle_state(ii)) then
                   print *,"PIJK   ",mype,"||",ii,"||",tmp_int(ii),"||",particle_state(ii)
                   stop 99239
                endif

                ! if (tmp_int(ii,1) .ne. pijk(ii,1)) then
                !    print *,"PIJK   ",mype,"||",ii,"||",tmp_int(ii,1),"||",pijk(ii,1)
                !    stop 99239
                ! endif

                ! if (tmp_int(ii,2) .ne. pijk(ii,2)) then
                !    print *,"PIJK   ",mype,"||",ii,"||",tmp_int(ii,2),"||",pijk(ii,2)
                !    stop 99239
                ! endif

                ! if (tmp_int(ii,3) .ne. pijk(ii,3)) then
                !    print *,"PIJK   ",mype,"||",ii,"||",tmp_int(ii,3),"||",pijk(ii,3)
                !    stop 99239
                ! endif                

                ! if (tmp_int(ii,4) .ne. pijk(ii,4)) then
                !    print *,"PIJK   ",mype,"||",ii,"||",tmp_int(ii,4),"||",pijk(ii,4)
                !    stop 99239
                ! endif

                ! if (tmp_int(ii,5) .ne. pijk(ii,5)) then
                !    print *,"PIJK   ",mype,"||",ii,"||",tmp_int(ii,5),"||",pijk(ii,5)
                !    stop 99239
                ! endif
            enddo
            deallocate(tmp_int)

=======
            CALL SORT_PARTICLES(1,size(PARTICLE_STATE),.false.)
            CALL SORT_PARTICLES(1,size(PARTICLE_STATE),.true.)

>>>>>>> aa2a2711
            CALL FIND_STATE_BOUNDS
            CALL NEIGHBOUR
         ENDIF

! Explicitly coupled simulations do not need to rebin particles to
! the fluid grid every time step. However, this implies that the
! fluid cell information and interpolation weights become stale.
         IF(DES_CONTINUUM_COUPLED .AND. &
            .NOT.DES_EXPLICITLY_COUPLED) THEN
! Bin particles to fluid grid.
            CALL PARTICLES_IN_CELL
! Calculate interpolation weights
            CALL CALC_INTERP_WEIGHTS
! Calculate mean fields (EPg).
            CALL COMP_MEAN_FIELDS
         ENDIF

! Update time to reflect changes
         S_TIME = S_TIME + DTSOLID

! The following section targets data writes for DEM only cases:
         IF(.NOT.DES_CONTINUUM_COUPLED) THEN
! Keep track of TIME and number of steps for DEM simulations
            TIME = S_TIME
            NSTEP = NSTEP + 1
! Call the output manager to write RES and SPx data.
            CALL OUTPUT_MANAGER(.FALSE., .FALSE.)
         ENDIF  ! end if (.not.des_continuum_coupled)

         IF(CALL_USR) CALL USR2_DES

      ENDDO ! end do NN = 1, FACTOR

! END DEM time loop
!-----------------------------------------------------------------<<<

      IF(CALL_USR) CALL USR3_DES

!      CALL DIFFUSE_MEAN_FIELDS
!      CALL CALC_EPG_DES

! When coupled, and if needed, reset the discrete time step accordingly
      IF(DT.LT.DTSOLID_TMP) THEN
         DTSOLID = DTSOLID_TMP
      ENDIF

      IF(TMP_DTS.NE.ZERO) THEN
         DTSOLID = TMP_DTS
         TMP_DTS = ZERO
      ENDIF

      IF(.NOT.DES_CONTINUUM_COUPLED)THEN
         WRITE(ERR_MSG,"('<---------- END DES_TIME_MARCH ----------')")
         CALL FLUSH_ERR_MSG(HEADER=.FALSE., FOOTER=.FALSE.)
      ELSE
         call send_recv(ep_g,2)
         call send_recv(rop_g,2)
         call send_recv(des_u_s,2)
         call send_recv(des_v_s,2)
         if(do_K) call send_recv(des_w_s,2)
         call send_recv(rop_s,2)
         if(ENERGY_EQ) call send_recv(des_energy_source,2)

         TMP_WALL = WALL_TIME() - TMP_WALL
         IF(TMP_WALL > 1.0d-10) THEN
            WRITE(ERR_MSG, 9000) trim(iVal(dble(FACTOR)/TMP_WALL))
         ELSE
            WRITE(ERR_MSG, 9000) '+Inf'
         ENDIF
         CALL FLUSH_ERR_MSG(HEADER=.FALSE., FOOTER=.FALSE., LOG=.FALSE.)

 9000 FORMAT('    NITs/SEC = ',A)

      ENDIF

      RETURN
      END SUBROUTINE DES_TIME_MARCH<|MERGE_RESOLUTION|>--- conflicted
+++ resolved
@@ -56,67 +56,6 @@
 ! Numbers to calculate wall time spent in DEM calculations.
       DOUBLE PRECISION :: TMP_WALL
 
-           DOUBLE PRECISION, ALLOCATABLE, DIMENSION(:) :: tmp_des_radius
-           DOUBLE PRECISION, ALLOCATABLE, DIMENSION(:) :: tmp_RO_Sol
-           DOUBLE PRECISION, ALLOCATABLE, DIMENSION(:) :: tmp_PVOL
-           DOUBLE PRECISION, ALLOCATABLE, DIMENSION(:) :: tmp_PMASS
-           DOUBLE PRECISION, ALLOCATABLE, DIMENSION(:) :: tmp_OMOI
-           DOUBLE PRECISION, ALLOCATABLE, DIMENSION(:,:) :: tmp_DES_POS_NEW
-           DOUBLE PRECISION, ALLOCATABLE, DIMENSION(:,:) :: tmp_DES_VEL_NEW
-           DOUBLE PRECISION, ALLOCATABLE, DIMENSION(:,:) :: tmp_OMEGA_NEW
-           DOUBLE PRECISION, ALLOCATABLE, DIMENSION(:,:) :: tmp_PPOS
-           !call byte_grow(PARTICLE_STATE
-           INTEGER, ALLOCATABLE, DIMENSION(:) :: tmp_PARTICLE_STATE
-           INTEGER, ALLOCATABLE, DIMENSION(:) :: tmp_orig_index
-           INTEGER, ALLOCATABLE, DIMENSION(:) :: tmp_iglobal_id
-           INTEGER, ALLOCATABLE, DIMENSION(:,:) :: tmp_pijk
-           INTEGER, ALLOCATABLE, DIMENSION(:) :: tmp_dg_pijk
-           INTEGER, ALLOCATABLE, DIMENSION(:) :: tmp_dg_pijkprv
-           LOGICAL, ALLOCATABLE, DIMENSION(:) :: tmp_ighost_updated
-           DOUBLE PRECISION, ALLOCATABLE, DIMENSION(:,:) :: tmp_FC
-           DOUBLE PRECISION, ALLOCATABLE, DIMENSION(:,:) :: tmp_TOW
-           DOUBLE PRECISION, ALLOCATABLE, DIMENSION(:) :: tmp_F_GP
-           INTEGER, ALLOCATABLE, DIMENSION(:,:) :: tmp_WALL_COLLISION_FACET_ID
-           DOUBLE PRECISION, ALLOCATABLE, DIMENSION(:,:,:) :: tmp_WALL_COLLISION_PFT
-           DOUBLE PRECISION, ALLOCATABLE, DIMENSION(:,:) :: tmp_DRAG_FC
-
-           INTEGER, ALLOCATABLE, DIMENSION(:,:) :: tmp_NEIGHBOR_INDEX
-           INTEGER, ALLOCATABLE, DIMENSION(:,:) :: tmp_NEIGHBOR_INDEX_OLD
-
-           DOUBLE PRECISION, ALLOCATABLE, DIMENSION(:,:) :: tmp_ORIENTATION
-
-              INTEGER, ALLOCATABLE, DIMENSION(:,:) :: tmp_FILTER_CELL
-              DOUBLE PRECISION, ALLOCATABLE, DIMENSION(:,:) :: tmp_FILTER_WEIGHT
-
-              DOUBLE PRECISION, ALLOCATABLE, DIMENSION(:) :: tmp_DES_STAT_WT
-              DOUBLE PRECISION, ALLOCATABLE, DIMENSION(:,:) :: tmp_PS_GRAD
-              DOUBLE PRECISION, ALLOCATABLE, DIMENSION(:,:) :: tmp_AVGSOLVEL_P
-              DOUBLE PRECISION, ALLOCATABLE, DIMENSION(:) :: tmp_EPG_P
-
-              DOUBLE PRECISION, ALLOCATABLE, DIMENSION(:) :: tmp_PostCohesive
-
-              DOUBLE PRECISION, ALLOCATABLE, DIMENSION(:,:) :: tmp_DES_POS_OLD
-              DOUBLE PRECISION, ALLOCATABLE, DIMENSION(:,:) :: tmp_DES_VEL_OLD
-              DOUBLE PRECISION, ALLOCATABLE, DIMENSION(:,:) :: tmp_DES_ACC_OLD
-              DOUBLE PRECISION, ALLOCATABLE, DIMENSION(:,:) :: tmp_OMEGA_OLD
-              DOUBLE PRECISION, ALLOCATABLE, DIMENSION(:,:) :: tmp_ROT_ACC_OLD
-
-              DOUBLE PRECISION, ALLOCATABLE, DIMENSION(:) :: tmp_DES_T_s_OLD
-              DOUBLE PRECISION, ALLOCATABLE, DIMENSION(:) :: tmp_DES_T_s_NEW
-              DOUBLE PRECISION, ALLOCATABLE, DIMENSION(:) :: tmp_DES_C_PS
-              DOUBLE PRECISION, ALLOCATABLE, DIMENSION(:,:) :: tmp_DES_X_s
-              DOUBLE PRECISION, ALLOCATABLE, DIMENSION(:) :: tmp_Q_Source
-
-                   DOUBLE PRECISION, ALLOCATABLE, DIMENSION(:) :: tmp_Q_Source0
-
-              DOUBLE PRECISION, ALLOCATABLE, DIMENSION(:,:) :: tmp_DES_R_sp
-              DOUBLE PRECISION, ALLOCATABLE, DIMENSION(:,:) :: tmp_DES_R_sc
-
-                 DOUBLE PRECISION, ALLOCATABLE, DIMENSION(:) :: tmp_dMdt_OLD
-                 DOUBLE PRECISION, ALLOCATABLE, DIMENSION(:,:) :: tmp_dXdt_OLD
-              DOUBLE PRECISION, ALLOCATABLE, DIMENSION(:) :: tmp_Qint
-              DOUBLE PRECISION, ALLOCATABLE, DIMENSION(:,:) :: tmp_DES_USR_VAR
-
 ! In case of restarts assign S_TIME from MFIX TIME
       S_TIME = TIME
       TMP_DTS = ZERO
@@ -217,484 +156,9 @@
                orig_index(ii) = ii
             enddo
 
-<<<<<<< HEAD
-            allocate(tmp_des_radius(size(des_radius)))
-            allocate(tmp_RO_Sol(size(RO_Sol)))
-            allocate(tmp_PVOL(size(PVOL)))
-            allocate(tmp_PMASS(size(PMASS)))
-            allocate(tmp_OMOI(size(OMOI)))
-            allocate(tmp_DES_POS_NEW(size(DES_POS_NEW),3))
-            allocate(tmp_DES_VEL_NEW(size(DES_VEL_NEW),3))
-            allocate(tmp_OMEGA_NEW(size(OMEGA_NEW),3))
-            allocate(tmp_PPOS(size(PPOS),3))
-            allocate(tmp_PARTICLE_STATE(size(PARTICLE_STATE)))
-            allocate(tmp_orig_index(size(orig_index)))
-            allocate(tmp_iglobal_id(size(iglobal_id)))
-            allocate(tmp_pijk(size(pijk),5))
-            allocate(tmp_dg_pijk(size(dg_pijk)))
-            allocate(tmp_dg_pijkprv(size(dg_pijkprv)))
-            allocate(tmp_ighost_updated(size(ighost_updated)))
-            allocate(tmp_FC(size(FC),3))
-            allocate(tmp_TOW(size(TOW),3))
-            allocate(tmp_F_GP(size(F_GP)))
-            allocate(tmp_WALL_COLLISION_FACET_ID(Collision_Array_Max,size(WALL_COLLISION_FACET_ID)))
-            allocate(tmp_WALL_COLLISION_PFT(DIMN,COLLISION_ARRAY_MAX,size(WALL_COLLISION_PFT)))
-            allocate(tmp_DRAG_FC(size(DRAG_FC),3))
-            allocate(tmp_NEIGHBOR_INDEX(2,size(NEIGHBOR_INDEX)))
-            allocate(tmp_NEIGHBOR_INDEX_OLD(2,size(NEIGHBOR_INDEX_OLD)))
-
-           IF(PARTICLE_ORIENTATION) allocate(tmp_ORIENTATION(DIMN,size(ORIENTATION)))
-
-           IF(FILTER_SIZE > 0) THEN
-             allocate(tmp_FILTER_CELL(FILTER_SIZE,size(FILTER_CELL)))
-            allocate(tmp_FILTER_WEIGHT(FILTER_SIZE,size(FILTER_WEIGHT)))
-           ENDIF
-
-           IF(MPPIC) THEN
-             allocate(tmp_DES_STAT_WT(size(DES_STAT_WT)))
-            allocate(tmp_PS_GRAD(size(PS_GRAD),DIMN))
-           allocate(tmp_AVGSOLVEL_P(DIMN,size(AVGSOLVEL_P)))
-          allocate(tmp_EPG_P(size(EPG_P)))
-           ENDIF
-
-           IF(USE_COHESION) THEN
-             allocate(tmp_PostCohesive(size(PostCohesive)))
-           ENDIF
-
-           IF (DO_OLD) THEN
-             allocate(tmp_DES_POS_OLD(size(DES_POS_OLD),3))
-            allocate(tmp_DES_VEL_OLD(size(DES_VEL_OLD),3))
-           allocate(tmp_DES_ACC_OLD(3,size(DES_ACC_OLD)))
-          allocate(tmp_OMEGA_OLD(size(OMEGA_OLD),3))
-         allocate(tmp_ROT_ACC_OLD(DIMN,size(ROT_ACC_OLD)))
-           ENDIF
-
-           IF(ENERGY_EQ)THEN
-             allocate(tmp_DES_T_s_OLD(size(DES_T_s_OLD)))
-            allocate(tmp_DES_T_s_NEW(size(DES_T_s_NEW)))
-           allocate(tmp_DES_C_PS(size(DES_C_PS)))
-          allocate(tmp_DES_X_s(size(DES_X_s),DIMENSION_N_S))
-         allocate(tmp_Q_Source(size(Q_Source)))
-
-              IF (INTG_ADAMS_BASHFORTH) &
-                  allocate(tmp_Q_Source0(size(Q_Source0)))
-           ENDIF
-
-           IF(ANY_SPECIES_EQ)THEN
-             allocate(tmp_DES_R_sp(size(DES_R_sp),DIMENSION_N_S))
-            allocate(tmp_DES_R_sc(size(DES_R_sc), DIMENSION_N_S))
-
-              IF (INTG_ADAMS_BASHFORTH) THEN
-                allocate(tmp_dMdt_OLD(size( dMdt_OLD)))
-               allocate(tmp_dXdt_OLD(size( dXdt_OLD),DIMENSION_N_S))
-              ENDIF
-
-             allocate(tmp_Qint(size(Qint)))
-           ENDIF
-
-           IF(DES_USR_VAR_SIZE > 0) &
-               allocate(tmp_DES_USR_VAR(DES_USR_VAR_SIZE,size(DES_USR_VAR)))
-
-
-
-
-
-
-            tmp_des_radius = des_radius
-            tmp_RO_Sol = RO_Sol
-            tmp_PVOL = PVOL
-            tmp_PMASS = PMASS
-            tmp_OMOI = OMOI
-            tmp_DES_POS_NEW = DES_POS_NEW
-            tmp_DES_VEL_NEW = DES_VEL_NEW
-            tmp_OMEGA_NEW = OMEGA_NEW
-            tmp_PPOS = PPOS
-            tmp_PARTICLE_STATE = PARTICLE_STATE
-            tmp_orig_index = orig_index
-            tmp_iglobal_id = iglobal_id
-            tmp_pijk = pijk
-            tmp_dg_pijk = dg_pijk
-            tmp_dg_pijkprv = dg_pijkprv
-            tmp_ighost_updated = ighost_updated
-            tmp_FC = FC
-            tmp_TOW = TOW
-            tmp_F_GP = F_GP
-            tmp_WALL_COLLISION_FACET_ID = WALL_COLLISION_FACET_ID
-            tmp_WALL_COLLISION_PFT = WALL_COLLISION_PFT
-            tmp_DRAG_FC = DRAG_FC
-
-            tmp_NEIGHBOR_INDEX = NEIGHBOR_INDEX
-            tmp_NEIGHBOR_INDEX_OLD = NEIGHBOR_INDEX_OLD
-
-           IF(PARTICLE_ORIENTATION) tmp_ORIENTATION = ORIENTATION
-
-           IF(FILTER_SIZE > 0) THEN
-             tmp_FILTER_CELL = FILTER_CELL
-            tmp_FILTER_WEIGHT = FILTER_WEIGHT
-           ENDIF
-
-           IF(MPPIC) THEN
-             tmp_DES_STAT_WT = DES_STAT_WT
-            tmp_PS_GRAD = PS_GRAD
-           tmp_AVGSOLVEL_P = AVGSOLVEL_P
-          tmp_EPG_P = EPG_P
-           ENDIF
-
-           IF(USE_COHESION) THEN
-             tmp_PostCohesive = PostCohesive
-           ENDIF
-
-           IF (DO_OLD) THEN
-             tmp_DES_POS_OLD = DES_POS_OLD
-            tmp_DES_VEL_OLD = DES_VEL_OLD
-           tmp_DES_ACC_OLD = DES_ACC_OLD
-          tmp_OMEGA_OLD = OMEGA_OLD
-         tmp_ROT_ACC_OLD = ROT_ACC_OLD
-           ENDIF
-
-           IF(ENERGY_EQ)THEN
-             tmp_DES_T_s_OLD = DES_T_s_OLD
-            tmp_DES_T_s_NEW = DES_T_s_NEW
-           tmp_DES_C_PS = DES_C_PS
-          tmp_DES_X_s = DES_X_s
-         tmp_Q_Source = Q_Source
-
-              IF (INTG_ADAMS_BASHFORTH) &
-                  tmp_Q_Source0 = Q_Source0
-           ENDIF
-
-           IF(ANY_SPECIES_EQ)THEN
-             tmp_DES_R_sp = DES_R_sp
-            tmp_DES_R_sc = DES_R_sc
-
-              IF (INTG_ADAMS_BASHFORTH) THEN
-                tmp_dMdt_OLD =  dMdt_OLD
-               tmp_dXdt_OLD =  dXdt_OLD
-              ENDIF
-
-             tmp_Qint = Qint
-           ENDIF
-
-           IF(DES_USR_VAR_SIZE > 0) &
-               tmp_DES_USR_VAR = DES_USR_VAR
-
-
-
-
-
-
-
-
-
-
-
-            tmp_des_radius = des_radius
-            tmp_RO_Sol = RO_Sol
-            tmp_PVOL = PVOL
-            tmp_PMASS = PMASS
-            tmp_OMOI = OMOI
-            tmp_DES_POS_NEW = DES_POS_NEW
-            tmp_DES_VEL_NEW = DES_VEL_NEW
-            tmp_OMEGA_NEW = OMEGA_NEW
-            tmp_PPOS = PPOS
-            tmp_PARTICLE_STATE = PARTICLE_STATE
-            tmp_orig_index = orig_index
-            tmp_iglobal_id = iglobal_id
-            tmp_pijk = pijk
-            tmp_dg_pijk = dg_pijk
-            tmp_dg_pijkprv = dg_pijkprv
-            tmp_ighost_updated = ighost_updated
-            tmp_FC = FC
-            tmp_TOW = TOW
-            tmp_F_GP = F_GP
-            tmp_WALL_COLLISION_FACET_ID = WALL_COLLISION_FACET_ID
-            tmp_WALL_COLLISION_PFT = WALL_COLLISION_PFT
-            tmp_DRAG_FC = DRAG_FC
-
-            tmp_NEIGHBOR_INDEX = NEIGHBOR_INDEX
-            tmp_NEIGHBOR_INDEX_OLD = NEIGHBOR_INDEX_OLD
-
-           IF(PARTICLE_ORIENTATION) tmp_ORIENTATION = ORIENTATION
-
-           IF(FILTER_SIZE > 0) THEN
-             tmp_FILTER_CELL = FILTER_CELL
-            tmp_FILTER_WEIGHT = FILTER_WEIGHT
-           ENDIF
-
-           IF(MPPIC) THEN
-             tmp_DES_STAT_WT = DES_STAT_WT
-            tmp_PS_GRAD = PS_GRAD
-           tmp_AVGSOLVEL_P = AVGSOLVEL_P
-          tmp_EPG_P = EPG_P
-           ENDIF
-
-           IF(USE_COHESION) THEN
-             tmp_PostCohesive = PostCohesive
-           ENDIF
-
-           IF (DO_OLD) THEN
-             tmp_DES_POS_OLD = DES_POS_OLD
-            tmp_DES_VEL_OLD = DES_VEL_OLD
-           tmp_DES_ACC_OLD = DES_ACC_OLD
-          tmp_OMEGA_OLD = OMEGA_OLD
-         tmp_ROT_ACC_OLD = ROT_ACC_OLD
-           ENDIF
-
-           IF(ENERGY_EQ)THEN
-             tmp_DES_T_s_OLD = DES_T_s_OLD
-            tmp_DES_T_s_NEW = DES_T_s_NEW
-           tmp_DES_C_PS = DES_C_PS
-          tmp_DES_X_s = DES_X_s
-         tmp_Q_Source = Q_Source
-
-              IF (INTG_ADAMS_BASHFORTH) &
-                  tmp_Q_Source0 = Q_Source0
-           ENDIF
-
-           IF(ANY_SPECIES_EQ)THEN
-             tmp_DES_R_sp = DES_R_sp
-            tmp_DES_R_sc = DES_R_sc
-
-              IF (INTG_ADAMS_BASHFORTH) THEN
-                tmp_dMdt_OLD =  dMdt_OLD
-               tmp_dXdt_OLD =  dXdt_OLD
-              ENDIF
-
-             tmp_Qint = Qint
-           ENDIF
-
-           IF(DES_USR_VAR_SIZE > 0) &
-               tmp_DES_USR_VAR = DES_USR_VAR
-
-
-            allocate(tmp_int(max_pip))
-            !tmp_int(:,:) = pijk(:,:)
-            tmp_int(:) = particle_state(:)
-            if (mype.eq.1) print *,"PARTICLE 1122 IS ",pijk(1122,1),orig_index(1122),particle_state(1122)
-
-            CALL SORT_PARTICLES(1,size(PARTICLE_STATE),.false.)
-
-            do ii=1,max_pip
-               if (orig_index(ii).eq.1122) then
-                  if (mype.eq.1) print *,"particle 1122 is       ",ii,pijk(ii,1),orig_index(ii),particle_state(ii)
-               endif
-            enddo
-
-            CALL SORT_PARTICLES(1,size(PARTICLE_STATE),.true.)
-
-            if (mype.eq.1) print *,"PARTICLE 1122 IS  ",pijk(1122,1),orig_index(1122),particle_state(1122)
-
-
-
-
-
-            if (any(tmp_des_radius .ne. des_radius)) stop 12399
-            if (any(tmp_RO_Sol .ne. RO_Sol)) stop 1234
-            if (any(tmp_PVOL .ne. PVOL)) stop 1235
-            if (any(tmp_PMASS .ne. PMASS)) stop 1236
-            if (any(tmp_OMOI .ne. OMOI)) stop 1237
-            if (any(tmp_DES_POS_NEW .ne. DES_POS_NEW)) stop 1238
-            if (any(tmp_DES_VEL_NEW .ne. DES_VEL_NEW)) stop 123
-            if (any(tmp_OMEGA_NEW .ne. OMEGA_NEW)) stop 123
-            if (any(tmp_PPOS .ne. PPOS)) stop 123
-            if (any(tmp_PARTICLE_STATE .ne. PARTICLE_STATE)) stop 123
-            if (any(tmp_orig_index .ne. orig_index)) stop 123
-            if (any(tmp_iglobal_id .ne. iglobal_id)) stop 123
-            if (any(tmp_pijk .ne. pijk)) stop 123
-            if (any(tmp_dg_pijk .ne. dg_pijk)) stop 123
-            if (any(tmp_dg_pijkprv .ne. dg_pijkprv)) stop 123
-            if (any(tmp_ighost_updated .neqv. ighost_updated)) stop 123
-            if (any(tmp_FC .ne. FC)) stop 123
-            if (any(tmp_TOW .ne. TOW)) stop 123
-            if (any(tmp_F_GP .ne. F_GP)) stop 123
-            if (any(tmp_WALL_COLLISION_FACET_ID .ne. WALL_COLLISION_FACET_ID)) stop 123
-            if (any(tmp_WALL_COLLISION_PFT .ne. WALL_COLLISION_PFT)) stop 123
-            if (any(tmp_DRAG_FC .ne. DRAG_FC)) stop 123
-
-            if (any(tmp_NEIGHBOR_INDEX .ne. NEIGHBOR_INDEX)) stop 123
-            if (any(tmp_NEIGHBOR_INDEX_OLD .ne. NEIGHBOR_INDEX_OLD)) stop 123
-
-            IF(PARTICLE_ORIENTATION) tmp_ORIENTATION = ORIENTATION
-
-            IF(FILTER_SIZE > 0) THEN
-               if (any(tmp_FILTER_CELL .ne. FILTER_CELL)) stop 123
-               if (any(tmp_FILTER_WEIGHT .ne. FILTER_WEIGHT)) stop 123
-            ENDIF
-
-            IF(MPPIC) THEN
-               if (any(tmp_DES_STAT_WT .ne. DES_STAT_WT)) stop 123
-               if (any(tmp_PS_GRAD .ne. PS_GRAD)) stop 123
-               if (any(tmp_AVGSOLVEL_P .ne. AVGSOLVEL_P)) stop 123
-               if (any(tmp_EPG_P .ne. EPG_P)) stop 123
-            ENDIF
-
-            IF(USE_COHESION) THEN
-               if (any(tmp_PostCohesive .ne. PostCohesive)) stop 123
-            ENDIF
-
-            IF (DO_OLD) THEN
-               if (any(tmp_DES_POS_OLD .ne. DES_POS_OLD)) stop 123
-               if (any(tmp_DES_VEL_OLD .ne. DES_VEL_OLD)) stop 123
-               if (any(tmp_DES_ACC_OLD .ne. DES_ACC_OLD)) stop 123
-               if (any(tmp_OMEGA_OLD .ne. OMEGA_OLD)) stop 123
-               if (any(tmp_ROT_ACC_OLD .ne. ROT_ACC_OLD)) stop 123
-            ENDIF
-
-            IF(ENERGY_EQ)THEN
-               if (any(tmp_DES_T_s_OLD .ne. DES_T_s_OLD)) stop 123
-               if (any(tmp_DES_T_s_NEW .ne. DES_T_s_NEW)) stop 123
-               if (any(tmp_DES_C_PS .ne. DES_C_PS)) stop 123
-               if (any(tmp_DES_X_s .ne. DES_X_s)) stop 123
-               if (any(tmp_Q_Source .ne. Q_Source)) stop 123
-               
-               IF (INTG_ADAMS_BASHFORTH) then
-                  if (any(tmp_Q_Source0 .ne. Q_Source0)) stop 123
-               ENDIF
-            ENDIF
-               
-            IF(ANY_SPECIES_EQ)THEN
-               if (any(tmp_DES_R_sp .ne. DES_R_sp)) stop 123
-               if (any(tmp_DES_R_sc .ne. DES_R_sc)) stop 123
-               
-               IF (INTG_ADAMS_BASHFORTH) THEN
-                  if (any(tmp_dMdt_OLD .ne.  dMdt_OLD)) stop 123
-                  if (any(tmp_dXdt_OLD .ne.  dXdt_OLD)) stop 123
-               ENDIF
-               
-               if (any(tmp_Qint .ne. Qint)) stop 123
-            ENDIF
-            
-            IF(DES_USR_VAR_SIZE > 0) then
-               if (any(tmp_DES_USR_VAR .ne. DES_USR_VAR)) stop 123
-            end IF
-
-
-
-            deallocate(tmp_des_radius)
-            deallocate(tmp_RO_Sol)
-            deallocate(tmp_PVOL)
-            deallocate(tmp_PMASS)
-            deallocate(tmp_OMOI)
-            deallocate(tmp_DES_POS_NEW)
-            deallocate(tmp_DES_VEL_NEW)
-            deallocate(tmp_OMEGA_NEW)
-            deallocate(tmp_PPOS)
-            deallocate(tmp_PARTICLE_STATE)
-            deallocate(tmp_orig_index)
-            deallocate(tmp_iglobal_id)
-            deallocate(tmp_pijk)
-            deallocate(tmp_dg_pijk)
-            deallocate(tmp_dg_pijkprv)
-            deallocate(tmp_ighost_updated)
-            deallocate(tmp_FC)
-            deallocate(tmp_TOW)
-            deallocate(tmp_F_GP)
-            deallocate(tmp_WALL_COLLISION_FACET_ID)
-            deallocate(tmp_WALL_COLLISION_PFT)
-            deallocate(tmp_DRAG_FC)
-            deallocate(tmp_NEIGHBOR_INDEX)
-            deallocate(tmp_NEIGHBOR_INDEX_OLD)
-
-           IF(PARTICLE_ORIENTATION) deallocate(tmp_ORIENTATION)
-
-           IF(FILTER_SIZE > 0) THEN
-             deallocate(tmp_FILTER_CELL)
-            deallocate(tmp_FILTER_WEIGHT)
-           ENDIF
-
-           IF(MPPIC) THEN
-             deallocate(tmp_DES_STAT_WT)
-            deallocate(tmp_PS_GRAD)
-           deallocate(tmp_AVGSOLVEL_P)
-          deallocate(tmp_EPG_P)
-           ENDIF
-
-           IF(USE_COHESION) THEN
-             deallocate(tmp_PostCohesive)
-           ENDIF
-
-           IF (DO_OLD) THEN
-             deallocate(tmp_DES_POS_OLD)
-            deallocate(tmp_DES_VEL_OLD)
-           deallocate(tmp_DES_ACC_OLD)
-          deallocate(tmp_OMEGA_OLD)
-         deallocate(tmp_ROT_ACC_OLD)
-           ENDIF
-
-           IF(ENERGY_EQ)THEN
-             deallocate(tmp_DES_T_s_OLD)
-            deallocate(tmp_DES_T_s_NEW)
-           deallocate(tmp_DES_C_PS)
-          deallocate(tmp_DES_X_s)
-         deallocate(tmp_Q_Source)
-
-              IF (INTG_ADAMS_BASHFORTH) &
-                  deallocate(tmp_Q_Source0)
-           ENDIF
-
-           IF(ANY_SPECIES_EQ)THEN
-             deallocate(tmp_DES_R_sp)
-            deallocate(tmp_DES_R_sc)
-
-              IF (INTG_ADAMS_BASHFORTH) THEN
-                deallocate(tmp_dMdt_OLD)
-               deallocate(tmp_dXdt_OLD)
-              ENDIF
-
-             deallocate(tmp_Qint)
-           ENDIF
-
-           IF(DES_USR_VAR_SIZE > 0) &
-               deallocate(tmp_DES_USR_VAR)
-
-
-
-
-
-
-
-
-
-
-
-            do ii=1,max_pip
-                if (tmp_int(ii) .ne. particle_state(ii)) then
-                   print *,"PIJK   ",mype,"||",ii,"||",tmp_int(ii),"||",particle_state(ii)
-                   stop 99239
-                endif
-
-                ! if (tmp_int(ii,1) .ne. pijk(ii,1)) then
-                !    print *,"PIJK   ",mype,"||",ii,"||",tmp_int(ii,1),"||",pijk(ii,1)
-                !    stop 99239
-                ! endif
-
-                ! if (tmp_int(ii,2) .ne. pijk(ii,2)) then
-                !    print *,"PIJK   ",mype,"||",ii,"||",tmp_int(ii,2),"||",pijk(ii,2)
-                !    stop 99239
-                ! endif
-
-                ! if (tmp_int(ii,3) .ne. pijk(ii,3)) then
-                !    print *,"PIJK   ",mype,"||",ii,"||",tmp_int(ii,3),"||",pijk(ii,3)
-                !    stop 99239
-                ! endif                
-
-                ! if (tmp_int(ii,4) .ne. pijk(ii,4)) then
-                !    print *,"PIJK   ",mype,"||",ii,"||",tmp_int(ii,4),"||",pijk(ii,4)
-                !    stop 99239
-                ! endif
-
-                ! if (tmp_int(ii,5) .ne. pijk(ii,5)) then
-                !    print *,"PIJK   ",mype,"||",ii,"||",tmp_int(ii,5),"||",pijk(ii,5)
-                !    stop 99239
-                ! endif
-            enddo
-            deallocate(tmp_int)
-
-=======
             CALL SORT_PARTICLES(1,size(PARTICLE_STATE),.false.)
             CALL SORT_PARTICLES(1,size(PARTICLE_STATE),.true.)
 
->>>>>>> aa2a2711
             CALL FIND_STATE_BOUNDS
             CALL NEIGHBOUR
          ENDIF
