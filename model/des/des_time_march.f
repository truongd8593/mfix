!vvvvvvvvvvvvvvvvvvvvvvvvvvvvvvvvvvvvvvvvvvvvvvvvvvvvvvvvvvvvvvvvvvvvvv!
!                                                                      !
!     Subroutine: DES_TIME_MARCH                                       !
!     Author: Jay Boyalakuntla                        Date: 21-Jun-04  !
!                                                                      !
!     Purpose: Main DEM driver routine                                 !
!                                                                      !
!^^^^^^^^^^^^^^^^^^^^^^^^^^^^^^^^^^^^^^^^^^^^^^^^^^^^^^^^^^^^^^^^^^^^^^!
      SUBROUTINE DES_TIME_MARCH

      use run, only: TIME, TSTOP, DT
      use run, only: CALL_USR
      use run, only: ENERGY_EQ
      use run, only: RUN_TYPE
      use run, only: ANY_SPECIES_EQ

      use output, only: SPX_DT
      USE fldvar, only: EP_g, ROP_g, ROP_s

      use mfix_pic, only: MPPIC
      use des_bc, only: DEM_BCMI, DEM_BCMO

      use discretelement
      use sendrecv
      use mpi_utility
      use error_manager

      IMPLICIT NONE
!------------------------------------------------
! Local variables
!------------------------------------------------
! Total number of particles
      INTEGER, SAVE :: NP=0

! time step loop counter index
      INTEGER :: NN
! loop counter index for any initial particle settling incoupled cases
      INTEGER :: FACTOR

! Local variables to keep track of time when dem restart and des
! write data need to be written when des_continuum_coupled is F
      DOUBLE PRECISION :: DES_RES_TIME, DES_SPX_TIME, NTIME

! Temporary variables when des_continuum_coupled is T to track
! changes in solid time step
      DOUBLE PRECISION :: TMP_DTS, DTSOLID_TMP

! Numbers to calculate wall time spent in DEM calculations.
      DOUBLE PRECISION :: WALL_TIME, TMP_WALL

<<<<<<< HEAD
      IF(MPPIC) THEN
         CALL PIC_TIME_MARCH
         RETURN
      ENDIF

! if first_pass
!----------------------------------------------------------------->>>
      IF(FIRST_PASS) THEN
         IF(DMP_LOG) WRITE(UNIT_LOG,'(1X,A)')&
            '---------- FIRST PASS DES_TIME_MARCH ---------->'
         S_TIME = ZERO
         FIRST_PASS = .FALSE.

! When no particles are present, skip the startup routines that loop over particles.
! That is, account for a setup that starts with no particles in the system.
         IF(PARTICLES /= 0) THEN
            IF(DO_NSEARCH) CALL NEIGHBOUR

! To do only des in the 1st time step only for a new run so the
! particles settle down before the coupling is turned on
            IF(RUN_TYPE == 'NEW') THEN
               IF(DES_CONTINUUM_COUPLED.AND.(.NOT.USE_COHESION)) THEN
                  DES_CONTINUUM_COUPLED = .FALSE.
                  DO FACTOR = 1, NFACTOR
                     IF (FACTOR .EQ. 1) THEN
                        IF (DMP_LOG) &
                           WRITE(UNIT_LOG,'(3X,A,/,5X,A,X,I10,X,A)') &
                           'FIRST PASS in DES_TIME_MARCH for new runs',&
                           'DEM settling period performed', NFACTOR, &
                           'times'
                     ENDIF
! calculate forces
                     CALL CALC_FORCE_DEM
! update particle position/velocity
                     CALL CFNEWVALUES
! set the flag do_nsearch before calling particle in cell (for mpi)
                     IF(MOD(FACTOR,NEIGHBOR_SEARCH_N).EQ.0) &
                        DO_NSEARCH = .TRUE.
! find particles on grid
                     CALL PARTICLES_IN_CELL
! perform neighbor search
                     IF(DO_NSEARCH) CALL NEIGHBOUR

                  ENDDO
                  DES_CONTINUUM_COUPLED = .TRUE.
                  IF(DMP_LOG) WRITE(UNIT_LOG,'(3X,A)') &
                     'END DEM settling period'
               ENDIF   ! end if coupled and no cohesion
! Calculate the average solids temperature in each fluid cell
               CALL SET_INIT_avgTs

! this write_des_data is needed to properly show the initial state of
! the simulation (granular or coupled). In the coupled case, the
! particles may have 'settled' according to above.  In the granular
! case, the initial state won't be written until after the particles
! have moved without this call.
               IF(PRINT_DES_DATA) CALL WRITE_DES_DATA

               IF(DMP_LOG) WRITE(UNIT_LOG,'(3X,A,X,ES15.5)') &
                  'DES data file written at time =', S_TIME
            ENDIF   ! end if on new run type

            IF(DMP_LOG) WRITE(UNIT_LOG,'(1X,A)')&
               '<---------- END FIRST PASS DES_TIME_MARCH ----------'

         ENDIF   ! end if particles /= 0
      ENDIF    ! end if first pass
! end if first_pass
!-----------------------------------------------------------------<<<

=======
>>>>>>> 0b5f04d0

! In case of restarts assign S_TIME from MFIX TIME
      S_TIME = TIME
      TMP_DTS = ZERO
      DTSOLID_TMP = ZERO
      TMP_WALL = WALL_TIME()

! Initialize time stepping variables for coupled gas/solids simulations.
      IF(DES_CONTINUUM_COUPLED) THEN
         IF(DT.GE.DTSOLID) THEN
            FACTOR = CEILING(real(DT/DTSOLID))
         ELSE
            FACTOR = 1
            DTSOLID_TMP = DTSOLID
            DTSOLID = DT
         ENDIF

! Initialize time stepping variable for pure granular simulations.
      ELSE
         FACTOR = CEILING(real((TSTOP-TIME)/DTSOLID))
<<<<<<< HEAD
         IF(DMP_LOG) WRITE(*,'(3X,A,X,I10,X,A)') &
            'DEM SIMULATION will be called', FACTOR, 'times'
! Initialization for des_spx_time, des_res_time
=======

! Set the DES_SPX and RES variables.
>>>>>>> 0b5f04d0
         IF(RUN_TYPE .EQ. 'NEW') THEN
            DES_SPX_TIME = S_TIME
            DES_RES_TIME = S_TIME
         ELSE
            NTIME = (S_TIME+0.1d0*DTSOLID)
            DES_SPX_TIME = (INT(NTIME/DES_SPX_DT) + 1)*DES_SPX_DT
            DES_RES_TIME = (INT(NTIME/DES_RES_DT) + 1)*DES_RES_DT
         ENDIF
      ENDIF   ! end if/else (des_continuum_coupled)

      NP = PIP - IGHOST_CNT
      CALL GLOBAL_ALL_SUM(NP)

      WRITE(ERR_MSG, 1000) trim(iVal(factor)), trim(iVAL(NP))
      CALL FLUSH_ERR_MSG(HEADER=.FALSE., FOOTER=.FALSE.)

 1000 FORMAT(/'DEM NITs: ',A,3x,'Total PIP: ', A)


      IF(DES_CONTINUUM_COUPLED) DES_SPX_DT = SPX_DT(1)
      IF(DES_CONTINUUM_COUPLED) CALL COMPUTE_PG_GRAD

      IF(ANY_SPECIES_EQ) CALL ZERO_RRATE_DES
      IF(ENERGY_EQ) CALL ZERO_ENERGY_SOURCE


      IF(CALL_USR) CALL USR0_DES


! Main DEM time loop
!----------------------------------------------------------------->>>
      DO NN = 1, FACTOR

         IF(DES_CONTINUUM_COUPLED) THEN
! If the current time in the discrete loop exceeds the current time in
! the continuum simulation, exit the discrete loop
<<<<<<< HEAD
            IF((S_TIME+DTSOLID).GT.(TIME+DT)) THEN
! If next time step in the discrete loop will exceed the current time
! in the continuum simulation, modify the discrete time step so final
! time will match
               TMP_DTS = DTSOLID
               DTSOLID = TIME + DT - S_TIME
            ENDIF
            IF(DEBUG_DES) THEN
              IF(DMP_LOG) write(*,'(3X,A,X,I10,X,A,X,ES15.7)') &
                  'DES-COUPLED LOOP NO. =', NN, ' S_TIME =', S_TIME
              IF(DMP_LOG) write(*,'(3X,A,X,ES15.7)') &
                  'DTSOLID =', DTSOLID
            ENDIF
         ELSE   ! else if (des_continuum_coupled)
            IF(DEBUG_DES) THEN
               IF(DMP_LOG) WRITE(*,'(3X,A,X,I10,X,A,X,ES15.7)') &
               'DEM LOOP NO. =', NN, ' S_TIME =', S_TIME
            ENDIF
         ENDIF   ! end if/else (des_continuum_coupled)

! communication between processors have to take place all the time;
! regardless of number of particles
=======
            IF(S_TIME.GE.(TIME+DT)) EXIT
! If next time step in the discrete loop will exceed the current time 
! in the continuum simulation, modify the discrete time step so final
! time will match 
            IF((S_TIME+DTSOLID).GT.(TIME+DT)) THEN
               TMP_DTS = DTSOLID
               DTSOLID = TIME + DT - S_TIME
            ENDIF
         ENDIF

! Calculate forces acting on particles (collisions, drag, etc).
>>>>>>> 0b5f04d0
         CALL CALC_FORCE_DEM
! Calculate thermochemical sources (energy and  rates of formation).
         CALL CALC_THERMO_DES
! Call user functions.
         IF(CALL_USR) CALL USR1_DES
! Update position and velocities
         CALL CFNEWVALUES
! Update particle temperatures
         CALL DES_THERMO_NEWVALUES
! Update particle from reactive chemistry process.
         CALL DES_REACTION_MODEL

! Set DO_NSEARCH before calling particle_in_cell.
         DO_NSEARCH = (NN == 1 .OR. MOD(NN,NEIGHBOR_SEARCH_N) == 0)
         CALL PARTICLES_IN_CELL
         IF (DO_NSEARCH) CALL NEIGHBOUR

! Update time to reflect changes
         S_TIME = S_TIME + DTSOLID

! When coupled, all write calls are made in time_march (the continuum
! portion) according to user settings for spx_time and res_time.
! The following section targets data writes for DEM only cases:
         IF(.NOT.DES_CONTINUUM_COUPLED) THEN
! Keep track of TIME for DEM simulations
            TIME = S_TIME
! Calculate the 'next time' output is written.
            NTIME = S_TIME + 0.1d0*DTSOLID

! Write data using des_spx_time and des_res_time; note the time will
! reflect current position of particles
            IF(PRINT_DES_DATA) THEN
               IF((NTIME >= DES_SPX_TIME) .OR. (NTIME >= TSTOP)&
                  .OR. (NN == FACTOR) ) THEN
                  DES_SPX_TIME =(INT(NTIME/DES_SPX_DT)+1)*DES_SPX_DT

! Granular temperature subroutine should be called/calculated when
! writing DES data
                  CALL DES_GRANULAR_TEMPERATURE
                  IF (DES_CALC_BEDHEIGHT) CALL CALC_DES_BEDHEIGHT
                  IF (DES_CALC_CLUSTER) CALL IDENTIFY_SYSTEM_CLUSTERS()
                  CALL WRITE_DES_DATA
               ENDIF
            ENDIF

! Write out the restart infomration here. Note that there is a call
! to write out the continuum variables.
            IF((NTIME >= DES_RES_TIME) .OR. (NTIME >= TSTOP) .OR.      &
               (NN == FACTOR)) THEN
               DES_RES_TIME = (INT(NTIME/DES_RES_DT)+1)*DES_RES_DT
               CALL WRITE_RES0_DES
               CALL WRITE_RES1
            ENDIF
         ENDIF  ! end if (.not.des_continuum_coupled)

! Seed new particles entering the system.
         IF(DEM_BCMI > 0) CALL MASS_INFLOW_DEM
         IF(DEM_BCMO > 0) CALL MASS_OUTFLOW_DEM

         IF(CALL_USR) CALL USR2_DES

      ENDDO     ! end do NN = 1, FACTOR
! END DEM time loop
!-----------------------------------------------------------------<<<

      IF(CALL_USR) CALL USR3_DES

! When coupled the granular temperature subroutine is only calculated at end
! of the current DEM simulation
      IF(DES_CONTINUUM_COUPLED) THEN
         CALL DES_GRANULAR_TEMPERATURE()
         IF (DES_CALC_BEDHEIGHT) CALL CALC_DES_BEDHEIGHT()
! the call to identify clusters is now done in time_march, uncomment
! line below to compute clusters each fluid time step.
!         IF (DES_CALC_CLUSTER) CALL IDENTIFY_SYSTEM_CLUSTERS()
      ENDIF

! When coupled, and if needed, reset the discrete time step accordingly
      IF(DT.LT.DTSOLID_TMP) THEN
         DTSOLID = DTSOLID_TMP
      ENDIF

      IF(TMP_DTS.NE.ZERO) THEN
         DTSOLID = TMP_DTS
         TMP_DTS = ZERO
      ENDIF

      IF(.NOT.DES_CONTINUUM_COUPLED)THEN
         WRITE(ERR_MSG,"('<---------- END DES_TIME_MARCH ----------')")
         CALL FLUSH_ERR_MSG(HEADER=.FALSE., FOOTER=.FALSE.)
      ELSE
         call send_recv(ep_g,2)
         call send_recv(rop_g,2)
         call send_recv(des_u_s,2)
         call send_recv(des_v_s,2)
         if(do_K) call send_recv(des_w_s,2)
         call send_recv(rop_s,2)

         TMP_WALL = WALL_TIME() - TMP_WALL
         IF(TMP_WALL > 1.0d-10) THEN
            WRITE(ERR_MSG, 9000) trim(iVal(dble(FACTOR)/TMP_WALL))
         ELSE
            WRITE(ERR_MSG, 9000) '+Inf'
         ENDIF
         CALL FLUSH_ERR_MSG(HEADER=.FALSE., FOOTER=.FALSE.)

 9000 FORMAT('    NITs/SEC = ',A)

      ENDIF

      RETURN
      END SUBROUTINE DES_TIME_MARCH<|MERGE_RESOLUTION|>--- conflicted
+++ resolved
@@ -42,87 +42,14 @@
       DOUBLE PRECISION :: DES_RES_TIME, DES_SPX_TIME, NTIME
 
 ! Temporary variables when des_continuum_coupled is T to track
-! changes in solid time step
+! changes in solid time step 
       DOUBLE PRECISION :: TMP_DTS, DTSOLID_TMP
 
 ! Numbers to calculate wall time spent in DEM calculations.
       DOUBLE PRECISION :: WALL_TIME, TMP_WALL
 
-<<<<<<< HEAD
-      IF(MPPIC) THEN
-         CALL PIC_TIME_MARCH
-         RETURN
-      ENDIF
-
-! if first_pass
-!----------------------------------------------------------------->>>
-      IF(FIRST_PASS) THEN
-         IF(DMP_LOG) WRITE(UNIT_LOG,'(1X,A)')&
-            '---------- FIRST PASS DES_TIME_MARCH ---------->'
-         S_TIME = ZERO
-         FIRST_PASS = .FALSE.
-
-! When no particles are present, skip the startup routines that loop over particles.
-! That is, account for a setup that starts with no particles in the system.
-         IF(PARTICLES /= 0) THEN
-            IF(DO_NSEARCH) CALL NEIGHBOUR
-
-! To do only des in the 1st time step only for a new run so the
-! particles settle down before the coupling is turned on
-            IF(RUN_TYPE == 'NEW') THEN
-               IF(DES_CONTINUUM_COUPLED.AND.(.NOT.USE_COHESION)) THEN
-                  DES_CONTINUUM_COUPLED = .FALSE.
-                  DO FACTOR = 1, NFACTOR
-                     IF (FACTOR .EQ. 1) THEN
-                        IF (DMP_LOG) &
-                           WRITE(UNIT_LOG,'(3X,A,/,5X,A,X,I10,X,A)') &
-                           'FIRST PASS in DES_TIME_MARCH for new runs',&
-                           'DEM settling period performed', NFACTOR, &
-                           'times'
-                     ENDIF
-! calculate forces
-                     CALL CALC_FORCE_DEM
-! update particle position/velocity
-                     CALL CFNEWVALUES
-! set the flag do_nsearch before calling particle in cell (for mpi)
-                     IF(MOD(FACTOR,NEIGHBOR_SEARCH_N).EQ.0) &
-                        DO_NSEARCH = .TRUE.
-! find particles on grid
-                     CALL PARTICLES_IN_CELL
-! perform neighbor search
-                     IF(DO_NSEARCH) CALL NEIGHBOUR
-
-                  ENDDO
-                  DES_CONTINUUM_COUPLED = .TRUE.
-                  IF(DMP_LOG) WRITE(UNIT_LOG,'(3X,A)') &
-                     'END DEM settling period'
-               ENDIF   ! end if coupled and no cohesion
-! Calculate the average solids temperature in each fluid cell
-               CALL SET_INIT_avgTs
-
-! this write_des_data is needed to properly show the initial state of
-! the simulation (granular or coupled). In the coupled case, the
-! particles may have 'settled' according to above.  In the granular
-! case, the initial state won't be written until after the particles
-! have moved without this call.
-               IF(PRINT_DES_DATA) CALL WRITE_DES_DATA
-
-               IF(DMP_LOG) WRITE(UNIT_LOG,'(3X,A,X,ES15.5)') &
-                  'DES data file written at time =', S_TIME
-            ENDIF   ! end if on new run type
-
-            IF(DMP_LOG) WRITE(UNIT_LOG,'(1X,A)')&
-               '<---------- END FIRST PASS DES_TIME_MARCH ----------'
-
-         ENDIF   ! end if particles /= 0
-      ENDIF    ! end if first pass
-! end if first_pass
-!-----------------------------------------------------------------<<<
-
-=======
->>>>>>> 0b5f04d0
-
-! In case of restarts assign S_TIME from MFIX TIME
+
+! In case of restarts assign S_TIME from MFIX TIME 
       S_TIME = TIME
       TMP_DTS = ZERO
       DTSOLID_TMP = ZERO
@@ -141,14 +68,8 @@
 ! Initialize time stepping variable for pure granular simulations.
       ELSE
          FACTOR = CEILING(real((TSTOP-TIME)/DTSOLID))
-<<<<<<< HEAD
-         IF(DMP_LOG) WRITE(*,'(3X,A,X,I10,X,A)') &
-            'DEM SIMULATION will be called', FACTOR, 'times'
-! Initialization for des_spx_time, des_res_time
-=======
 
 ! Set the DES_SPX and RES variables.
->>>>>>> 0b5f04d0
          IF(RUN_TYPE .EQ. 'NEW') THEN
             DES_SPX_TIME = S_TIME
             DES_RES_TIME = S_TIME
@@ -185,30 +106,6 @@
          IF(DES_CONTINUUM_COUPLED) THEN
 ! If the current time in the discrete loop exceeds the current time in
 ! the continuum simulation, exit the discrete loop
-<<<<<<< HEAD
-            IF((S_TIME+DTSOLID).GT.(TIME+DT)) THEN
-! If next time step in the discrete loop will exceed the current time
-! in the continuum simulation, modify the discrete time step so final
-! time will match
-               TMP_DTS = DTSOLID
-               DTSOLID = TIME + DT - S_TIME
-            ENDIF
-            IF(DEBUG_DES) THEN
-              IF(DMP_LOG) write(*,'(3X,A,X,I10,X,A,X,ES15.7)') &
-                  'DES-COUPLED LOOP NO. =', NN, ' S_TIME =', S_TIME
-              IF(DMP_LOG) write(*,'(3X,A,X,ES15.7)') &
-                  'DTSOLID =', DTSOLID
-            ENDIF
-         ELSE   ! else if (des_continuum_coupled)
-            IF(DEBUG_DES) THEN
-               IF(DMP_LOG) WRITE(*,'(3X,A,X,I10,X,A,X,ES15.7)') &
-               'DEM LOOP NO. =', NN, ' S_TIME =', S_TIME
-            ENDIF
-         ENDIF   ! end if/else (des_continuum_coupled)
-
-! communication between processors have to take place all the time;
-! regardless of number of particles
-=======
             IF(S_TIME.GE.(TIME+DT)) EXIT
 ! If next time step in the discrete loop will exceed the current time 
 ! in the continuum simulation, modify the discrete time step so final
@@ -220,7 +117,6 @@
          ENDIF
 
 ! Calculate forces acting on particles (collisions, drag, etc).
->>>>>>> 0b5f04d0
          CALL CALC_FORCE_DEM
 ! Calculate thermochemical sources (energy and  rates of formation).
          CALL CALC_THERMO_DES
@@ -238,10 +134,10 @@
          CALL PARTICLES_IN_CELL
          IF (DO_NSEARCH) CALL NEIGHBOUR
 
-! Update time to reflect changes
+! Update time to reflect changes 
          S_TIME = S_TIME + DTSOLID
 
-! When coupled, all write calls are made in time_march (the continuum
+! When coupled, all write calls are made in time_march (the continuum 
 ! portion) according to user settings for spx_time and res_time.
 ! The following section targets data writes for DEM only cases:
          IF(.NOT.DES_CONTINUUM_COUPLED) THEN
@@ -251,14 +147,14 @@
             NTIME = S_TIME + 0.1d0*DTSOLID
 
 ! Write data using des_spx_time and des_res_time; note the time will
-! reflect current position of particles
+! reflect current position of particles  
             IF(PRINT_DES_DATA) THEN
                IF((NTIME >= DES_SPX_TIME) .OR. (NTIME >= TSTOP)&
                   .OR. (NN == FACTOR) ) THEN
                   DES_SPX_TIME =(INT(NTIME/DES_SPX_DT)+1)*DES_SPX_DT
 
 ! Granular temperature subroutine should be called/calculated when
-! writing DES data
+! writing DES data 
                   CALL DES_GRANULAR_TEMPERATURE
                   IF (DES_CALC_BEDHEIGHT) CALL CALC_DES_BEDHEIGHT
                   IF (DES_CALC_CLUSTER) CALL IDENTIFY_SYSTEM_CLUSTERS()
@@ -284,18 +180,18 @@
 
       ENDDO     ! end do NN = 1, FACTOR
 ! END DEM time loop
-!-----------------------------------------------------------------<<<
+!-----------------------------------------------------------------<<<      
 
       IF(CALL_USR) CALL USR3_DES
 
-! When coupled the granular temperature subroutine is only calculated at end
-! of the current DEM simulation
+! When coupled the granular temperature subroutine is only calculated at end 
+! of the current DEM simulation 
       IF(DES_CONTINUUM_COUPLED) THEN
          CALL DES_GRANULAR_TEMPERATURE()
          IF (DES_CALC_BEDHEIGHT) CALL CALC_DES_BEDHEIGHT()
 ! the call to identify clusters is now done in time_march, uncomment
 ! line below to compute clusters each fluid time step.
-!         IF (DES_CALC_CLUSTER) CALL IDENTIFY_SYSTEM_CLUSTERS()
+!         IF (DES_CALC_CLUSTER) CALL IDENTIFY_SYSTEM_CLUSTERS()     
       ENDIF
 
 ! When coupled, and if needed, reset the discrete time step accordingly
