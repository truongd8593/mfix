--- conflicted
+++ resolved
@@ -33,9 +33,9 @@
       USE des_thermo
       USE discretelement
       USE functions
-<<<<<<< HEAD
+
       USE des_thermo_cond, only: DES_Qw_cond 
-=======
+
       USE funits
       USE geometry
       USE indices
@@ -44,7 +44,6 @@
       USE param1
       USE physprop
       USE pic_bc, only: pic_bcmo, pic_bcmi
->>>>>>> e94f492f
 
       USE run, only: ENERGY_EQ
       USE run, only: ANY_SPECIES_EQ
