--- conflicted
+++ resolved
@@ -104,39 +104,6 @@
       DES_V_s(:,:) = ZERO
       DES_W_s(:,:) = ZERO
 
-<<<<<<< HEAD
-! Add particle values (volume, velocity) to ongoing summations
-!!$      omp_start1=omp_get_wtime()
-!!$omp single private(l,wtp,i,j,k,ijk,m)
-      PC = 1
-      DO L = 1, MAX_PIP
-! exiting loop if reached max number of particles in processor
-         IF(PC.GT.PIP) EXIT
-! skipping indices with no particles (non-existent particles)
-         IF(.NOT.PEA(L,1)) CYCLE
-! incrementing particle account when particle exists
-         PC = PC + 1
-! skipping ghost particles
-         IF(PEA(L,4)) CYCLE
-
-! assigning local aliases for particle i, j, k fluid grid indices
-         I = PIJK(L,1)
-         J = PIJK(L,2)
-         K = PIJK(L,3)
-         IJK = FUNIJK(I,J,K)
-         M = PIJK(L,5)
-         WTP = ONE
-         IF(MPPIC) WTP = DES_STAT_WT(L)
-! adding particle volume to ongoing summation of solids volume
-         SOLVOLINC(IJK,M) = SOLVOLINC(IJK,M) + PVOL(L)*WTP
-! adding particle velocity to ongoing summation of solids velocity
-         DES_U_S(IJK,M) = DES_U_S(IJK,M) + PVOL(L)*DES_VEL_NEW(1,L)*WTP
-         DES_V_S(IJK,M) = DES_V_S(IJK,M) + PVOL(L)*DES_VEL_NEW(2,L)*WTP
-         IF(DO_K) DES_W_S(IJK,M) = DES_W_S(IJK,M) + &
-            PVOL(L)*DES_VEL_NEW(3,L)*WTP
-      ENDDO      ! end loop over L = 1,particles
-
-=======
 ! Calculate the gas phae forces acting on each particle.
       DO NP=1,MAX_PIP
          IF(.NOT.PEA(NP,1)) CYCLE
@@ -158,7 +125,6 @@
          IF(DO_K) DES_W_S(IJK,M) = DES_W_S(IJK,M) +                    &
             DES_VEL_NEW(3,NP)*VOL_WT
       ENDDO
->>>>>>> dc8e1acc
 
 ! Calculate the cell average solids velocity, the bulk density,
 ! and the void fraction.
