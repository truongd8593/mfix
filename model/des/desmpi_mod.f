!------------------------------------------------------------------------
! Module           : desmpi
! Purpose          : Contains wrapper class for mpi communications- send,recv
!
! Author           : Pradeep.G
!
! Purpose          : Module contains subroutines and variables related to
!                    des mpi communication.
!
! Comments         : do_nsearch flag should be set to true before calling
!                    des_par_exchange; when do_nsearch is true ghost particles of the
!                    system will be updated, which will be later used to generate
!                    neighbour list.

! Contains following subroutines:
!    des_par_exchange
!    desmpi_init, desmpi_setcomm, desmpi_sendrecv_init,
!    desmpi_sendrecv_wait, desmpi_gatherv, desmpi_scatterv
!    des_scatter_particle, des_restart_map, desmpi_check_sendrecvbuf,
!    desmpi_pack_ghostpar, desmpi_unpack_ghostpar, desmpi_cleanup,
!    desmpi_pack_parcross, desmpi_unpack_parcross,
!    des_addnodevalues, des_addnodevalues2,
!    des_gather_d,l,i

!    des_restart_neigh, redim_par, des_dbgmpi
! Contains following functions:
!    locate_par, exten_locate_par
!------------------------------------------------------------------------
      module desmpi

!-----------------------------------------------
! Modules
!-----------------------------------------------
      use parallel_mpi
      use mpi_utility
      use discretelement
      use desgrid
      use compar
      use physprop
      use sendrecv
      use des_bc
      use desmpi_wrapper
      use sendrecvnode
      use mfix_pic
! Added by Surya Oct 2014
      use des_thermo
      use run, only: ENERGY_EQ,ANY_SPECIES_EQ 
      use param, only: DIMENSION_N_s 
      use des_rxns
!-----------------------------------------------

! flags and constants for interfaces
      integer,dimension(:),allocatable   :: ineighproc
      logical,dimension(:),allocatable   :: iexchflag

! offset for periodic boundaries
      double precision,dimension(:,:),allocatable   :: dcycl_offset

! following variables used for sendrecv ghost particles and particle exchange
      double precision, dimension(:,:), allocatable :: dsendbuf,drecvbuf
      integer,dimension(:),allocatable:: isendcnt
      integer,dimension(:),allocatable:: isendreq,irecvreq
      integer,parameter :: ibufoffset = 2
      integer :: imaxbuf, ispot

! following variables are used for gather and scatter
      double precision, dimension(:), allocatable :: drootbuf,dprocbuf
      integer, dimension(:), allocatable :: irootbuf,iprocbuf
      integer,dimension(:), allocatable:: iscattercnts,idispls,igathercnts
      integer :: iscr_recvcnt,igath_sendcnt

! following variables are used to identify the cell number for ghost cells
      integer,dimension(:,:),allocatable :: isendindices,irecvindices

! variable to clean the ghost cells
      logical,dimension(:),allocatable :: ighost_updated

! variables used to read initial particle properties
      double precision, dimension(:,:),allocatable:: dpar_pos,dpar_vel
      double precision, dimension(:),allocatable::dpar_den,dpar_rad


      integer,dimension(:),allocatable  :: itempglobal_id

! generic interface definition
      interface des_gather
         module procedure des_gather_l,des_gather_i,des_gather_d
      end interface

      contains

!------------------------------------------------------------------------
! Subroutine       : des_par_exchange
! Comments         : main subroutine controls entire exchange of particles
!                    between the processors
! Steps
!  --> bin the particles
!  --> check if the send and recv buffer size is enough
!  --> particle crossing boundary - will take place in following order
!      a. top-bottom interface
!      b. north-south interface
!      c. east-west interface
!      active particles(pea(par,1))in the ghost cell will be packed
!      and exchange to respective processor.
!      This order will also take care of particles crossing corners.
!      (for example particle crossing directly into northwest block)
!  --> bin the particles (if required)
!  --> ghost cell particles - exchange will take place in following order
!      a. east-west interface
!      b. north-south interface
!      c. top-bottom interface
!------------------------------------------------------------------------
      subroutine des_par_exchange()

!-----------------------------------------------
      implicit none

!-----------------------------------------------
! local variables
!-----------------------------------------------
      integer linter,lface
      integer, save :: lcheckbuf = 0
!-----------------------------------------------

! bin the particles and check the bufsize
      call desgrid_pic(plocate=.true.)

! mpi_all_reduce is expensive so avoiding the check for buffer size
! further high factors are used for buffer and hence check at low
! frequency is enough
      if (mod(lcheckbuf,100) .eq. 0) then
         call desmpi_check_sendrecvbuf
         lcheckbuf = 0
      end if
      lcheckbuf = lcheckbuf + 1

! call particle crossing the boundary exchange in T-B,N-S,E-W order
      dsendbuf(1,:) = 0; drecvbuf(1,:) =0
      ispot = 1
      do linter = merge(2,3,NO_K),1,-1
         do lface = linter*2-1,linter*2
            if(.not.iexchflag(lface))cycle
            call desmpi_pack_parcross(lface)
            call desmpi_sendrecv_init(lface)
         end do
         do lface = linter*2-1,linter*2
            if(.not.iexchflag(lface)) cycle
            call desmpi_sendrecv_wait(lface)
            call desmpi_unpack_parcross(lface)
         end do
! update pic this is required for particles crossing corner cells
         do lface = linter*2-1,linter*2
            if(dsendbuf(1,lface).gt.0.or.drecvbuf(1,lface).gt.0) then
               call desgrid_pic(plocate=.false.)
               exit
            end if
         end do
      end do
      call des_mpi_barrier

!      call des_dbgmpi(5)


      IF(.NOT.MPPIC) THEN
! call ghost particle exchange in E-W, N-S, T-B order
         dsendbuf(1,:) = 0; drecvbuf(1,:) =0
         ighost_updated(:) = .false.
         ispot = 1
         do linter = 1,merge(2,3,NO_K)
            do lface = linter*2-1,linter*2
               if(.not.iexchflag(lface))cycle
               call desmpi_pack_ghostpar(lface)
               call desmpi_sendrecv_init(lface)
            end do
            do lface = linter*2-1,linter*2
               if(.not.iexchflag(lface)) cycle
               call desmpi_sendrecv_wait(lface)
               call desmpi_unpack_ghostpar(lface)
            end do
! update pic required as particles in ghost cell can move between ghost cells
            do lface = linter*2-1,linter*2
               if(dsendbuf(1,lface).gt.0.or.drecvbuf(1,lface).gt.0) then
                  call desgrid_pic(plocate=.false.)
                  exit
               end if
            end do
         end do
         if(do_nsearch) call desmpi_cleanup
         call des_mpi_barrier
      ENDIF   ! end if(.not.mppic)

!      call des_dbgmpi(2)
!      call des_dbgmpi(3)
!      call des_dbgmpi(4)
!      call des_dbgmpi(6)
!      call des_dbgmpi(7)

      end subroutine des_par_exchange

!------------------------------------------------------------------------
! Subroutine       : desmpi_init
! Purpose          : allocates and initializes the variables related to send and recv
!                    sets the flag related to periodic and processor interfaces
!------------------------------------------------------------------------
      subroutine desmpi_init

      use particle_filter, only: DES_INTERP_SCHEME_ENUM
      use particle_filter, only: DES_INTERP_GARG

!-----------------------------------------------
      implicit none
!-----------------------------------------------
! local variables
!-----------------------------------------------
      integer :: lpacketsize,ltordimn,lfaces,lfactor=4
      integer :: lmaxlen1,lmaxlen2,lmaxarea,lmaxghostpar
!-----------------------------------------------

! determine initial size of send and recv buffer based on max_pip,
! total cells max number of boundary cells, and the packet size
      ltordimn = merge(1,3,NO_K)
      lpacketsize = 2*dimn + ltordimn+ 5
      lfaces = dimn*2
      lmaxlen1 = dg_iend2-dg_istart2+1
      lmaxlen2 = dg_jend2-dg_jstart2+1
      if (do_K) then
         lmaxlen1 = max(lmaxlen1,dg_kend2 -dg_kstart2+1)
         lmaxlen2 = max(lmaxlen2,dg_kend2 -dg_kstart2+1)
      else
         lmaxlen1 = max(lmaxlen1,lmaxlen2)
         lmaxlen2 = 1
      end if
      lmaxarea = lmaxlen1*lmaxlen2 + 10 !10 is added for buffer and is required for send and recv indices
      lmaxghostpar = (max_pip/dg_ijksize2)* lfactor
      if(lmaxghostpar.lt.100) lmaxghostpar = 100
      imaxbuf = lmaxghostpar*lmaxarea*lpacketsize

      allocate (isendindices(lmaxarea,lfaces),irecvindices(lmaxarea,lfaces))
      isendindices =0
      irecvindices=0

      allocate (dsendbuf(imaxbuf,lfaces),drecvbuf(imaxbuf,lfaces), &
                isendreq(lfaces),irecvreq(lfaces),isendcnt(lfaces))
      dsendbuf=0.0
      drecvbuf=0.0
      isendreq =0
      irecvreq=0
      isendcnt=0

      allocate (dcycl_offset(lfaces,dimn),ineighproc(lfaces),iexchflag(lfaces))
      ineighproc=0
      iexchflag=.false.
      dcycl_offset=0.0

! allocate variables related to scattergather
      allocate(iscattercnts(0:numpes-1),idispls(0:numpes-1),igathercnts(0:numpes-1))
      iscattercnts=0
      idispls=0
      igathercnts=0

! allocate variables related to ghost particles
      allocate(ighost_updated(max_pip))

! call node exchange init in case
! this could be needed if des_interp_on is true (i.e., drag is interpolated)
! or DES_INTERP_MEAN_FIELDS is true (i.e., mean fields are interpolated)
      IF(DES_INTERP_SCHEME_ENUM == DES_INTERP_GARG) THEN
         IF(DMP_LOG) WRITE(UNIT_LOG,'(/,5x,A,/,5x,A,/)') 'In desmpi_mod, &
         &setting the node indices &
         &for MPI communication', 'of nodal information needed for backward &
         &interpolation'
         IF(myPE.eq.pe_IO) WRITE(*, '(/,5x,A,/,5x,A,/)') 'In desmpi_mod, &
         &setting the node indices &
         &for MPI communication', 'of nodal information needed for backward &
         &interpolation'
         call des_setnodeindices
      ENDIF


! set the communication flags
      call desmpi_setcomm

!      call des_dbgmpi(1)

      end subroutine desmpi_init


!------------------------------------------------------------------------
! Subroutine       : desmpi_setcomm
! Purpose          : sets the flags required for interprocessor communication
!------------------------------------------------------------------------
      subroutine desmpi_setcomm()
!-----------------------------------------------
      implicit none
!-----------------------------------------------
! local variables
!-----------------------------------------------
      integer lijkproc,liproc,ljproc,lkproc
      integer li,lj,lk,lis,lie,ljs,lje,lks,lke,lcount,lface,litmp,ljtmp,lktmp
      integer listart1,liend1,ljstart1,ljend1,lkstart1,lkend1
      integer listart2,liend2,ljstart2,ljend2,lkstart2,lkend2
!-----------------------------------------------

! set flags for interprocessor boundaries and set the corresponding to proc
      lijkproc = mype
      liproc = iofproc(lijkproc)
      ljproc = jofproc(lijkproc)
      lkproc = kofproc(lijkproc)
      iexchflag(:) = .false.
      ineighproc(:) = 0
      if(liproc.gt.0) then
         iexchflag(2) = .true.
         ineighproc(2)=procijk(liproc-1,ljproc,lkproc)
      end if
      if(liproc.lt.nodesi-1) then
         iexchflag(1) = .true.
         ineighproc(1)=procijk(liproc+1,ljproc,lkproc)
      end if
      if(ljproc.gt.0) then
         iexchflag(4)= .true.
         ineighproc(4)=procijk(liproc,ljproc-1,lkproc)
      end if
      if(ljproc.lt.nodesj-1) then
         iexchflag(3) = .true.
         ineighproc(3)=procijk(liproc,ljproc+1,lkproc)
      end if
      if(lkproc.gt.0) then
         iexchflag(6)=.true.
         ineighproc(6)=procijk(liproc,ljproc,lkproc-1)
      end if
      if(lkproc.lt.nodesk-1) then
         iexchflag(5) =.true.
         ineighproc(5)=procijk(liproc,ljproc,lkproc+1)
      end if

!set flags for cyclic boundary conditions and corresponding to proc
      dcycl_offset(:,:) = 0
      if (des_periodic_walls_x) then
         if(liproc.eq.0) then
            iexchflag(2)=.true.
            ineighproc(2)= procijk(nodesi-1,ljproc,lkproc)
            dcycl_offset(2,1)= xlength
         end if
         if(liproc.eq.nodesi-1) then
            iexchflag(1)=.true.
            ineighproc(1)= procijk(0,ljproc,lkproc)
            dcycl_offset(1,1)=-xlength
         end if
      end if
      if (des_periodic_walls_y) then
         if(ljproc.eq.0) then
            iexchflag(4)=.true.
            ineighproc(4)= procijk(liproc,nodesj-1,lkproc)
            dcycl_offset(4,2)= ylength
         end if
         if(ljproc.eq.nodesj-1) then
            iexchflag(3)=.true.
            ineighproc(3)= procijk(liproc,0,lkproc)
            dcycl_offset(3,2)=-ylength
         end if
      end if
      if (des_periodic_walls_z) then
         if(lkproc.eq.0) then
            iexchflag(6)=.true.
            ineighproc(6)= procijk(liproc,ljproc,nodesk-1)
            dcycl_offset(6,3)=zlength
         end if
         if(lkproc.eq.nodesk-1) then
            iexchflag(5)=.true.
            ineighproc(5)= procijk(liproc,ljproc,0)
            dcycl_offset(5,3)=-zlength
         end if
      end if

! For mass inlet and outlet, the cells where the particle injected are
! considered as part of the domain; This avoids flagging newly injected particles
! and outgoing particles as ghost particles PEA(:,4)
      listart1=dg_istart1;liend1=dg_iend1;listart2=dg_istart2;liend2=dg_iend2
      ljstart1=dg_jstart1;ljend1=dg_jend1;ljstart2=dg_jstart2;ljend2=dg_jend2
      lkstart1=dg_kstart1;lkend1=dg_kend1;lkstart2=dg_kstart2;lkend2=dg_kend2
!      if (dem_mio) then
!         if (dem_mi_x .or. dem_mo_x) then
!            if(listart1.eq.dg_imin1) listart1 = dg_imin1-1
!            if(liend1.eq.dg_imax1) liend1 = dg_imax1+1
!         end if
!         if (dem_mi_y .or. dem_mo_y) then
!            if(ljstart1.eq.dg_jmin1) ljstart1 = dg_jmin1-1
!            if(ljend1.eq.dg_jmax1) ljend1 = dg_jmax1+1
!         end if
!         if (dem_mi_z .or. dem_mo_z) then
!            if(lkstart1.eq.dg_kmin1) lkstart1 = dg_kmin1-1
!            if(lkend1.eq.dg_kmax1) lkend1 = dg_kmax1+1
!         end if
!      end if

! set the ghost cell indices for e-w, n-s and t-b
! for east and west faces
      lks = lkstart1
      lke = lkend1
      ljs = ljstart1
      lje = ljend1

!east face
      lface = 1
      li = liend1
      lcount = 1
      do lk = lks,lke
         do lj = ljs,lje
            lcount = lcount + 1
            isendindices(lcount,lface) = dg_funijk(li,lj,lk)
            irecvindices(lcount,lface) = dg_funijk(li+1,lj,lk)
         end do
      end do
      isendindices(1,lface) = lcount - 1
      irecvindices(1,lface) = lcount - 1

!west face
      lface = 2
      li = listart1
      lcount = 1
      do lk = lks,lke
         do lj = ljs,lje
            lcount = lcount + 1
            isendindices(lcount,lface) = dg_funijk(li,lj,lk)
            irecvindices(lcount,lface) = dg_funijk(li-1,lj,lk)
         end do
      end do
      isendindices(1,lface) = lcount - 1
      irecvindices(1,lface) = lcount - 1

! for north and south faces
      lks = lkstart1
      lke = lkend1
      lis = listart2
      lie = liend2

!north face
      lface = 3
      lj = ljend1
      lcount = 1
      do lk = lks,lke
         do li = lis,lie
            lcount = lcount + 1
            isendindices(lcount,lface) = dg_funijk(li,lj,lk)
            irecvindices(lcount,lface) = dg_funijk(li,lj+1,lk)
         end do
      end do
      isendindices(1,lface) = lcount - 1
      irecvindices(1,lface) = lcount - 1


!south face
      lface = 4
      lj = ljstart1
      lcount = 1
      do lk = lks,lke
         do li = lis,lie
            lcount = lcount + 1
            isendindices(lcount,lface) = dg_funijk(li,lj,lk)
            irecvindices(lcount,lface) = dg_funijk(li,lj-1,lk)
         end do
      end do
      isendindices(1,lface) = lcount - 1
      irecvindices(1,lface) = lcount - 1

! for top and bottom
      if (no_k) return
      lis = listart2
      lie = liend2
      ljs = ljstart2
      lje = ljend2

!top face
      lface = 5
      lk = lkend1
      lcount = 1
      do li = lis,lie
         do lj = ljs,lje
            lcount = lcount + 1
            isendindices(lcount,lface) = dg_funijk(li,lj,lk)
            irecvindices(lcount,lface) = dg_funijk(li,lj,lk+1)
         end do
      end do
      isendindices(1,lface) = lcount - 1
      irecvindices(1,lface) = lcount - 1


!bottom face
      lface = 6
      lk = lkstart1
      lcount = 1
      do li = lis,lie
         do lj = ljs,lje
            lcount = lcount + 1
            isendindices(lcount,lface) = dg_funijk(li,lj,lk)
            irecvindices(lcount,lface) = dg_funijk(li,lj,lk-1)
         end do
      end do
      isendindices(1,lface) = lcount - 1
      irecvindices(1,lface) = lcount - 1

      return
      end subroutine desmpi_setcomm

!------------------------------------------------------------------------
! Subroutine       : desmpi_sendrecv_init
! Purpose          : posts asynchronous send and recv and updates the request id
!
! Parameters       : pface - face number (1to6)
!                    debug - for printing debug statments
!------------------------------------------------------------------------
      subroutine desmpi_sendrecv_init(pface,pdebug)
!-----------------------------------------------
      implicit none
!-----------------------------------------------
! dummy variables
!-----------------------------------------------
      integer,intent(in) :: pface
      integer,intent(in),optional :: pdebug
!-----------------------------------------------
! local variables
!-----------------------------------------------
      character(len=80), parameter :: name = 'desmpi_sendrecv_init'
      integer :: ldebug,ltag,lerr,lsource,ldest,lrecvface
!-----------------------------------------------

! set the debug flag
      ldebug = 0
      if (present(pdebug)) then
        ldebug = pdebug
      endif

!direct copy in case of single processor
      lrecvface = pface+mod(pface,2)-mod(pface+1,2)
      if (ineighproc(pface).eq.mype) then
         drecvbuf(1:isendcnt(pface),lrecvface)= dsendbuf(1:isendcnt(pface),pface)
      else
         ltag = message_tag(ineighproc(pface),mype,pface)
         call des_mpi_irecv(drecvbuf(:,pface),imaxbuf, &
                            ineighproc(pface),ltag,irecvreq(pface),lerr)
         call mpi_check( name //':mpi_irecv ', lerr )

         ltag = message_tag(mype,ineighproc(pface),lrecvface)
         call des_mpi_isend(dsendbuf(:,pface),isendcnt(pface), &
                        ineighproc(pface),ltag,isendreq(pface),lerr)
         call mpi_check( name //':mpi_isend ', lerr )
      end if
      return

    contains

      integer function message_tag(lsource,ldest,lrecvface)
        implicit none
        integer, intent(in) :: lsource,ldest,lrecvface
        message_tag = lsource+numpes*ldest+numpes*numpes*lrecvface+100
      end function message_tag

    end subroutine desmpi_sendrecv_init

!------------------------------------------------------------------------
! Subroutine       : desmpi_sendrecv_wait
! Purpose          : waits for the communication for the specified interface
!
! Parameters       : pface - face number (1to6)
!                    debug - for printing debug statments
!------------------------------------------------------------------------
      subroutine desmpi_sendrecv_wait(pface,pdebug)
!-----------------------------------------------
      implicit none
!-----------------------------------------------
! dummy variables
!-----------------------------------------------
      integer,intent(in) :: pface
      integer,intent(in),optional :: pdebug
!-----------------------------------------------
! local variables
!-----------------------------------------------
      character(len=80), parameter :: name = 'desmpi_sendrecv_wait'
      integer :: ldebug,ltag,lerr,lsource,ldest
!-----------------------------------------------

! set the debug flag
      ldebug = 0
      if (present(pdebug)) then
        ldebug = pdebug
      endif

! wait for both send and recv request completes
      if (ineighproc(pface).ne.mype) then
         call des_mpi_wait(isendreq(pface),lerr)
         call mpi_check( name //':mpi_wait-send', lerr )
         call des_mpi_wait(irecvreq(pface),lerr)
         call mpi_check( name //':mpi_wait-recv', lerr )
      end if
      return
      end subroutine desmpi_sendrecv_wait


!------------------------------------------------------------------------
! Subroutine       : desmpi_scatterv
! Purpose          : scatters the particle from PE_IO
! Parameters       : ptype - flag for datatype integer (1) or double precision (2)
!                    pdebug - optional flag for debugging
!------------------------------------------------------------------------
      subroutine desmpi_scatterv(ptype,pdebug)
!-----------------------------------------------
      implicit none
!-----------------------------------------------
! dummy variables
!-----------------------------------------------
      integer, intent(in) :: ptype
      integer, intent(in),optional :: pdebug
!-----------------------------------------------
! local variables
!-----------------------------------------------
      integer lroot,lidebug,lerr
      character(len=80), parameter :: name = 'desmpi_scatterv'
!-----------------------------------------------

      lroot = pe_io
      if (.not. present(pdebug)) then
         lidebug = 0
      else
         lidebug = pdebug
      endif

      if (ptype .eq. 1) then
         call des_MPI_Scatterv(irootbuf,iscattercnts,idispls, &
                               iprocbuf,iscr_recvcnt,lroot,lerr)
      else
         call des_MPI_Scatterv(drootbuf,iscattercnts,idispls, &
                               dprocbuf,iscr_recvcnt,lroot,lerr)
      end if
      call MPI_Check( name //':MPI_Scatterv', lerr )

      return
      end subroutine desmpi_scatterv


!------------------------------------------------------------------------
! Subroutine       : desmpi_gatherv
! Purpose          : gathers the particle from local proc to root proc
! Parameters       : ptype - flag for datatype integer (1) or double precision (2)
!                    pdebug - optional flag for debugging
!------------------------------------------------------------------------
      subroutine desmpi_gatherv(ptype,pdebug)
!-----------------------------------------------
      implicit none
!-----------------------------------------------
! dummy variables
!-----------------------------------------------
      integer, intent(in) :: ptype
      integer, intent(in),optional :: pdebug
!-----------------------------------------------
! local variables
!-----------------------------------------------
      integer lroot,lidebug,lerr
      character(len=80), parameter :: name = 'des_gather'
!-----------------------------------------------

      lroot = pe_io
      if (.not. present(pdebug)) then
         lidebug = 0
      else
         lidebug = pdebug
      endif
      if(ptype.eq.1) then
         call des_MPI_Gatherv(iprocbuf,igath_sendcnt,irootbuf, &
                              igathercnts,idispls,lroot,lerr)
      else
         call des_MPI_Gatherv(dprocbuf,igath_sendcnt,drootbuf, &
                              igathercnts,idispls,lroot,lerr)
      end if
      call MPI_Check( name //':MPI_Gatherv', lerr )

      return
      end subroutine desmpi_gatherv


!------------------------------------------------------------------------
! Subroutine       : des_scatter_particle
! Purpose          : Scatters the particles read from input file or
!                    generated based on specified volume fraction
! Comments         : In the main thread (pe_io) particles will be seperated
!                    based on the location and it will be packed in drootbuf
!                    Each proc receives its particles along with particle count
!------------------------------------------------------------------------
      subroutine des_scatter_particle
!-----------------------------------------------
      implicit none
!-----------------------------------------------
! local variables
!-----------------------------------------------
      integer lcurpar,lproc,lbuf,lpacketsize,lface
      integer lproc_parcnt(0:numpes-1),lpar_proc(particles)
!-----------------------------------------------

      integer :: rdimn

      rdimn = merge(2,3, NO_K)

! set the packet size for transfer
      lpacketsize = 2*rdimn + 2

! build the send buffer in PE_IO proc
! first pass to get the count of particles
      lpar_proc(:) =-1
      lproc_parcnt(:) = 0
      if(myPE.eq.pe_io) then
         if (no_k) then
            do lcurpar = 1,particles
               do lproc= 0,numpes-1
                  if (   dpar_pos(lcurpar,1).ge.xe(istart1_all(lproc)-1) &
                   .and. dpar_pos(lcurpar,1).lt.xe(iend1_all(lproc))     &
                   .and. dpar_pos(lcurpar,2).ge.yn(jstart1_all(lproc)-1) &
                   .and. dpar_pos(lcurpar,2).lt.yn(jend1_all(lproc))) then
                     lpar_proc(lcurpar) = lproc
                     lproc_parcnt(lproc) = lproc_parcnt(lproc) + 1
                     exit
                  endif
               enddo
               if (lpar_proc(lcurpar).eq.-1) then
                  WRITE(*,500) lcurpar
                  call des_mpi_stop
               endif
            enddo
         else
            do lcurpar = 1,particles
               do lproc= 0,numpes-1
                  if (   dpar_pos(lcurpar,1).ge.xe(istart1_all(lproc)-1) &
                   .and. dpar_pos(lcurpar,1).lt.xe(iend1_all(lproc))     &
                   .and. dpar_pos(lcurpar,2).ge.yn(jstart1_all(lproc)-1) &
                   .and. dpar_pos(lcurpar,2).lt.yn(jend1_all(lproc))     &
                   .and. dpar_pos(lcurpar,3).ge.zt(kstart1_all(lproc)-1) &
                   .and. dpar_pos(lcurpar,3).lt.zt(kend1_all(lproc))) then
                     lpar_proc(lcurpar) = lproc
                     lproc_parcnt(lproc) = lproc_parcnt(lproc) + 1
                     exit
                  end if
               end do
               if (lpar_proc(lcurpar).eq.-1) then
                  WRITE(*,501) lcurpar
                  call des_mpi_stop
               endif
            enddo
         endif  ! if (no_k)
      endif ! if (my_pe.eq.pe_io)
      call bcast(lproc_parcnt(0:numpes-1),pe_io)

! second pass: set and allocate scatter related variables
      pip = lproc_parcnt(mype)
      if (pip .gt. max_pip) then
         WRITE(*,502) pip, max_pip
         call des_mpi_stop
      endif
      iscr_recvcnt = pip*lpacketsize
      allocate (dprocbuf(iscr_recvcnt))
      if (mype.eq.pe_io) then
         allocate (drootbuf(particles*lpacketsize))
      else
         allocate (drootbuf(10))
      endif

! in the IO processor build the drootbuffer and idispls required
! for mpi communication
      if(mype.eq.pe_io) then
         idispls(0) = 0
         iscattercnts(0) = lproc_parcnt(0)*lpacketsize
         do lproc = 1,numpes-1
            idispls(lproc) = idispls(lproc-1) + iscattercnts(lproc-1)
            iscattercnts(lproc) = lproc_parcnt(lproc)*lpacketsize
         end do
         lproc_parcnt(:) = 0
         do lcurpar = 1,particles
            lproc = lpar_proc(lcurpar)
            lbuf = idispls(lproc)+lproc_parcnt(lproc)*lpacketsize+1
            drootbuf(lbuf) = dpar_rad(lcurpar); lbuf = lbuf + 1
            drootbuf(lbuf) = dpar_den(lcurpar); lbuf = lbuf + 1
            drootbuf(lbuf:lbuf+rdimn-1) = dpar_pos(lcurpar,1:rdimn); lbuf = lbuf + rdimn
            drootbuf(lbuf:lbuf+rdimn-1) = dpar_vel(lcurpar,1:rdimn); lbuf = lbuf + rdimn
            lproc_parcnt(lproc) = lproc_parcnt(lproc) + 1
         enddo
      endif
      call desmpi_scatterv(ptype=2)

! unpack the particles in each processor and set the pip
      do lcurpar = 1,pip
         lbuf = (lcurpar-1)*lpacketsize+1
         des_radius(lcurpar) = dprocbuf(lbuf); lbuf = lbuf+1
         ro_sol(lcurpar) = dprocbuf(lbuf); lbuf = lbuf+1
         des_pos_new(1:rdimn,lcurpar) = dprocbuf(lbuf:lbuf+rdimn-1); lbuf = lbuf+rdimn
         des_vel_new(1:rdimn,lcurpar) = dprocbuf(lbuf:lbuf+rdimn-1); lbuf = lbuf+rdimn
         pea(lcurpar,1) = .true.
      enddo
      deallocate (dprocbuf,drootbuf)

 500  FORMAT(/2X,'From: DES_SCATTER_PARTICLE: (0)',/2X,&
         'ERROR: Unable to locate the particle (no. ',I10,&
         ') inside the domain')
 501  FORMAT(/2X,'From: DES_SCATTER_PARTICLE: (1)',/2X,&
         'ERROR: Unable to locate the particle (no. ',I10,&
         ') inside the domain')
 502  FORMAT(/2X,'From: DES_SCATTER_PARTICLE: ',/2X,&
         'ERROR: Particles in the processor ',I10,&
         'exceeds MAX_PIP', I10)

      RETURN
      end subroutine des_scatter_particle


!------------------------------------------------------------------------
! Subroutine       : desmpi_check_sendrecvbuf
! Purpose          : checks if the sendrecvbuf size is enough if not redefine
!                    the arrays and sets recvcnts
!
!------------------------------------------------------------------------
      subroutine desmpi_check_sendrecvbuf
!-----------------------------------------------
      implicit none
!-----------------------------------------------
!local variables
!-----------------------------------------------
      integer:: lijk,ltot_ind,lparcnt,lmaxcnt,lface,ltordimn,lpacketsize,lindx
      real :: lfactor = 1.5
!-----------------------------------------------

      lmaxcnt = 0
      ltordimn = merge(1,3,NO_K)
      lpacketsize = 2*dimn + ltordimn+ 5
      do lface = 1,2*dimn
         ltot_ind = isendindices(1,lface)
         lparcnt = 0
         do lindx = 2,ltot_ind+1
            lijk = isendindices(lindx,lface)
            lparcnt = lparcnt + dg_pic(lijk)%isize
         enddo
         if(lparcnt.gt.lmaxcnt) lmaxcnt = lparcnt
      enddo

      call global_all_max(lmaxcnt)
      if (imaxbuf .lt. lmaxcnt*lpacketsize+ibufoffset) then
         imaxbuf = lmaxcnt*lpacketsize*lfactor
         if(allocated(dsendbuf)) deallocate(dsendbuf,drecvbuf)
         allocate(dsendbuf(imaxbuf,2*dimn),drecvbuf(imaxbuf,2*dimn))
      endif

      end subroutine desmpi_check_sendrecvbuf


!------------------------------------------------------------------------
! Subroutine       : desmpi_pack_ghostpar
! Purpose          : packs the ghost particle in the buffer based on the flag
! Parameter        : face - value from 1 to 6 represents faces
!------------------------------------------------------------------------
      subroutine desmpi_pack_ghostpar(pface)
!-----------------------------------------------
      implicit none
!-----------------------------------------------
! dummy variables
!-----------------------------------------------
      integer, intent(in) :: pface
!-----------------------------------------------
! local variables
!-----------------------------------------------
      integer :: lijk,lindx,ltot_ind,lpicloc,lpar_cnt,lcurpar
      integer :: ltordimn,lpacketsize,lbuf
!-----------------------------------------------
      ltordimn = merge(1,3,NO_K)
      lpacketsize = 2*dimn + ltordimn+ 5
      lpar_cnt = 0
      ltot_ind = isendindices(1,pface)
      do lindx = 2,ltot_ind+1
         lijk = isendindices(lindx,pface)
         do lpicloc =1,dg_pic(lijk)%isize
            lbuf = lpar_cnt*lpacketsize+ibufoffset
            lcurpar = dg_pic(lijk)%p(lpicloc)
            if(pea(lcurpar,4) .and. .not.ighost_updated(lcurpar) ) cycle
            dsendbuf(lbuf,pface) = iglobal_id(lcurpar);lbuf = lbuf +1
            dsendbuf(lbuf,pface) = dg_ijkconv(lijk,pface,ineighproc(pface))
            lbuf = lbuf +1
            dsendbuf(lbuf,pface) = dg_ijkconv(dg_pijkprv(lcurpar),pface,ineighproc(pface))
            lbuf = lbuf +1
            dsendbuf(lbuf,pface) = des_radius(lcurpar); lbuf = lbuf + 1
            dsendbuf(lbuf,pface) = pijk(lcurpar,5); lbuf = lbuf + 1
            dsendbuf(lbuf:lbuf+dimn-1,pface) = des_pos_new(1:dimn,lcurpar)+dcycl_offset(pface,1:dimn)
            lbuf = lbuf + dimn
            dsendbuf(lbuf:lbuf+dimn-1,pface) = des_vel_new(1:dimn,lcurpar)
            lbuf = lbuf + dimn

! Added by Surya Oct 7, 2014
            if(ENERGY_EQ)then
            dsendbuf(lbuf,pface) = des_t_s_new(lcurpar)
            lbuf = lbuf +1
            endif
! Added by Surya Oct 29, 2014
            if(ANY_SPECIES_EQ)then
            dsendbuf(lbuf:lbuf+dimension_n_s-1,pface) = des_x_s(lcurpar,1:dimension_n_s)
            lbuf = lbuf+dimension_n_s
            endif
! Added by Surya Dec 10, 2014
            dsendbuf(lbuf:lbuf+3-1,pface) = des_usr_var(1:3,lcurpar)
            lbuf = lbuf+3
           
            dsendbuf(lbuf:lbuf+ltordimn-1,pface) = omega_new(1:ltordimn,lcurpar)
            lbuf = lbuf + ltordimn
            lpar_cnt = lpar_cnt + 1
         end do
      end do
      dsendbuf(1,pface)=lpar_cnt
      isendcnt(pface) = lpar_cnt*lpacketsize+ibufoffset

      end subroutine desmpi_pack_ghostpar


!------------------------------------------------------------------------
! Subroutine       : desmpi_unpack_ghostpar
! Purpose          : unpacks the ghost particle from the recv buffer
! Parameter        : pface - value from 1 to 6 represents faces
!
!------------------------------------------------------------------------
      subroutine desmpi_unpack_ghostpar(pface)
!-----------------------------------------------
      implicit none
!-----------------------------------------------
! dummy variables
!-----------------------------------------------
      integer, intent(in) :: pface
!-----------------------------------------------
! local variables
!-----------------------------------------------
      integer :: lcurpar,lparid,lprvijk,lijk,lparijk,lparcnt,ltot_ind
      integer :: ltordimn,lpacketsize,lbuf,lindx,llocpar,lnewcnt,lpicloc
      logical,dimension(:),allocatable :: lfound
      integer,dimension(:),allocatable :: lnewspot,lnewpic
!-----------------------------------------------

! unpack the particles:
! if it already exists update the position
! if not and do_nsearch is true then add to the particle array

      ltordimn = merge(1,3,NO_K)

      lpacketsize = 2*dimn + ltordimn+ 5
      lparcnt = drecvbuf(1,pface)
      lnewcnt = lparcnt
      allocate (lfound(lparcnt),lnewspot(lparcnt),lnewpic(dg_ijksize2))
      lfound(:) = .false.
      lnewspot(:) =0
      lnewpic = 0

      do lcurpar = 1,lparcnt
         lbuf = (lcurpar-1)*lpacketsize+ibufoffset
         lparid  = drecvbuf(lbuf,pface); lbuf = lbuf + 1
         lparijk = drecvbuf(lbuf,pface); lbuf = lbuf + 1
         lprvijk = drecvbuf(lbuf,pface); lbuf = lbuf + 1
! locate the particles first based on previous ijk and then based on current ijk
         lfound(lcurpar) = locate_par(lparid,lprvijk,llocpar)
         if (lparijk .ne. lprvijk .and. .not.lfound(lcurpar)) then
            lfound(lcurpar) = locate_par(lparid,lparijk,llocpar)
         endif
         if(lfound(lcurpar)) then
            dg_pijk(llocpar) = lparijk
            dg_pijkprv(llocpar) = lprvijk
            des_radius(llocpar) = drecvbuf(lbuf,pface)
            lbuf = lbuf + 1
            pijk(llocpar,5) = drecvbuf(lbuf,pface)
            lbuf = lbuf + 1
<<<<<<< HEAD
            des_pos_old(:,llocpar)= des_pos_new(:,llocpar)
            des_vel_old(:,llocpar)= des_vel_new(:,llocpar)
            if(ENERGY_EQ)des_t_s_old(llocpar)= des_t_s_new(llocpar)  !Added by Surya Oct 7, 2014
            omega_old(:,llocpar)= omega_new(:,llocpar)
=======
            IF (DO_OLD) THEN
               des_pos_old(:,llocpar)= des_pos_new(:,llocpar)
               des_vel_old(:,llocpar)= des_vel_new(:,llocpar)
               omega_old(:,llocpar)= omega_new(:,llocpar)
            ENDIF
>>>>>>> dc8e1acc
            des_pos_new(1:dimn,llocpar)= drecvbuf(lbuf:lbuf+dimn-1,pface)
            lbuf = lbuf + dimn
            des_vel_new(1:dimn,llocpar) = drecvbuf(lbuf:lbuf+dimn-1,pface)
            lbuf = lbuf + dimn

! Added by Surya Oct 7, 2014
            if(ENERGY_EQ)then
            des_t_s_new(llocpar) = drecvbuf(lbuf,pface)
            lbuf = lbuf + 1
            endif
! Added by Surya Oct 29, 2014
            if(ANY_SPECIES_EQ)then
            des_x_s(llocpar,1:dimension_n_s)= drecvbuf(lbuf:lbuf+dimension_n_s-1,pface)
            lbuf = lbuf+dimension_n_s
            endif
! Added by Surya Dec 10, 2014
            des_usr_var(1:3,llocpar) = drecvbuf(lbuf:lbuf+3-1,pface)
            lbuf = lbuf+3            

            omega_new(1:ltordimn,llocpar) = drecvbuf(lbuf:lbuf+ltordimn-1,pface)
            lbuf = lbuf + ltordimn
            ighost_updated(llocpar) = .true.
            lnewcnt = lnewcnt-1
         else
            lnewpic(lparijk) = lnewpic(lparijk) + 1
         endif
      enddo

! if do_nsearch is on then add new particles and clean up ghost particles
      if (do_nsearch) then
         if((max_pip-pip).lt.lnewcnt) call redim_par(pip+lnewcnt)
         ighost_cnt = ighost_cnt + lnewcnt
         pip = pip + lnewcnt
         do lcurpar = 1,lparcnt
            if(lfound(lcurpar)) cycle
            lbuf = (lcurpar-1)*lpacketsize+ibufoffset
            lparid  = drecvbuf(lbuf,pface); lbuf = lbuf + 1
            lparijk = drecvbuf(lbuf,pface); lbuf = lbuf + 1
            lprvijk = drecvbuf(lbuf,pface); lbuf = lbuf + 1
            do while(pea(ispot,1))
               ispot = ispot + 1
            enddo
            pea(ispot,1) = .true.
            pea(ispot,2) = .false.
            pea(ispot,3) = .false.
            pea(ispot,4) = .true.
            iglobal_id(ispot)  = lparid
            dg_pijk(ispot) = lparijk
            dg_pijkprv(ispot) = lprvijk
            des_radius(ispot) = drecvbuf(lbuf,pface) ; lbuf = lbuf + 1
            pijk(ispot,5) = drecvbuf(lbuf,pface) ; lbuf = lbuf + 1
            des_pos_new(1:dimn,ispot)= drecvbuf(lbuf:lbuf+dimn-1,pface)
            lbuf = lbuf + dimn
            des_vel_new(1:dimn,ispot) = drecvbuf(lbuf:lbuf+dimn-1,pface)
            lbuf = lbuf + dimn

! Added by Surya Oct 7, 2014
            if(ENERGY_EQ)then
            des_t_s_new(ispot) = drecvbuf(lbuf,pface)
            lbuf = lbuf + 1
            endif
! Added by Surya Oct 29, 2014
            if(ANY_SPECIES_EQ)then
            des_x_s(ispot,1:dimension_n_s)= drecvbuf(lbuf:lbuf+dimension_n_s-1,pface)
            lbuf = lbuf+dimension_n_s
            endif
! Added by Surya Dec 10, 2014
            des_usr_var(1:3,ispot)= drecvbuf(lbuf:lbuf+3-1,pface)
            lbuf = lbuf+3 

            omega_new(1:ltordimn,ispot) = drecvbuf(lbuf:lbuf+ltordimn-1,pface)
            lbuf = lbuf + ltordimn
            ighost_updated(ispot) = .true.
            lnewspot(lcurpar) = ispot
<<<<<<< HEAD
            des_pos_old(1:dimn,ispot) = des_pos_new(1:dimn,ispot)
            des_vel_old(1:dimn,ispot) = des_vel_new(1:dimn,ispot)
            if(ENERGY_EQ)des_t_s_old(ispot) = des_t_s_new(ispot)
            omega_old(1:ltordimn,ispot) = omega_new(1:ltordimn,ispot)
=======

            IF (DO_OLD) THEN
               des_pos_old(1:dimn,ispot) = des_pos_new(1:dimn,ispot)
               des_vel_old(1:dimn,ispot) = des_vel_new(1:dimn,ispot)
               omega_old(1:ltordimn,ispot) = omega_new(1:ltordimn,ispot)
            ENDIF
>>>>>>> dc8e1acc
         enddo
      endif

!deallocate temporary variablies
      deallocate (lfound,lnewspot,lnewpic)

      end subroutine desmpi_unpack_ghostpar

!------------------------------------------------------------------------
! Subroutine       : desmpi_cleanup
! Purpose          : Cleans the ghost particles
! Parameter        :
!------------------------------------------------------------------------
      subroutine desmpi_cleanup
!-----------------------------------------------
      implicit none
!-----------------------------------------------
! local variables
!-----------------------------------------------
      integer ltot_ind,lface,lindx,lijk,lcurpar,lpicloc
!-----------------------------------------------

      do lface = 1,dimn*2
         if(.not.iexchflag(lface))cycle
         ltot_ind = irecvindices(1,lface)
         do lindx = 2,ltot_ind+1
            lijk = irecvindices(lindx,lface)
            do lpicloc =1,dg_pic(lijk)%isize
               lcurpar = dg_pic(lijk)%p(lpicloc)
               if(ighost_updated(lcurpar)) cycle
               pip = pip - 1
               ighost_cnt = ighost_cnt-1
               pea(lcurpar,1:4) = .false.
               fc(:,lcurpar) = 0.0
               des_pos_new(:,lcurpar)=0
               IF (DO_OLD) THEN
                  des_pos_old(:,lcurpar)=0
                  des_vel_old(:,lcurpar)=0
               ENDIF
               des_vel_new(:,lcurpar)=0
<<<<<<< HEAD
               des_vel_old(:,lcurpar)=0

! Added by Surya Oct 7, 2014
               if(ENERGY_EQ) then
               des_t_s_new(lcurpar)=0
               des_t_s_old(lcurpar)=0
               endif
! Added by Surya Oct 29, 2014
               if(ANY_SPECIES_EQ)then
               des_x_s(lcurpar,1:dimension_n_s)= 0
               endif
! Added by Surya Dec 10, 2014
               des_usr_var(1:3,lcurpar)= 0


=======
>>>>>>> dc8e1acc
               omega_new(:,lcurpar)=0
            end do
         end do
      end do
      end subroutine desmpi_cleanup


!------------------------------------------------------------------------
! Subroutine       : desmpi_pack_parcross
! Purpose          : packs the particle crossing the boundary
! Parameter        : pface - value from 1 to 6 represents faces
!------------------------------------------------------------------------
      subroutine desmpi_pack_parcross(pface)

      use functions

!-----------------------------------------------
      implicit none
!-----------------------------------------------
! dummy variables
!-----------------------------------------------
      integer, intent(in) :: pface
!-----------------------------------------------
! local variables
!-----------------------------------------------
      integer :: li, lj, lk
      integer :: ltot_ind,lindx,ijk,cc,ii,ll,kk
      integer :: lneighindx,lcontactindx,lneigh,lcontact,lijk,&
                 lpicloc,lparcnt,lcurpar
      integer :: lpacketsize,lbuf,ltordimn,ltmpbuf,num_collisions_to_send,lcollisionsize

      logical, allocatable, dimension(:) :: going_to_send

!-----------------------------------------------

! pack the particle crossing the boundary
      ltordimn = merge(1,3,NO_K)
      lpacketsize = 9*dimn + ltordimn*4 + 15
      ltot_ind = irecvindices(1,pface)
      lparcnt = 0

      allocate(going_to_send(max_pip))
      going_to_send(:) = .false.

      do lindx = 2,ltot_ind+1
         lijk = irecvindices(lindx,pface)
         do lpicloc = 1,dg_pic(lijk)%isize
            lcurpar = dg_pic(lijk)%p(lpicloc)

            if (pea(lcurpar,4)) cycle ! if ghost particle then cycle

            going_to_send(lcurpar) = .true.

            lbuf = lparcnt*lpacketsize + ibufoffset
            dsendbuf(lbuf,pface) = iglobal_id(lcurpar)
            lbuf = lbuf+1
            dsendbuf(lbuf,pface) = dg_ijkconv(lijk,pface,ineighproc(pface))
            lbuf = lbuf+1
            dsendbuf(lbuf,pface) = dg_ijkconv(dg_pijkprv(lcurpar),pface,ineighproc(pface))
            lbuf = lbuf+1
            dsendbuf(lbuf,pface) = des_radius(lcurpar)  ;lbuf = lbuf+1
            li = pijk(lcurpar,1) + icycoffset(pface,1)
            lj = pijk(lcurpar,2) + icycoffset(pface,2)
            lk = pijk(lcurpar,3) + icycoffset(pface,3)
            dsendbuf(lbuf,pface) = li ; lbuf = lbuf+1
            dsendbuf(lbuf,pface) = lj ; lbuf = lbuf+1
            dsendbuf(lbuf,pface) = lk ; lbuf = lbuf+1
            dsendbuf(lbuf,pface) = funijk_proc(li,lj,lk,ineighproc(pface))
            lbuf = lbuf+1
            dsendbuf(lbuf,pface) = pijk(lcurpar,5) ;lbuf = lbuf+1
!            dsendbuf(lbuf:lbuf+1,pface) = pea(lcurpar,2:3);lbuf=lbuf+2
            dsendbuf(lbuf:lbuf+1,pface) = 0
            if (pea(lcurpar,2)) dsendbuf(lbuf,pface) = 1 ; lbuf = lbuf+1
            if (pea(lcurpar,3)) dsendbuf(lbuf,pface) = 1 ; lbuf = lbuf+1
            dsendbuf(lbuf,pface) = ro_sol(lcurpar)      ;lbuf = lbuf+1
            dsendbuf(lbuf,pface) = pvol(lcurpar)        ;lbuf = lbuf+1
            dsendbuf(lbuf,pface) = pmass(lcurpar)       ;lbuf = lbuf+1
            dsendbuf(lbuf,pface) = omoi(lcurpar)        ;lbuf = lbuf+1
            dsendbuf(lbuf:lbuf+dimn-1,pface) = des_pos_new(1:dimn,lcurpar)+dcycl_offset(pface,1:dimn)
            lbuf = lbuf+dimn
            dsendbuf(lbuf:lbuf+dimn-1,pface) = des_vel_new(1:dimn,lcurpar)
            lbuf = lbuf+dimn
<<<<<<< HEAD

! Added by Surya Oct 7,2014
            if(ENERGY_EQ) then
            dsendbuf(lbuf,pface) = des_t_s_old(lcurpar)
            lbuf = lbuf+1
            dsendbuf(lbuf,pface) = des_t_s_new(lcurpar)
            lbuf = lbuf+1
            endif
! Added by Surya Oct 29, 2014
            if(ANY_SPECIES_EQ)then
            dsendbuf(lbuf:lbuf+dimension_n_s-1,pface) = des_x_s(lcurpar,1:dimension_n_s)
            lbuf = lbuf + dimension_n_s
            endif
! Added by Surya Dec 10, 2014
            dsendbuf(lbuf:lbuf+3-1,pface) = des_usr_var(1:3,lcurpar)
            lbuf = lbuf+3

            dsendbuf(lbuf:lbuf+ltordimn-1,pface) = omega_old(1:ltordimn,lcurpar)
            lbuf = lbuf+ltordimn
=======
>>>>>>> dc8e1acc
            dsendbuf(lbuf:lbuf+ltordimn-1,pface) = omega_new(1:ltordimn,lcurpar)
            lbuf = lbuf+ltordimn
            IF (DO_OLD) THEN
               dsendbuf(lbuf:lbuf+dimn-1,pface) = des_pos_old(1:dimn,lcurpar)+dcycl_offset(pface,1:dimn)
               lbuf = lbuf+dimn
               dsendbuf(lbuf:lbuf+dimn-1,pface) = des_vel_old(1:dimn,lcurpar)
               lbuf = lbuf+dimn
               dsendbuf(lbuf:lbuf+ltordimn-1,pface) = omega_old(1:ltordimn,lcurpar)
               lbuf = lbuf+ltordimn
               dsendbuf(lbuf:lbuf+dimn-1,pface) = des_acc_old(1:dimn,lcurpar)
               lbuf = lbuf+dimn
               dsendbuf(lbuf:lbuf+ltordimn-1,pface) = rot_acc_old(1:ltordimn,lcurpar)
               lbuf = lbuf+ltordimn
            ENDIF
            dsendbuf(lbuf:lbuf+dimn-1,pface) = fc(:,lcurpar)
            lbuf = lbuf+dimn
            dsendbuf(lbuf:lbuf+ltordimn-1,pface) = tow(1:ltordimn,lcurpar)
            lbuf = lbuf+ltordimn

! In case of mppic remove the particles else
! Convert the particle as ghost and set the forces zero
            if (mppic) then
               pea(lcurpar,1:4) = .false.
            else
               pea(lcurpar,4) = .true.
               ighost_cnt = ighost_cnt + 1
            end if
            fc(:,lcurpar) = 0.

            lparcnt = lparcnt + 1
         end do
      end do

      lbuf = lparcnt*lpacketsize + ibufoffset

      num_collisions_to_send = 0
      do cc = 1, collision_num
         LL = COLLISIONS(1,CC)
         if (going_to_send(LL)) then
            num_collisions_to_send = num_collisions_to_send + 1
         endif
      enddo

      dsendbuf(lbuf,pface) = num_collisions_to_send
      lbuf = lbuf+1

      do cc = 1, collision_num
         lcurpar = COLLISIONS(1,CC)
         if (.not. going_to_send(lcurpar)) cycle

         dsendbuf(lbuf,pface) = iglobal_id(lcurpar)
         lbuf = lbuf+1
!         dsendbuf(lbuf,pface) = dg_ijkconv(lijk,pface,ineighproc(pface))
!         lbuf = lbuf+1
         dsendbuf(lbuf,pface) = dg_ijkconv(dg_pijkprv(lcurpar),pface,ineighproc(pface))
         lbuf = lbuf+1

         lneigh = COLLISIONS(2,CC)

         dsendbuf(lbuf,pface) = iglobal_id(lneigh)
         lbuf = lbuf+1
!         dsendbuf(lbuf,pface) = dg_ijkconv(dg_pijk(lneigh),pface,ineighproc(pface))
!         lbuf = lbuf+1
         dsendbuf(lbuf,pface) = dg_ijkconv(dg_pijkprv(lneigh),pface,ineighproc(pface))
         lbuf = lbuf+1

         dsendbuf(lbuf,pface) = merge(1,0,pv_coll(CC))
         lbuf = lbuf+1
         do ii=1,DIMN
            dsendbuf(lbuf,pface) = PFN_COLL(II,CC)
            lbuf = lbuf+1
            dsendbuf(lbuf,pface) = PFT_COLL(II,CC)
            lbuf = lbuf+1
         enddo
      enddo

      deallocate(going_to_send)

      lcollisionsize = 6 + 2*DIMN

      dsendbuf(1,pface) = lparcnt
      isendcnt(pface) = lparcnt*lpacketsize+num_collisions_to_send*lcollisionsize+ibufoffset + 3

! following unused variables are not sent across the processor
! well_depth
! is_linked
! links
! part_grid

      end subroutine desmpi_pack_parcross


!------------------------------------------------------------------------
! Subroutine       : desmpi_unpack_parcross
! Purpose          : pack the particle crossing the boundary
! Parameter        : pface - value from 1 to 6 represents faces
!
!------------------------------------------------------------------------
      subroutine desmpi_unpack_parcross(pface)
!-----------------------------------------------
      implicit none
!-----------------------------------------------
! dummy variables
!-----------------------------------------------
      integer, intent(in) :: pface
!-----------------------------------------------
! local variables
!-----------------------------------------------
      integer :: lijk,lcurpar,lparcnt,llocpar,lparid,lparijk,lprvijk
      integer :: lneighindx,lneigh,lcontactindx,lcontactid,lcontact,&
                 lneighid,lneighijk,lneighprvijk
      logical :: lfound
      integer :: lpacketsize,lbuf,ltordimn,ltmpbuf,lcount
      logical :: lcontactfound,lneighfound
      integer :: cc,ii,kk,num_collisions_sent
!-----------------------------------------------

! loop through particles and locate them and make changes
      ltordimn = merge(1,3,NO_K)
      lpacketsize = 9*dimn + ltordimn*4 + 15
      lparcnt = drecvbuf(1,pface)

! if mppic make sure enough space available
      if(mppic .and. (max_pip-pip).lt.lparcnt) call redim_par(pip+lparcnt)

      do lcurpar =1,lparcnt
         lfound = .false.
         lbuf = (lcurpar-1)*lpacketsize + ibufoffset
         lparid  = drecvbuf(lbuf,pface)
         lbuf = lbuf+1
         lparijk = drecvbuf(lbuf,pface)
         lbuf = lbuf+1
         lprvijk = drecvbuf(lbuf,pface)
         lbuf = lbuf+1

! if mppic add the particles to free spots else locate the particles
         if (mppic) then
            do while(pea(ispot,1))
               ispot = ispot + 1
            enddo
            llocpar = ispot
         else
            lfound  = locate_par(lparid,lprvijk,llocpar)
            if (.not. lfound) then
               WRITE(*,700) ineighproc(pface), mype
               call des_mpi_stop
            endif
            ighost_cnt = ighost_cnt - 1
         endif

! convert the local particle from ghost to existing and update its position
         pea(llocpar,1) = .true.
         pea(llocpar,4) = .false.
         dg_pijk(llocpar) = lparijk
         dg_pijkprv(llocpar) = lprvijk
         des_radius(llocpar)  = drecvbuf(lbuf,pface)
         lbuf = lbuf + 1
         pijk(llocpar,1:5)    = drecvbuf(lbuf:lbuf+4,pface)
         lbuf = lbuf+5
!         pea(llocpar,2:3)     = drecvbuf(lbuf:lbuf+1,pface) ; lbuf=lbuf+2
         pea(llocpar,2:3) = .false.
         if (drecvbuf(lbuf,pface).eq.1) pea(llocpar,2) = .true. ; lbuf = lbuf + 1
         if (drecvbuf(lbuf,pface).eq.1) pea(llocpar,3) = .true. ; lbuf = lbuf + 1
         ro_sol(llocpar)      = drecvbuf(lbuf,pface)
         lbuf = lbuf + 1
         pvol(llocpar)        = drecvbuf(lbuf,pface)
         lbuf = lbuf + 1
         pmass(llocpar)       = drecvbuf(lbuf,pface)
         lbuf = lbuf + 1
         omoi(llocpar)        = drecvbuf(lbuf,pface)
         lbuf = lbuf + 1
         des_pos_new(1:dimn,llocpar) = drecvbuf(lbuf:lbuf+dimn-1,pface)
         lbuf = lbuf + dimn
         des_vel_new(1:dimn,llocpar) = drecvbuf(lbuf:lbuf+dimn-1,pface)
         lbuf = lbuf + dimn
<<<<<<< HEAD

! Added by Surya Oct 7, 2014
         if(ENERGY_EQ) then
         des_t_s_old(llocpar) = drecvbuf(lbuf,pface)
         lbuf = lbuf + 1
         des_t_s_new(llocpar) = drecvbuf(lbuf,pface)
         lbuf = lbuf + 1
         endif
! Added by Surya Oct 29, 2014
         if(ANY_SPECIES_EQ)then
         des_x_s(llocpar,1:dimension_n_s)=drecvbuf(lbuf:lbuf+dimension_n_s-1,pface)
         lbuf = lbuf + dimension_n_s
         endif
! Added by Surya Dec 10, 2014
         des_usr_var(1:3,llocpar) = drecvbuf(lbuf:lbuf+3-1,pface)
         lbuf = lbuf + 3

         omega_old(1:ltordimn,llocpar) = drecvbuf(lbuf:lbuf+ltordimn-1,pface)
         lbuf = lbuf + ltordimn
=======
>>>>>>> dc8e1acc
         omega_new(1:ltordimn,llocpar) = drecvbuf(lbuf:lbuf+ltordimn-1,pface)
         lbuf = lbuf + ltordimn
         IF (DO_OLD) THEN
            des_pos_old(1:dimn,llocpar) = drecvbuf(lbuf:lbuf+dimn-1,pface)
            lbuf = lbuf + dimn
            des_vel_old(1:dimn,llocpar) = drecvbuf(lbuf:lbuf+dimn-1,pface)
            lbuf = lbuf + dimn
            omega_old(1:ltordimn,llocpar) = drecvbuf(lbuf:lbuf+ltordimn-1,pface)
            lbuf = lbuf + ltordimn
            des_acc_old(1:dimn,llocpar) = drecvbuf(lbuf:lbuf+dimn-1,pface)
            lbuf = lbuf + dimn
            rot_acc_old(1:ltordimn,llocpar) = drecvbuf(lbuf:lbuf+ltordimn-1,pface)
            lbuf = lbuf + ltordimn
         ENDIF
         fc(:,llocpar) = drecvbuf(lbuf:lbuf+dimn-1,pface)
         lbuf = lbuf + dimn
         tow(1:ltordimn,llocpar) = drecvbuf(lbuf:lbuf+ltordimn-1,pface)
         lbuf = lbuf + ltordimn

      end do

      lbuf = lparcnt*lpacketsize + ibufoffset

      num_collisions_sent = drecvbuf(lbuf,pface)
      lbuf=lbuf+1

      do cc = 1, num_collisions_sent

         lparid = drecvbuf(lbuf,pface)
         lbuf=lbuf+1

         lparijk = drecvbuf(lbuf,pface)
         lbuf=lbuf+1

         if (.not. locate_par(lparid,lparijk,llocpar)) then
            print *,"at buffer location",lbuf," pface = ",pface
            print *,"COULD NOT FIND PARTICLE ",lparid," IN IJK ",lparijk
            call des_mpi_stop
         endif

         lneighid = drecvbuf(lbuf,pface)
         lbuf=lbuf+1

         lneighijk = drecvbuf(lbuf,pface)
         lbuf=lbuf+1

         if (.not. locate_par(lneighid,lneighijk,lneigh)) then
            if (.not. exten_locate_par(lneighid,lparijk,lneigh)) then
               print *,"at buffer location",lbuf," pface = ",pface
               print *,"COULD NOT FIND NEIGHBOR ",lneighid," IN IJK ",lneighijk
               call des_mpi_stop
            endif
         endif

         call collision_add(llocpar,lneigh)

         pv_coll(collision_num) = merge(.true.,.false.,0.5 < drecvbuf(lbuf,pface))
         lbuf=lbuf+1

         do ii=1,DIMN
            pfn_coll(ii,collision_num) = drecvbuf(lbuf,pface)
            lbuf=lbuf+1
            pft_coll(ii,collision_num) = drecvbuf(lbuf,pface)
            lbuf=lbuf+1
         enddo
      enddo

 700 FORMAT(/2X,'From: DESMPI_UNPACK_PARCROSS: ',/2X,&
         'ERROR: Unable to locate particles moving from ',I4.4,&
         ' to ', I4.4)
 701 FORMAT(/2X,'From: DESMPI_UNPACK_PARCROSS: ',/2X,&
         'WARNING: Unable to locate neighbor for particles ',&
         'crossing boundary')
 702 FORMAT(/2X,'From: DESMPI_UNPACK_PARCROSS: ',/2X,&
         'WARNING: Unable to locate neighbor for particles ',&
         'crossing boundary.'/2X,'Contact particle ID =',I10)

      END SUBROUTINE desmpi_unpack_parcross


!------------------------------------------------------------------------
! Function         : locate_par
! Purpose          : locates particle in ijk and returns true if found
! Parameter        : pglobalid - global id of the particle (input)
!                    pijk - ijk of the cell (input)
!                    plocalno - local particle number (output)
!------------------------------------------------------------------------
      function locate_par(pglobalid,pijk,plocalno)
!-----------------------------------------------
      implicit none
!-----------------------------------------------
! dummy variables
!-----------------------------------------------
      logical :: locate_par
      integer :: pglobalid,pijk,plocalno
!-----------------------------------------------
! local variables
!-----------------------------------------------
      integer :: lpicloc,lcurpar
!-----------------------------------------------

      locate_par = .false.
      if (pijk .lt. dg_ijkstart2 .or. pijk .gt. dg_ijkend2) then
         return
      endif

      do lpicloc = 1,dg_pic(pijk)%isize
         lcurpar = dg_pic(pijk)%p(lpicloc)
         if (iglobal_id(lcurpar) .eq. pglobalid) then
            plocalno = lcurpar
            locate_par = .true.
            return
         endif
      enddo

      return
      end function locate_par

!------------------------------------------------------------------------
! Function         : exten_locate_par
! Purpose          : locates particles extensively by searching all neighbouring
!                    cells similar to grid based search
! Parameter        : pglobalid - global id of the particle (input)
!                    pijk - ijk of the center cell (input)
!                    plocalno - localparticle number (output)
!------------------------------------------------------------------------
      function exten_locate_par(pglobalid,pijk,plocalno)
!-----------------------------------------------
      implicit none
!-----------------------------------------------
! dummy variables
!-----------------------------------------------
      logical :: exten_locate_par
      integer :: pglobalid,pijk,plocalno
!-----------------------------------------------
! local variables
!-----------------------------------------------
      integer :: lpicloc,lcurpar
      integer :: lijk,li,lj,lk,lic,ljc,lkc,lkoffset
!-----------------------------------------------
      exten_locate_par = .false.
      lic = dg_iof_lo(pijk)
      ljc = dg_jof_lo(pijk)
      lkc = dg_kof_lo(pijk)
      lkoffset = merge(0, 1, NO_K)
      do  lk = lkc-lkoffset,lkc+lkoffset
      do  lj = ljc-1,ljc+1
      do  li = lic-1,lic+1
         lijk = dg_funijk(li,lj,lk)
         if (lijk .lt. dg_ijkstart2 .or. lijk .gt. dg_ijkend2) cycle
         do lpicloc = 1, dg_pic(lijk)%isize
            lcurpar = dg_pic(lijk)%p(lpicloc)
            if (iglobal_id(lcurpar) .eq. pglobalid) then
               plocalno = lcurpar
               exten_locate_par = .true.
               return
            end if
         end do
      end do
      end do
      end do
      return
      end function exten_locate_par


!------------------------------------------------------------------------
! Subroutine       : des_addnodevalues_mean_fields
! Purpose          : This routine is specially used for computing mean
!                    fields by backward interpolation.
!
! Parameters       : None
!------------------------------------------------------------------------
      subroutine des_addnodevalues_mean_fields()

      use functions
!-----------------------------------------------
      implicit none
!-----------------------------------------------
! local variables
!-----------------------------------------------
      integer :: li, lj, lk
      integer :: lm,ijk,lface,lijkmin,lijkmax
      integer :: linode,ljnode,lknode,lijknode
!-----------------------------------------------

! fill the temporary buffer
      DO LM = 1,DES_MMAX
         CALL DES_EXCHANGENODE(DES_ROPS_NODE(:,LM),PADD=.TRUE.)
         DO LI =1,DIMN
            CALL DES_EXCHANGENODE(DES_VEL_NODE(:,LI,LM),PADD=.TRUE.)
         END DO
      END DO

! adjust for periodic boundaries with no domain decomposition
      if (des_periodic_walls_x .and. nodesi.eq.1) then
         do lk = kstart2,kend2
         do lj = jstart2,jend2
            lijkmin = funijk(1,lj,lk)
            lijkmax = funijk(imax1,lj,lk)
            des_rops_node(lijkmin,:)  = des_rops_node(lijkmin,:)+des_rops_node(lijkmax,:)
            des_vel_node(lijkmin,:,:) = des_vel_node(lijkmin,:,:)+des_vel_node(lijkmax,:,:)
            des_rops_node(lijkmax,:)  = des_rops_node(lijkmin,:)
            des_vel_node(lijkmax,:,:) = des_vel_node(lijkmin,:,:)
         end do
         end do
      end if
      if (des_periodic_walls_y .and. nodesj.eq.1) then
         do lk = kstart2,kend2
         do li = istart2,iend2
            lijkmin = funijk(li,1,lk)
            lijkmax = funijk(li,jmax1,lk)
            des_rops_node(lijkmin,:)  = des_rops_node(lijkmin,:)+des_rops_node(lijkmax,:)
            des_vel_node(lijkmin,:,:) = des_vel_node(lijkmin,:,:)+des_vel_node(lijkmax,:,:)
            des_rops_node(lijkmax,:)  = des_rops_node(lijkmin,:)
            des_vel_node(lijkmax,:,:) = des_vel_node(lijkmin,:,:)
         end do
         end do
      end if
      if (des_periodic_walls_z .and. nodesk.eq.1 .and. do_K) then
         do li = istart2,iend2
         do lj = jstart2,jend2
            lijkmin = funijk(li,lj,1)
            lijkmax = funijk(li,lj,kmax1)
            des_rops_node(lijkmin,:)  = des_rops_node(lijkmin,:)+des_rops_node(lijkmax,:)
            des_vel_node(lijkmin,:,:) = des_vel_node(lijkmin,:,:)+des_vel_node(lijkmax,:,:)
            des_rops_node(lijkmax,:)  = des_rops_node(lijkmin,:)
            des_vel_node(lijkmax,:,:) = des_vel_node(lijkmin,:,:)
         end do
         end do
      end if

      return

      end subroutine des_addnodevalues_mean_fields



!------------------------------------------------------------------------
! Subroutine       : des_addnodevalues
! Purpose          : This routine is specially used for des_drag_gs
!                    The backward interpolation in des_drag_gs computes
!                    the grid node values of drag_am and drag_bm
!                    node values are from istart2 to iend1;
!                    hence a separate module is created to exchange
!                    node values
!
! Parameters       : None
!------------------------------------------------------------------------
      subroutine des_addnodevalues()

      use functions
!-----------------------------------------------
      implicit none
!-----------------------------------------------
! local variables
!-----------------------------------------------
      integer :: li, lj, lk
      integer :: lm,ijk,lface,lijkmin,lijkmax
      integer :: linode,ljnode,lknode,lijknode
!-----------------------------------------------

! fill the temporary buffer
      call des_exchangenode(drag_am, padd=.true.)
      do li =1,dimn
         call des_exchangenode(drag_bm(:,li), padd=.true.)
      end do

! adjust for periodic boundaries with no domain decomposition
      if (des_periodic_walls_x .and. nodesi.eq.1) then
         do lk = kstart2,kend2
         do lj = jstart2,jend2
            lijkmin = funijk(1,lj,lk)
            lijkmax = funijk(imax1,lj,lk)
            drag_am(lijkmin) = drag_am(lijkmin)+drag_am(lijkmax)
            drag_bm(lijkmin,:) = drag_bm(lijkmin,:)+drag_bm(lijkmax,:)
            drag_am(lijkmax) = drag_am(lijkmin)
            drag_bm(lijkmax,:) = drag_bm(lijkmin,:)
         end do
         end do
      end if
      if (des_periodic_walls_y .and. nodesj.eq.1) then
         do lk = kstart2,kend2
         do li = istart2,iend2
            lijkmin = funijk(li,1,lk)
            lijkmax = funijk(li,jmax1,lk)
            drag_am(lijkmin) = drag_am(lijkmin)+drag_am(lijkmax)
            drag_bm(lijkmin,:) = drag_bm(lijkmin,:)+drag_bm(lijkmax,:)
            drag_am(lijkmax) = drag_am(lijkmin)
            drag_bm(lijkmax,:) = drag_bm(lijkmin,:)
         end do
         end do
      end if
      if (des_periodic_walls_z .and. nodesk.eq.1 .and. do_K) then
         do li = istart2,iend2
         do lj = jstart2,jend2
            lijkmin = funijk(li,lj,1)
            lijkmax = funijk(li,lj,kmax1)
            drag_am(lijkmin) = drag_am(lijkmin)+drag_am(lijkmax)
            drag_bm(lijkmin,:) = drag_bm(lijkmin,:)+drag_bm(lijkmax,:)
            drag_am(lijkmax) = drag_am(lijkmin)
            drag_bm(lijkmax,:) = drag_bm(lijkmin,:)
         end do
         end do
      end if

      return

      end subroutine des_addnodevalues


!------------------------------------------------------------------------
! Subroutine       : des_addnodevalues2
! Purpose          : This routine is specially used for calc_des_rop_s
!                    The backward interpolation in calc_des_rop_s computes
!                    the grid node values of des_rops_node
!                    node values are from istart2 to iend1;
!                    hence a separate module is created to exchange
!                    node values
!
! Parameters       : None
!------------------------------------------------------------------------
      subroutine des_addnodevalues2()

      use functions
!-----------------------------------------------
      implicit none
!-----------------------------------------------
! local variables
!-----------------------------------------------
      integer :: li, lj, lk
      integer :: lm,ijk,lface,lijkmin,lijkmax
      integer :: linode,ljnode,lknode,lijknode
!-----------------------------------------------

! fill the temporary buffer
      do lm = 1,DES_MMAX
         call des_exchangenode(des_rops_node(:,lm),padd=.true.)
      end do

! adjust for periodic boundaries with no domain decomposition
      if (des_periodic_walls_x .and. nodesi.eq.1) then
         do lk = kstart2,kend2
         do lj = jstart2,jend2
            lijkmin = funijk(1,lj,lk)
            lijkmax = funijk(imax1,lj,lk)
            des_rops_node(lijkmin,:) = des_rops_node(lijkmin,:)+des_rops_node(lijkmax,:)
            des_rops_node(lijkmax,:) = des_rops_node(lijkmin,:)
         end do
         end do
      end if
      if (des_periodic_walls_y .and. nodesj.eq.1) then
         do lk = kstart2,kend2
         do li = istart2,iend2
            lijkmin = funijk(li,1,lk)
            lijkmax = funijk(li,jmax1,lk)
            des_rops_node(lijkmin,:) = des_rops_node(lijkmin,:)+des_rops_node(lijkmax,:)
            des_rops_node(lijkmax,:) = des_rops_node(lijkmin,:)
         end do
         end do
      end if
      if (des_periodic_walls_z .and. nodesk.eq.1 .and. do_K) then
         do li = istart2,iend2
         do lj = jstart2,jend2
            lijkmin = funijk(li,lj,1)
            lijkmax = funijk(li,lj,kmax1)
            des_rops_node(lijkmin,:) = des_rops_node(lijkmin,:)+des_rops_node(lijkmax,:)
            des_rops_node(lijkmax,:) = des_rops_node(lijkmin,:)
         end do
         end do
      end if

      return

      end subroutine des_addnodevalues2


!------------------------------------------------------------------------
! Subroutine       : des_gather_d
! Purpose          : gathers double precision array from local to root
! Parameters       :
!                    parray - array to be writen
!------------------------------------------------------------------------
      subroutine des_gather_d(parray)
!-----------------------------------------------
      implicit none
!-----------------------------------------------
! dummy variables
!-----------------------------------------------
      double precision, dimension(:) :: parray
!-----------------------------------------------
! local variables
!-----------------------------------------------
      integer :: lcurpar,lparcount,lcount
!-----------------------------------------------

! pack the variables in case of
      lparcount = 1
      lcount = 0
      do lcurpar = 1, max_pip
         if (lparcount.gt.pip) exit
         if (.not. pea(lcurpar,1)) cycle
         lparcount = lparcount +1
         if (pea(lcurpar,4)) cycle
         lcount = lcount + 1
         dprocbuf(lcount) = parray(lcurpar)
      end do
      call desmpi_gatherv(ptype=2)
      end subroutine des_gather_d


!------------------------------------------------------------------------
! Subroutine       : des_gather_l
! Purpose          : gathers logical array from local to root
! Parameters       :
!                    parray - array to be writen
!------------------------------------------------------------------------
      subroutine des_gather_l(parray)
!-----------------------------------------------
      implicit none
!-----------------------------------------------
! dummy variables
!-----------------------------------------------
      logical, dimension(:) :: parray
!-----------------------------------------------
! local variables
!-----------------------------------------------
      integer :: lcurpar,lparcount,lcount
!-----------------------------------------------

! pack the variables in proc buffer
      lparcount = 1
      lcount = 0
      do lcurpar = 1, max_pip
         if (lparcount.gt.pip) exit
         if (.not. pea(lcurpar,1)) cycle
         lparcount = lparcount +1
         if (pea(lcurpar,4)) cycle
         lcount = lcount + 1
         if(parray(lcurpar)) then
            iprocbuf(lcount) = 1
         else
            iprocbuf(lcount) = 0
         end if
      end do
      call desmpi_gatherv(ptype=1)

      end subroutine des_gather_l


!------------------------------------------------------------------------
! Subroutine       : des_gather_i
! Purpose          : gathers integer array from local to root
! Parameters       :
!                    parray - array to be writen
!                    ploc2glb - this flag is used to conver local particle
!                    number into global particle number (used for history
!                    and neighbour terms)
!------------------------------------------------------------------------
      subroutine des_gather_i(parray,ploc2glb)
!-----------------------------------------------
      implicit none
!-----------------------------------------------
! dummy variables
!-----------------------------------------------
      integer, dimension(:) :: parray
      logical,optional :: ploc2glb
!-----------------------------------------------
! local variables
!-----------------------------------------------
      integer :: lcurpar,lparcount,lcount
      logical :: lloc2glb
!-----------------------------------------------

      if (present(ploc2glb)) then
         lloc2glb = ploc2glb
      else
         lloc2glb = .false.
      end if
! pack the variables in proc buffer
      lparcount = 1
      lcount = 0
      if (lloc2glb) then
         do lcurpar = 1, max_pip
            if (lparcount.gt.pip) exit
            if (.not. pea(lcurpar,1)) cycle
            lparcount = lparcount +1
            if (pea(lcurpar,4)) cycle
            lcount = lcount + 1
            if(parray(lcurpar).gt.0) then
               iprocbuf(lcount) = iglobal_id(parray(lcurpar))
            else
               iprocbuf(lcount) = 0
            end if
         end do
      else
         do lcurpar = 1, max_pip
            if (lparcount.gt.pip) exit
            if (.not. pea(lcurpar,1)) cycle
            lparcount = lparcount +1
            if (pea(lcurpar,4)) cycle
            lcount = lcount + 1
            iprocbuf(lcount) = parray(lcurpar)
         end do
      end if
      call desmpi_gatherv(ptype=1)

      end subroutine des_gather_i




!------------------------------------------------------------------------
! Subroutine       : des_restart_neigh
! Purpose          : restart file contains neighbour information in terms
!                    global id. This routine converts the global id into
!                    local particle number
!                    steps
!                    1. Exchange the ghost particles (does not involve any neighbour info)
!                    2. loop through particles neighbour and contact list
!                       and convert global numbers to local numbers
! Parameters       : none
!------------------------------------------------------------------------

      subroutine des_restart_neigh
!-----------------------------------------------
      implicit none
!-----------------------------------------------
! local variables
!-----------------------------------------------
      integer linter,lface
      integer lparcnt,lcurpar,lneigh,lneighid,lneighindx,lcontact,&
              lcontactid,lcontactindx
      integer lcurijk,lcount
      logical lneighfound,lcontactfound
!-----------------------------------------------
! set do_nsearch true so that the ghost cell will be updated
      do_nsearch = .true.
      call desgrid_pic(plocate=.true.)
      call desmpi_check_sendrecvbuf

!call ghost particle exchange in E-W, N-S, T-B order
      dsendbuf(1,:) = 0; drecvbuf(1,:) =0
      ighost_updated(:) = .false.
      ispot = 1
      do linter = 1,dimn
         do lface = linter*2-1,linter*2
            if(.not.iexchflag(lface))cycle
            call desmpi_pack_ghostpar(lface)
            call desmpi_sendrecv_init(lface)
         enddo
         do lface = linter*2-1,linter*2
            if(.not.iexchflag(lface)) cycle
            call desmpi_sendrecv_wait(lface)
            call desmpi_unpack_ghostpar(lface)
         enddo
! update pic required as particles in ghost cell can move between ghost cells
         do lface = linter*2-1,linter*2
            if(dsendbuf(1,lface).gt.0.or.drecvbuf(1,lface).gt.0) then
               call desgrid_pic(plocate=.false.)
               exit
            endif
         enddo
      enddo
      call des_mpi_barrier

 800  FORMAT(/2X,'From: DES_RESTART_NEIGH: ',/2X,&
         'WARNING: Unable to locate neighbor during restart (0)',/)
 801  FORMAT(/2X,'From: DES_RESTART_NEIGH: ',/2X,&
         'WARNING: Unable to locate neighbor during restart (1)',/)

      end subroutine des_restart_neigh


!------------------------------------------------------------------------
! Subroutine       : redim_par
! Author           : Pradeep G
! Purpose          : subroutine to redimension the particle when the
!                    array size is not sufficient
! Parameter        : pmaxpip - particle size required
!
!------------------------------------------------------------------------
      subroutine redim_par(pmaxpip)
!-----------------------------------------------
! dummy variables
!-----------------------------------------------
      integer :: pmaxpip
!-----------------------------------------------

      WRITE(*,900) pmaxpip, max_pip
      call des_mpi_stop

 900  FORMAT(/2X,'From: REDIM_PAR: ',/2X,&
         'ERROR: Number of particles ',I10,/2X,&
         'exceeds allowable particles (MAX_PIP)', I10,/2X,&
         'Suggestion: increase PARTICLES_FACTOR in mfix.dat',/2X,&
         'Comment: error may be the result of too many ',&
         'particles moving',/2X,'across processors and/or ',&
         'result of periodic treatment')

      end  subroutine redim_par

!------------------------------------------------------------------------
! subroutine       : des_dbgmpi
! Purpose          : For printing the flags and values set for interface
!                    communication
! Parameters       : ptype - based on this following info is printed to
!                    the file
!                    1 - interface flags
!                    2 - send buffer for ghost particles
!                    3 - recv buffer for ghost particles
!                    4 - particle information
!                    5 - send buffer for particles exchanging processor
!                    6 - particles info
!                    7 - neighinfo
!------------------------------------------------------------------------
      subroutine des_dbgmpi(ptype)
!-----------------------------------------------
      implicit none
!-----------------------------------------------
! dummy variables
!-----------------------------------------------
      integer ptype
!-----------------------------------------------
! local varaiables
!-----------------------------------------------
      character (30) filename
      integer lcurpar,lpacketsize,lface,lparcnt,lbuf,lindx,ltordimn
      integer lcurijk
      integer lneighcnt,lneigh,lneighindx,lcontactcnt,lcontact,lcontactindx
      integer lstart,lsize
      double precision xpos,ypos
      integer li,lj,lparcount
!-----------------------------------------------

      write(filename,'("dbg_desmpi",I4.4,".dat")') mype
      open(44,file=filename)
      select case(ptype)
      case (1)
         write(44,*)&
            "------------------------------------------------------"
         write(44,*) "Flag Information"
         do lface =1,dimn*2
            write(44,*) "details for face =" , lface
            write(44,*) "Exchflag, cyclfac, neighproc" ,iexchflag(lface),ineighproc(lface)
         end do
         write(44,*) &
            "------------------------------------------------------"
      case (2)
         ltordimn = merge(1,3,NO_K)
         lpacketsize = 2*dimn + ltordimn+ 5
         do lface =1,dimn*2
            if (.not.iexchflag(lface))cycle
            lparcnt = dsendbuf(1,lface)
            if (lparcnt .gt. 0) then
               write(44,*) &
                "------------------------------------------------------"
               write(44,*) "ghost send buffer for face", lface
               write(44,*) "Number of particles in sendbuf",lparcnt
               write(44,*) "particle number global_id ijk prvijk ",&
                  "radius material new_pos new_vel omega_new"
               write(44,*) &
                "-----------------------------------------------------"
               do lcurpar = 1,lparcnt
                  lbuf = (lcurpar-1) * lpacketsize + ibufoffset
                  write(44,*) lcurpar,(dsendbuf(lindx,lface),lindx=lbuf,lbuf+lpacketsize-1)
               end do
            end if
         end do
      case (3)
         ltordimn = merge(1,3,NO_K)
         lpacketsize = 2*dimn + ltordimn+ 5
         do lface =1,dimn*2
            if (.not.iexchflag(lface))cycle
            lparcnt = drecvbuf(1,lface)
            if (lparcnt .gt. 0) then
               write(44,*) &
                "------------------------------------------------------"
               write(44,*) "ghost recv buffer for face", lface
               write(44,*) "Number of particles in recvbuf",lparcnt
               write(44,*) "particle number global_id ijk prvijk ",&
                  "radius material new_pos new_vel omega_new"
               write(44,*) &
                 "-----------------------------------------------------"
               do lcurpar = 1,lparcnt
                  lbuf = (lcurpar-1) * lpacketsize + ibufoffset
                  write(44,*) lcurpar,(drecvbuf(lindx,lface),lindx=lbuf,lbuf+lpacketsize-1)
               end do
            end if
         end do
      case (4)
          write(44,*) &
             "---------------------------------------------------------"
          write(44,*) "Particle info"
          write(44,*) "max_pip,pip =" , max_pip,pip
          write(44,*) "ghost position                        ",&
             "i       j     k    ijk"
          write(44,*) &
             "---------------------------------------------------------"
          lparcount = 1
          do lcurpar=1,max_pip
             if (lparcount.gt.pip) exit
             if (.not.pea(lcurpar,1))cycle
             lparcount=lparcount + 1
             xpos = des_pos_new(1,lcurpar)
             ypos = des_pos_new(2,lcurpar)
             li=iofpos(xpos);lj=jofpos(ypos)
             write(44,*)pea(lcurpar,4),xpos,ypos,li,lj,dg_funijk(li,lj,1)
          end do
      case (5)
         ltordimn = merge(1,3,NO_K)
         lpacketsize = 9*dimn + ltordimn*4 + 13
         do lface =1,dimn*2
            if (.not.iexchflag(lface))cycle
            lparcnt = dsendbuf(1,lface)
            if (lparcnt .gt. 0) then
               write(44,*) &
                "------------------------------------------------------"
               write(44,*) "particle crossing info send buffer", lface
               write(44,*) "Number of particles in sendbuf",lparcnt
               do lcurpar = 1,lparcnt
                  lbuf = (lcurpar-1) * lpacketsize + ibufoffset
                  write(44,*) "global_id  ijk prvijk radius  i,j,k, ijk"
                  write(44,*) &
                 "-----------------------------------------------------"
                  lsize = 8
                  write(44,'(5(2x,f8.4))') (dsendbuf(lindx,lface),lindx=lbuf,lbuf+lsize-1)
                  lbuf = lbuf + lsize

                  write(44,*) "phase density vol mass omoi pos_old"
                  write(44,*) &
                 "-----------------------------------------------------"
                  lsize = 5+dimn
                  write(44,'(5(2x,f8.4))') (dsendbuf(lindx,lface),lindx=lbuf,lbuf+lsize-1)
                  lbuf = lbuf + lsize

                  write(44,*) "pos_new     vel_old   vel_new"
                  write(44,*) &
                 "-----------------------------------------------------"
                  lsize = 3*dimn
                  write(44,'(5(2x,f8.4))') (dsendbuf(lindx,lface),lindx=lbuf,lbuf+lsize-1)
                  lbuf = lbuf + lsize

                  write(44,*) "omega_old     omega_new"
                  write(44,*) &
                 "-----------------------------------------------------"
                  lsize = ltordimn*2
                  write(44,'(5(2x,f8.4))') (dsendbuf(lindx,lface),lindx=lbuf,lbuf+lsize-1)
                  lbuf = lbuf + lsize

                  write(44,*) "acc_old     rot_acc_old   fc "
                  write(44,*) &
                 "-----------------------------------------------------"
                  lsize = 2*dimn + ltordimn
                  write(44,'(5(2x,f8.4))') (dsendbuf(lindx,lface),lindx=lbuf,lbuf+lsize-1)
                  lbuf = lbuf + lsize

                  write(44,*) "fn ft tow"
                  write(44,*) &
                 "-----------------------------------------------------"
                  lsize = 2*dimn + ltordimn
                  write(44,'(5(2x,f8.4))') (dsendbuf(lindx,lface),lindx=lbuf,lbuf+lsize-1)
                  lbuf = lbuf + lsize

! print neighbour information
                  lneighcnt =dsendbuf(lbuf,lface);lbuf = lbuf + 1
                  write(44,*) "total neighbour=",lneighcnt
                  write(44,*) "neighbou",lneighcnt
                  do lneighindx = 1, lneighcnt
                     lsize = 3
                     write(44,'(5(2x,f8.4))') (dsendbuf(lindx,lface),lindx=lbuf,lbuf+lsize-1)
                     lbuf = lbuf + lsize
                  enddo
               enddo
            endif
         enddo
      case (6)
         write(44,*) "-----------------------------------------------"
         write(44,*) "at Time =",s_time
         write(44,*) "Total paticles =",pip
         write(44,*) "Total ghost paticles =",ighost_cnt
         write(44,*) "do_nsearch =",do_nsearch
         lparcnt = 1
         do lcurpar = 1,max_pip
            if(lparcnt.gt.pip) exit
            lparcnt = lparcnt + 1
            write(44,*) "particle position =",des_pos_new(1:dimn,lcurpar)
         end do
         write(44,*) "-----------------------------------------------"
      case (7)
         write(44,*) "-----------------------------------------------"
         write(44,*) "pip and max_pip" , pip, max_pip,pea(1,1)
         write(44,*) s_time
         lparcnt = 1
         do lcurpar =1,max_pip
            if(lparcnt.gt.pip) exit
            if(.not.pea(lcurpar,1)) cycle
            lparcnt = lparcnt+1
            if(pea(lcurpar,4)) cycle
            write(44,*) "Info for particle", iglobal_id(lcurpar)
            write(44,*) "position new ", des_pos_new(:,lcurpar)
         end do
         write(44,*) "-----------------------------------------------"
      end select
      close(44)
      end subroutine des_dbgmpi

      end module<|MERGE_RESOLUTION|>--- conflicted
+++ resolved
@@ -965,18 +965,12 @@
             lbuf = lbuf + 1
             pijk(llocpar,5) = drecvbuf(lbuf,pface)
             lbuf = lbuf + 1
-<<<<<<< HEAD
-            des_pos_old(:,llocpar)= des_pos_new(:,llocpar)
-            des_vel_old(:,llocpar)= des_vel_new(:,llocpar)
-            if(ENERGY_EQ)des_t_s_old(llocpar)= des_t_s_new(llocpar)  !Added by Surya Oct 7, 2014
-            omega_old(:,llocpar)= omega_new(:,llocpar)
-=======
             IF (DO_OLD) THEN
                des_pos_old(:,llocpar)= des_pos_new(:,llocpar)
                des_vel_old(:,llocpar)= des_vel_new(:,llocpar)
+               if(ENERGY_EQ)des_t_s_old(llocpar)= des_t_s_new(llocpar)  !Added by Surya Oct 7, 2014
                omega_old(:,llocpar)= omega_new(:,llocpar)
             ENDIF
->>>>>>> dc8e1acc
             des_pos_new(1:dimn,llocpar)= drecvbuf(lbuf:lbuf+dimn-1,pface)
             lbuf = lbuf + dimn
             des_vel_new(1:dimn,llocpar) = drecvbuf(lbuf:lbuf+dimn-1,pface)
@@ -1051,19 +1045,13 @@
             lbuf = lbuf + ltordimn
             ighost_updated(ispot) = .true.
             lnewspot(lcurpar) = ispot
-<<<<<<< HEAD
-            des_pos_old(1:dimn,ispot) = des_pos_new(1:dimn,ispot)
-            des_vel_old(1:dimn,ispot) = des_vel_new(1:dimn,ispot)
-            if(ENERGY_EQ)des_t_s_old(ispot) = des_t_s_new(ispot)
-            omega_old(1:ltordimn,ispot) = omega_new(1:ltordimn,ispot)
-=======
 
             IF (DO_OLD) THEN
                des_pos_old(1:dimn,ispot) = des_pos_new(1:dimn,ispot)
                des_vel_old(1:dimn,ispot) = des_vel_new(1:dimn,ispot)
+               if(ENERGY_EQ)des_t_s_old(ispot) = des_t_s_new(ispot)
                omega_old(1:ltordimn,ispot) = omega_new(1:ltordimn,ispot)
             ENDIF
->>>>>>> dc8e1acc
          enddo
       endif
 
@@ -1104,7 +1092,6 @@
                   des_vel_old(:,lcurpar)=0
                ENDIF
                des_vel_new(:,lcurpar)=0
-<<<<<<< HEAD
                des_vel_old(:,lcurpar)=0
 
 ! Added by Surya Oct 7, 2014
@@ -1120,8 +1107,6 @@
                des_usr_var(1:3,lcurpar)= 0
 
 
-=======
->>>>>>> dc8e1acc
                omega_new(:,lcurpar)=0
             end do
          end do
@@ -1204,7 +1189,6 @@
             lbuf = lbuf+dimn
             dsendbuf(lbuf:lbuf+dimn-1,pface) = des_vel_new(1:dimn,lcurpar)
             lbuf = lbuf+dimn
-<<<<<<< HEAD
 
 ! Added by Surya Oct 7,2014
             if(ENERGY_EQ) then
@@ -1224,8 +1208,6 @@
 
             dsendbuf(lbuf:lbuf+ltordimn-1,pface) = omega_old(1:ltordimn,lcurpar)
             lbuf = lbuf+ltordimn
-=======
->>>>>>> dc8e1acc
             dsendbuf(lbuf:lbuf+ltordimn-1,pface) = omega_new(1:ltordimn,lcurpar)
             lbuf = lbuf+ltordimn
             IF (DO_OLD) THEN
@@ -1401,7 +1383,6 @@
          lbuf = lbuf + dimn
          des_vel_new(1:dimn,llocpar) = drecvbuf(lbuf:lbuf+dimn-1,pface)
          lbuf = lbuf + dimn
-<<<<<<< HEAD
 
 ! Added by Surya Oct 7, 2014
          if(ENERGY_EQ) then
@@ -1421,8 +1402,6 @@
 
          omega_old(1:ltordimn,llocpar) = drecvbuf(lbuf:lbuf+ltordimn-1,pface)
          lbuf = lbuf + ltordimn
-=======
->>>>>>> dc8e1acc
          omega_new(1:ltordimn,llocpar) = drecvbuf(lbuf:lbuf+ltordimn-1,pface)
          lbuf = lbuf + ltordimn
          IF (DO_OLD) THEN
