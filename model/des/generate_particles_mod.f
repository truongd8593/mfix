      MODULE GENERATE_PARTICLES

      CONTAINS

!vvvvvvvvvvvvvvvvvvvvvvvvvvvvvvvvvvvvvvvvvvvvvvvvvvvvvvvvvvvvvvvvvvvvvvC
!                                                                      C
!  SUBROUTINE: GENERATE_PARTICLE_CONFIG                                C
!                                                                      C
!  Purpose: Generate particle configuration based on maximum particle  C
!           radius and filling from top to bottom within specified     C
!           bounds                                                     C
!                                                                      C
!                                                                      C
!  Authors: Rahul Garg                                Date: 19-Mar-14  C
!                                                                      C
!                                                                      C
!^^^^^^^^^^^^^^^^^^^^^^^^^^^^^^^^^^^^^^^^^^^^^^^^^^^^^^^^^^^^^^^^^^^^^^C
      SUBROUTINE GENERATE_PARTICLE_CONFIG

      use mfix_pic, only: MPPIC
      use discretelement, only: PIP, PARTICLES
! Flag indicating that the IC region is defined.
      use ic, only: IC_DEFINED
! Parameter for detecting unspecified values, zero, and one
      use param1, only: ONE
! Maximum number of initial conditions
      use param, only: DIMENSION_IC
! IC Region gas volume fraction.
      use ic, only: IC_EP_G

      use mpi_utility

! Use the error manager for posting error messages.
!---------------------------------------------------------------------//
      use error_manager

      IMPLICIT NONE

      INTEGER :: ICV

! Initialize the error manager.
      CALL INIT_ERR_MSG("Generate_Particle_Config")

      DO ICV = 1, DIMENSION_IC

         IF(.NOT.IC_DEFINED(ICV)) CYCLE
         IF(IC_EP_G(ICV) == ONE) CYCLE

         IF(MPPIC) THEN
            CALL GENERATE_PARTICLE_CONFIG_MPPIC(ICV)
         ELSE
            CALL GENERATE_PARTICLE_CONFIG_DEM(ICV)
         ENDIF

      ENDDO

      CALL GLOBAL_SUM(PIP,PARTICLES)

      WRITE(ERR_MSG, 1004) PARTICLES
 1004 FORMAT(/,'Total number of particles in the system: ',I15)

      CALL FLUSH_ERR_MSG(HEADER=.FALSE., FOOTER=.FALSE.)

      CALL FINL_ERR_MSG

      RETURN
      END SUBROUTINE GENERATE_PARTICLE_CONFIG



!vvvvvvvvvvvvvvvvvvvvvvvvvvvvvvvvvvvvvvvvvvvvvvvvvvvvvvvvvvvvvvvvvvvvvv!
!                                                                      !
!  SUBROUTINE: GENERATE_PARTICLE_CONFIG                                !
!  Authors: Rahul Garg                               Date: 21-Mar-2014 !
!                                                                      !
!  Purpose: Generate particle configuration for DEM solids for each IC !
!           region. Now using the particle linked lists for initial    !
!           build                                                      !
!           This routine will ultimately supersede the older rouine    !
!           that has not been deleted yet                              !
!                                                                      !
!^^^^^^^^^^^^^^^^^^^^^^^^^^^^^^^^^^^^^^^^^^^^^^^^^^^^^^^^^^^^^^^^^^^^^^!
      SUBROUTINE GENERATE_PARTICLE_CONFIG_DEM(ICV)


! Global Variables:
! particle radius and density
      use discretelement, only: DES_RADIUS, RO_Sol
! particle position new and old
      use discretelement, only: DES_POS_NEW, DES_POS_OLD
! particle velocity new and old
      use discretelement, only: DES_VEL_NEW, DES_VEL_OLD
! Simulation dimension (2D/3D)
      use discretelement, only: DIMN
! Number of particles in the system (current)
      use discretelement, only: PIP
! Number of DEM solids phases.
      use discretelement, only: DES_MMAX
! Flag to use _OLD variables
      use discretelement, only: DO_OLD
! Angular velocity
      use discretelement, only: OMEGA_OLD, OMEGA_NEW, PIJK
! DEM solid phase diameters and densities.
      use physprop, only: D_p0, RO_s0, SMAX
! IC Region solids volume fraction.
      use ic, only: IC_EP_S

! Constant: 3.14159...
      use constant, only: PI
! min and max physical co-ordinates of IC regions in each direction
      use ic, only: IC_X_w, IC_X_e, IC_Y_s, IC_Y_n, IC_Z_b, IC_Z_t
! initally specified velocity field and granular temperature
      use ic, only: IC_U_s, IC_V_s, IC_W_s, IC_Theta_M
! Flag to extend the lattice distribution in a given IC to available area
      use ic, only: IC_DES_FIT_TO_REGION
! Parameter for detecting unspecified values, zero, and one
      use param1, only: UNDEFINED, UNDEFINED_I, ZERO, ONE, Half
! Parameter for small and large numbers
      use param1, only: SMALL_NUMBER, LARGE_NUMBER

! to access random number generator subroutines
      use randomno
      use mpi_utility
      use functions, only: SET_NORMAL

      use desgrid, only: dg_xstart, dg_ystart, dg_zstart
      use desgrid, only: dg_xend, dg_yend, dg_zend

! direction wise spans of the domain and grid spacing in each direction
      use geometry, only: xlength, ylength, zlength

      use cutcell, only : CARTESIAN_GRID
      use stl_functions_des, only: CHECK_IF_PARTICLE_OVERLAPS_STL
      use run, only: solids_model
      use des_allocate, only: PARTICLE_GROW

      use desgrid, only: IofPOS, JofPOS, KofPOS
      use desgrid, only: dg_is_ON_myPE_OWNs
      use toleranc, only: compare

      use functions
      use error_manager

      IMPLICIT NONE

      INTEGER, INTENT(IN) :: ICV

! Local variables
!---------------------------------------------------------------------//
! Starting positions in the axial directions
      DOUBLE PRECISION :: xINIT, yINIT, zINIT
! Fractor used to scale particle diameter
      DOUBLE PRECISION :: lFAC
! Particle position and velocity
      DOUBLE PRECISION :: POS(3), VEL(3)
! Number of particles in the lattice
      INTEGER :: SEED_X, SEED_Y, SEED_Z
! Loop indices phase/fluid cell
      INTEGER :: M, MM, I, J, K, IJK, LB, UB
! Loop indicies for seeding
      INTEGER :: II, JJ, KK
! Start and end bound for IC region.
      DOUBLE PRECISION :: IC_START(3), IC_END(3)
! Volume and lengths of the IC Region
      DOUBLE PRECISION :: DOM_VOL, DOML(3)
! Flag to skip the particle
      LOGICAL :: SKIP
! Diameter adjusted for space padding
      DOUBLE PRECISION :: ADJ_DIA
! Number of particles calculated from volume fracton
      INTEGER :: rPARTS(DIM_M), tPARTS
! Spacing between particles.
      DOUBLE PRECISION :: lDEL, lDX, lDY, lDZ
! Flag that the setup failed to fit the particles to the IC region
      LOGICAL :: FIT_FAILED
! Number of seeded particles
      INTEGER :: pCOUNT(DIM_M), tCOUNT

      DOUBLE PRECISION :: SOLIDS_DATA(0:DIM_M)

      LOGICAL :: VEL_FLUCT
      DOUBLE PRECISION, ALLOCATABLE :: randVEL(:,:)

      logical :: report = .true.
      logical :: found

!......................................................................!

      CALL INIT_ERR_MSG("GENERATE_PARTICLE_CONFIG_DEM")

      WRITE(ERR_MSG,"(2/,'Generating initial particle configuration:')")
      CALL FLUSH_ERR_MSG(HEADER=.FALSE., FOOTER=.FALSE.)

      SOLIDS_DATA = ZERO
      CALL GET_IC_VOLUME(ICV, SOLIDS_DATA(0))

! setting particle seed spacing grid to be slightly greater than
! the maximum particle diameter. seed at ~particle radii
      lFAC = 1.05D0

! Setup local arrays with IC region bounds.
      IC_START(1)=IC_X_W(ICV);   IC_END(1)=IC_X_E(ICV)
      IC_START(2)=IC_Y_S(ICV);   IC_END(2)=IC_Y_N(ICV)
      IC_START(3)=IC_Z_B(ICV);   IC_END(3)=IC_Z_T(ICV)

      DOML = IC_END-IC_START
      IF(NO_K) DOML(3)=DZ(1)

! Volume of the IC region
      DOM_VOL = DOML(1)*DOML(2)*DOML(3)

      rPARTS=0
      DO M=1,SMAX+DES_MMAX
! Number of particles for phase M
         IF(SOLIDS_MODEL(M) == 'DEM') rPARTS(M) = &
            floor((6.0d0*IC_EP_S(ICV,M)*DOM_VOL)/(PI*(D_P0(M)**3)))
      ENDDO

! Total number of particles in this IC region.
      tPARTS = sum(rPARTS)
      IF(tPARTS == 0) RETURN

      ADJ_DIA = 2.0d0*MAX_RADIUS*lFAC

! Attempt to seed particle throughout the IC region
      FIT_FAILED=.FALSE.
      IF(IC_DES_FIT_TO_REGION(ICV)) THEN
         IF(NO_K) THEN
            lDEL = (DOML(1)-ADJ_DIA)*(DOML(2)-ADJ_DIA)
            lDEL = (lDEL/dble(tPARTS))**(1.0/2.0)
            SEED_X = max(1,ceiling((DOML(1)-ADJ_DIA)/lDEL))
            SEED_Y = max(1,ceiling((DOML(2)-ADJ_DIA)/lDEL))
            SEED_Z = 1
         ELSE
            lDEL = (DOML(1)-ADJ_DIA)*(DOML(2)-ADJ_DIA)*(DOML(3)-ADJ_DIA)
            lDEL = (lDEL/dble(tPARTS))**(1.0/3.0)
            SEED_X = max(1,ceiling((DOML(1)-ADJ_DIA)/lDEL))
            SEED_Y = max(1,ceiling((DOML(2)-ADJ_DIA)/lDEL))
            SEED_Z = max(1,ceiling((DOML(3)-ADJ_DIA)/lDEL))
         ENDIF
         FIT_FAILED=(dble(SEED_X*SEED_Y*SEED_Z) < tPARTS)
      ENDIF

! Generic filling
      IF(.NOT.IC_DES_FIT_TO_REGION(ICV) .OR. FIT_FAILED) THEN
         SEED_X = max(1,floor((IC_END(1)-IC_START(1)-ADJ_DIA)/ADJ_DIA))
         SEED_Y = max(1,floor((IC_END(2)-IC_START(2)-ADJ_DIA)/ADJ_DIA))
         SEED_Z = max(1,floor((IC_END(3)-IC_START(3)-ADJ_DIA)/ADJ_DIA))
      ENDIF

      lDX = DOML(1)/dble(SEED_X)
      lDY = DOML(2)/dble(SEED_Y)
      IF(DO_K) THEN
         lDZ = DOML(3)/dble(SEED_Z)
      ELSE
         lDZ = 0.0d0
      ENDIF

      xINIT = IC_START(1)+HALF*lDX
      yINIT = IC_START(2)+HALF*lDY
      zINIT = IC_START(3)+HALF*lDZ

      M=1
      pCOUNT = 0
      tCOUNT = 0

<<<<<<< HEAD
=======
      VEL_FLUCT = SET_VEL_FLUCT(ICV,M)

>>>>>>> eeaf7d95
      JJ_LP: DO JJ=1, SEED_Y
         POS(2) = YINIT + (JJ-1)*lDY
         IF(compare(POS(2),dg_ystart) .OR. compare(POS(2),dg_yend))    &
            POS(2) = POS(2) + SMALL_NUMBER

      KK_LP: DO KK=1, SEED_Z
         POS(3) = ZINIT + (KK-1)*lDZ
         IF(DO_K) THEN
            IF(compare(POS(3),dg_zstart) .OR. compare(POS(3),dg_zend)) &
               POS(3) = POS(3) + SMALL_NUMBER
         ENDIF

      II_LP: DO II=1, SEED_X
         POS(1) = xINIT + (II-1)*lDX
         IF(compare(POS(1),dg_xstart) .OR. compare(POS(1),dg_xend))    &
            POS(1) = POS(1) + SMALL_NUMBER

! Exit if all particles were seeded.
         IF(tCOUNT > int(tPARTS)) THEN
            EXIT JJ_LP
! Find the next phase that needs to be seeded
         ELSEIF(pCOUNT(M) > int(rPARTS(M))) THEN
            MM_LP: DO MM=M+1,SMAX+DES_MMAX
               IF(rPARTS(MM) > 0.0) THEN
                  M=MM
                  EXIT MM_LP
               ENDIF
            ENDDO MM_LP
            IF(M > SMAX+DES_MMAX) EXIT JJ_LP
            VEL_FLUCT = SET_VEL_FLUCT(ICV,M)
         ENDIF

         pCOUNT(M) = pCOUNT(M) + 1
         tCOUNT = tCOUNT + 1

! Keep only particles that belong to this process.
         IF(.NOT.dg_is_ON_myPE_OWNs(IofPOS(POS(1)), &
            JofPOS(POS(2)),KofPOS(POS(3)))) CYCLE

! Bin the parcel to the fuild grid.
         K=1
         IF(DO_K) CALL PIC_SEARCH(K, POS(3), ZT, DIMENSION_K, KMIN2, KMAX2)
         CALL PIC_SEARCH(J, POS(2), YN, DIMENSION_J, JMIN2, JMAX2)
         CALL PIC_SEARCH(I, POS(1), XE, DIMENSION_I, IMIN2, IMAX2)

! Skip cells that return invalid IJKs.
         IF(DEAD_CELL_AT(I,J,K)) CYCLE

! Skip cells that are not part of the local fuild domain.
         IJK = FUNIJK(I,J,K)
         IF(.NOT.FLUID_AT(IJK)) CYCLE

         IF(CARTESIAN_GRID) THEN
            CALL CHECK_IF_PARTICLE_OVERLAPS_STL(POS, I, J, K, SKIP)
            IF(SKIP) CYCLE
         ENDIF

         PIP = PIP + 1
         CALL PARTICLE_GROW(PIP)
         MAX_PIP = PIP

         CALL SET_NORMAL(PIP)

         IF(VEL_FLUCT) THEN
            VEL(1) = randVEL(pCOUNT(M),1)
            VEL(2) = randVEL(pCOUNT(M),2)
            VEL(3) = randVEL(pCOUNT(M),3)
         ELSE
            VEL(1) = IC_U_s(ICV,M)
            VEL(2) = IC_V_s(ICV,M)
            VEL(3) = IC_W_s(ICV,M)
         ENDIF
         IF(NO_K) VEL(3) = 0.0d0


         DES_POS_NEW(PIP,:) = POS(:)
         DES_VEL_NEW(PIP,:) = VEL(:)
         OMEGA_NEW(PIP,:) = 0.0d0

         DES_RADIUS(PIP) = D_P0(M)*HALF
         RO_SOL(PIP) =  RO_S0(M)

         PIJK(PIP,1) = I
         PIJK(PIP,2) = J
         PIJK(PIP,3) = K
         PIJK(PIP,4) = IJK
         PIJK(PIP,5) = M

         IF(DO_OLD) THEN
            DES_VEL_OLD(PIP,:) = DES_VEL_NEW(PIP,:)
            DES_POS_OLD(PIP,:) = DES_POS_NEW(PIP,:)
            OMEGA_OLD(PIP,:) = ZERO
         ENDIF

         SOLIDS_DATA(M) = SOLIDS_DATA(M) + 1.0

      ENDDO II_LP
      ENDDO KK_LP
      ENDDO JJ_LP

! Collect the data
      CALL GLOBAL_ALL_SUM(SOLIDS_DATA)

! Verify that the IC region volume is not zero.
      IF(SOLIDS_DATA(0) <= 0.0d0) THEN
         WRITE(ERR_MSG,1000) ICV, SOLIDS_DATA(0)
         CALL FLUSH_ERR_MSG(ABORT=.TRUE.)
      ENDIF

1000 FORMAT('Error 1000: Invalid IC region volume: IC=',I3,' VOL=',&
         ES15.4,/'Please correct the mfix.dat file.')

      WRITE(ERR_MSG,2000) ICV
      CALL FLUSH_ERR_MSG(HEADER=.FALSE., FOOTER=.FALSE.)

      DO M=1, SMAX+DES_MMAX
         IF(SOLIDS_DATA(M) < SMALL_NUMBER) CYCLE
         WRITE(ERR_MSG,2010) M, int(SOLIDS_DATA(M)), IC_EP_S(ICV,M),   &
            (dble(SOLIDS_DATA(M))*(Pi/6.0d0)*D_P0(M)**3)/SOLIDS_DATA(0)
         CALL FLUSH_ERR_MSG(HEADER=.FALSE., FOOTER=.FALSE.)
      ENDDO

      IF(allocated(randVEL)) deallocate(randVEL)

      CALL FINL_ERR_MSG

      RETURN

 2000 FORMAT(/2x,'|',43('-'),'|',/2x,'| IC Region: ',I3,28x,'|',/2x,   &
         '|',43('-'),'|',/2x,'| Phase | Number of |    EPs    |    EP',&
         's    |',/2x,'|   ID  | Particles | Specified |   Actual  |', &
         /2x,'|-------|',3(11('-'),'|'))

 2010 FORMAT(2x,'|  ',I3,'  |',1x,I9,1x,'|',2(1x,ES9.2,1x,'|'),/2x,    &
         '|-------|',3(11('-'),'|'))


      CONTAINS

!......................................................................!
! Function: SET_VEL_FLUCT                                              !
! Purpose: Set the flag for random velocity fluctuations. If needed    !
! the random velocities are calculated.                                !
!......................................................................!
      LOGICAL FUNCTION SET_VEL_FLUCT(lICV, lM)
      INTEGER, INTENT(IN) :: lICV, lM
      DOUBLE PRECISION :: VEL_SIG
      SET_VEL_FLUCT=(IC_Theta_M(lICV,lM) /= 0.0d0)
      IF(SET_VEL_FLUCT) THEN
         if(allocated(randVEL)) deallocate(randVEL)
         allocate(randVEL(100+int(rPARTS(lM)),3))
         VEL_SIG = sqrt(IC_Theta_M(lICV,lM))
         CALL NOR_RNO(randVEL(:,1), IC_U_s(lICV,lM),VEL_SIG)
         CALL NOR_RNO(randVEL(:,2), IC_V_s(lICV,lM),VEL_SIG)
         IF(DO_K) CALL NOR_RNO(randVEL(:,3),IC_W_s(lICV,lM),VEL_SIG)
      ENDIF

      END FUNCTION SET_VEL_FLUCT

      END SUBROUTINE GENERATE_PARTICLE_CONFIG_DEM




!vvvvvvvvvvvvvvvvvvvvvvvvvvvvvvvvvvvvvvvvvvvvvvvvvvvvvvvvvvvvvvvvvvvvvv!
!                                                                      !
!  Subroutine: GENERATE_PARTICLE_CONFIG_MMPPIC                         !
!  Author: Rahul Garg                                 Date: 3-May-2011 !
!                                                                      !
!  Purpose: Generates particle position distribution for MPPIC.        !
!                                                                      !
!^^^^^^^^^^^^^^^^^^^^^^^^^^^^^^^^^^^^^^^^^^^^^^^^^^^^^^^^^^^^^^^^^^^^^^!
      SUBROUTINE GENERATE_PARTICLE_CONFIG_MPPIC(ICV)

! Number of DES solids phases.
      use discretelement, only: DES_MMAX
! Flag indicating that the IC region is defined.
      use ic, only: IC_DEFINED
! IC Region bulk density (RO_s * EP_s)
      use ic, only: IC_ROP_s
! IC Region gas volume fraction.
      use ic, only: IC_EP_G
! MPPIC specific IC region specification.
      use ic, only: IC_PIC_CONST_NPC, IC_PIC_CONST_STATWT

      use param1, only: UNDEFINED, UNDEFINED_I
      use param1, only: ZERO, ONE, HALF
! Maximum number of IC regions and solids phases
      use param, only: DIMENSION_IC
      use param, only: DIM_M

! The accumulated number of particles in each IJK.
      use tmp_array, only: PARTICLE_COUNT => ARRAY1
      use mpi_utility, only: GLOBAL_ALL_SUM

      use error_manager


      IMPLICIT NONE


      INTEGER, INTENT(IN) :: ICV

! Local variables
!---------------------------------------------------------------------//
! Generic loop counters
      INTEGER :: M
! Actual volume of IC region
      DOUBLE PRECISION :: IC_VOL
! Solids data in IC Region by phase:
      DOUBLE PRECISION :: SOLIDS_DATA(0:4*DIM_M)
!......................................................................!

      CALL INIT_ERR_MSG("GENERATE_PARTICLE_CONFIG_MPPIC")

      WRITE(ERR_MSG,"(2/,'Generating initial parcel configuration:')")
      CALL FLUSH_ERR_MSG(HEADER=.FALSE., FOOTER=.FALSE.)


      SOLIDS_DATA = ZERO
      CALL GET_IC_VOLUME(ICV, SOLIDS_DATA(0))

      WRITE(ERR_MSG,2000) ICV
      CALL FLUSH_ERR_MSG(HEADER=.FALSE., FOOTER=.FALSE.)

! Set up the individual solids phases.
      DO M=1, DES_MMAX
         IF(IC_ROP_S(ICV,M) == ZERO) CYCLE
! Seed parcels with constant stastical weight.
         CALL GPC_MPPIC_CONST_NPC(ICV, M, SOLIDS_DATA(0), &
            SOLIDS_DATA((4*M-3):(4*M)))
      ENDDO

! Collect the data
      CALL GLOBAL_ALL_SUM(SOLIDS_DATA)

! Verify that the IC region volume is not zero.
      IF(SOLIDS_DATA(0) <= 0.0d0) THEN
         WRITE(ERR_MSG,1000) ICV, SOLIDS_DATA(0)
         CALL FLUSH_ERR_MSG(ABORT=.TRUE.)
      ENDIF

 1000 FORMAT('Error 1000: Invalid IC region volume: IC=',I3,' VOL=',&
         ES15.4,/'Please correct the mfix.dat file.')

! Report solids information for the IC region.
      DO M=1, DES_MMAX
         WRITE(ERR_MSG,2010) M, int(SOLIDS_DATA(4*M-3)),&
            int(SOLIDS_DATA(4*M-3)*SOLIDS_DATA(4*M-2)), &
            SOLIDS_DATA(4*M-2), SOLIDS_DATA(4*M-1),     &
            SOLIDS_DATA(4*M)/SOLIDS_DATA(0)
         CALL FLUSH_ERR_MSG(HEADER=.FALSE., FOOTER=.FALSE.)
      ENDDO

      CALL FINL_ERR_MSG

      RETURN

 2000 FORMAT(/2x,'|',67('-'),'|',/2x,'| IC Region: ',I3,52x,'|',/2x,   &
         '|',67('-'),'|',/2x,'| Phase | Num. Comp | Num. Real ',       &
         '| Stastical |    EPs    |    EPs    |',/2x,'|   ID  |  ',    &
         'Parcels  | Particles |   Weight  | Specified |   Actual  |', &
         /2x,'|-------|',5(11('-'),'|'))

 2010 FORMAT(2x,'|  ',I3,'  |',2(1x,I9,1x,'|'),3(1x,ES9.2,1x,'|'),/2x,&
         '|-------|',5(11('-'),'|'))

      END SUBROUTINE GENERATE_PARTICLE_CONFIG_MPPIC



!vvvvvvvvvvvvvvvvvvvvvvvvvvvvvvvvvvvvvvvvvvvvvvvvvvvvvvvvvvvvvvvvvvvvvv!
!                                                                      !
!  Subroutine: GENERATE_PARTICLE_CONFIG_MMPPIC                         !
!  Author: Rahul Garg                                 Date: 3-May-2011 !
!                                                                      !
!  Purpose: generates particle position distribution for MPPIC         !
!                                                                      !
!^^^^^^^^^^^^^^^^^^^^^^^^^^^^^^^^^^^^^^^^^^^^^^^^^^^^^^^^^^^^^^^^^^^^^^!
      SUBROUTINE GPC_MPPIC_CONST_NPC(ICV, M, IC_VOL, sDATA)

! Global variables
!---------------------------------------------------------------------//
      use cutcell, only : CARTESIAN_GRID
      use discretelement, only: XE, YN, ZT

! Number of DES solids phases.
      use discretelement, only: DES_MMAX

! DEM solid phase diameters and densities.
      use discretelement, only: DES_D_p0, DES_RO_s

      use discretelement

! Implied total number of physical particles
      use mfix_pic, only: rnp_pic
! Total number of computational particles/parcels
      use mfix_pic, only: cnp_pic

      use mfix_pic, only: des_stat_wt

! Flag indicating that the IC region is defined.
      use ic, only: IC_DEFINED
! IC Region bulk density (RO_s * EP_s)
      use ic, only: IC_EP_s

      use ic, only: IC_I_w, IC_I_e, IC_J_s, IC_J_n, IC_K_b, IC_K_t

! initally specified velocity field and granular temperature
      use ic, only: IC_U_s, IC_V_s, IC_W_s, IC_Theta_M
      use ic, only: IC_PIC_CONST_NPC
      use ic, only: IC_PIC_CONST_STATWT
! Cut_cell identifier array
      use cutcell, only: cut_cell_at

! Maximum number of IC regions and solids phases
      use param, only: DIMENSION_IC
      use param, only: DIM_M
      use param1, only: UNDEFINED, UNDEFINED_I, ZERO, ONE, HALF

! Constant: 3.14159...
      use constant, only: PI

      use mpi_utility

      use randomno
      use error_manager
      use functions
      use run, only: solids_model
      use des_allocate, only: PARTICLE_GROW

      IMPLICIT NONE

! Dummy Arguments
!----------------------------------------------------------------------//
! Index of IC region and solids phase
      INTEGER, INTENT(IN) :: ICV, M
! Specific volume of IC region (accounts for blocked cells)
      DOUBLE PRECISION, INTENT(IN) :: IC_VOL
! Data about solids in the IC region.
      DOUBLE PRECISION, INTENT(OUT) :: sDATA(4)

! Local variables
!----------------------------------------------------------------------//
      DOUBLE PRECISION :: EP_SM


! Number of real and comp. particles in a cell.
      DOUBLE PRECISION ::  rPARTS
      INTEGER :: maxPARTS
      DOUBLE PRECISION :: DOML(3), IC_START(3)
! Parcel position with random
      DOUBLE PRECISION :: POS(3)
! Average velocity and standard deivation
      DOUBLE PRECISION :: IC_VEL(3), VEL_SIG
! Flag to not keep parcel.
      LOGICAL :: SKIP
! Arrasy for assigning random position and velocities
      DOUBLE PRECISION, ALLOCATABLE :: randVEL(:,:)
      DOUBLE PRECISION :: RAND(3)
! Statistical weights
      DOUBLE PRECISION :: STAT_WT, SUM_STAT_WT
! Volume of a parcel and total solids volume
      DOUBLE PRECISION :: sVOL, sVOL_TOT
! Counter for seeded parcles.
      INTEGER :: SEEDED
! Generic loop indices and loop counters
      INTEGER :: I, J, K, IJK, LC, LC_MAX
!......................................................................!

      CALL INIT_ERR_MSG("GPC_MPPIC_CONST_NPC")

      maxPARTS=25
      allocate(randVEL(maxPARTS,3))

      IC_VEL(1) = IC_U_s(ICV,M)
      IC_VEL(2) = IC_V_s(ICV,M)
      IC_VEL(3) = merge(IC_W_s(ICV,M),0.0d0,DO_K)

      VEL_SIG = sqrt(IC_Theta_M(ICV,M))

! Volume occupied by one particle
      sVOL = (Pi/6.0d0)*(DES_D_P0(M)**3.d0)

      SEEDED = 0
      sVOL_TOT = 0.0d0
      SUM_STAT_WT = 0.0d0

      DO K = IC_K_B(ICV), IC_K_T(ICV)
      DO J = IC_J_S(ICV), IC_J_N(ICV)
      DO I = IC_I_W(ICV), IC_I_E(ICV)

         IF(.not.IS_ON_myPE_wobnd(I,J,K)) cycle
         IF(DEAD_CELL_AT(I,J,K)) cycle

         IJK = FUNIJK(I,J,K)
         IF(.not.FLUID_AT(IJK)) cycle

         rPARTS = IC_EP_s(ICV,M)*VOL(IJK)/sVOL

! Seed parcels with a constant stastical weight
         IF(IC_PIC_CONST_STATWT(ICV,M) /= ZERO) THEN
            STAT_WT = IC_PIC_CONST_STATWT(ICV,M)
            LC_MAX = int(rPARTS/STAT_WT)

! Seed parcels with a constant number per cell
         ELSEIF(IC_PIC_CONST_NPC(ICV,M) /= 0) THEN
            LC_MAX = IC_PIC_CONST_NPC(ICV,M)
            STAT_WT = rPARTS/dble(LC_MAX)
            IF(CUT_CELL_AT(IJK)) LC_MAX = max(1,int(VOL(IJK)*dble(&
               IC_PIC_CONST_NPC(ICV,M))/(DX(I)*DY(J)*DZ(K))))
         ENDIF

! Increase particle buffer
         IF(LC_MAX > maxPARTS) THEN
            maxPARTS = 2*LC_MAX
            if(allocated(randVEL)) deallocate(randVEL)
            allocate(randVEL(maxPARTS,3))
         ENDIF

         DO LC=1, merge(2,3,NO_K)
            IF(VEL_SIG > ZERO) THEN
               CALL NOR_RNO(randVEL(1:LC_MAX,LC), IC_VEL(LC), VEL_SIG)
            ELSE
               randVEL(1:LC_MAX,LC) = IC_VEL(LC)
            ENDIF
         ENDDO
         IF(NO_K) randVEL(1:LC_MAX,3) = 0.0d0

         IC_START(1) = XE(I-1)
         IC_START(2) = YN(J-1)
         IC_START(3) = ZERO;  IF(DO_K) IC_START(3) = ZT(K-1)

         DOML(1) = DX(I)
         DOML(2) = DY(J)
         DOML(3) = ZERO;  IF(DO_K) DOML(3) = DZ(K)

         DO LC=1,LC_MAX

            CALL RANDOM_NUMBER(RAND)
            POS(:) = IC_START + DOML*RAND

            IF(CARTESIAN_GRID) THEN
               CALL CHECK_IF_PARCEL_OVERLAPS_STL(POS, SKIP)
               DO WHILE(SKIP)
                  CALL RANDOM_NUMBER(RAND)
                  POS(:) = IC_START + DOML*RAND
                  CALL CHECK_IF_PARCEL_OVERLAPS_STL(POS, SKIP)
               ENDDO
            ENDIF

            PIP = PIP + 1
            CALL PARTICLE_GROW(PIP)
            MAX_PIP = PIP

            DES_POS_NEW(PIP,:) = POS(:)
            DES_VEL_NEW(PIP,:) = randVEL(LC,:)

            DES_RADIUS(PIP) = DES_D_P0(M)*HALF
            RO_SOL(PIP) =  DES_RO_S(M)

            PIJK(PIP,1) = I
            PIJK(PIP,2) = J
            PIJK(PIP,3) = K
            PIJK(PIP,4) = IJK
            PIJK(PIP,5) = M

            SUM_STAT_WT = SUM_STAT_WT + STAT_WT

            DES_STAT_WT(PIP) = STAT_WT
            sVOL_TOT = sVOL_TOT + sVOL*STAT_WT

            CALL SET_NORMAL(PIP)

            SEEDED = SEEDED + 1

         ENDDO

      ENDDO
      ENDDO
      ENDDO

      IF(allocated(randVEL)) deallocate(randVEL)

      sDATA(1) = dble(SEEDED)
      sDATA(2) = SUM_STAT_WT/dble(SEEDED)
      sDATA(3) = IC_EP_S(ICV,M)
      sDATA(4) = sVOL_TOT

      CALL FINL_ERR_MSG

      RETURN
      END SUBROUTINE GPC_MPPIC_CONST_NPC

!vvvvvvvvvvvvvvvvvvvvvvvvvvvvvvvvvvvvvvvvvvvvvvvvvvvvvvvvvvvvvvvvvvvvvv!
!                                                                      !
!  Subroutine: GET_IC_VOLUME                                           !
!  Author: J.Musser                                 Date: 26-Aug-2015  !
!                                                                      !
!  Purpose: Calculate the actual volume of the IC region.              !
!                                                                      !
!^^^^^^^^^^^^^^^^^^^^^^^^^^^^^^^^^^^^^^^^^^^^^^^^^^^^^^^^^^^^^^^^^^^^^^!
      SUBROUTINE GET_IC_VOLUME(ICV, IC_VOL)

! IC region index bounds
      use ic, only: IC_I_w, IC_I_e
      use ic, only: IC_J_s, IC_J_n
      use ic, only: IC_K_b, IC_K_t

! Volume of computational cells.
      use geometry, only: VOL

      use functions

      IMPLICIT NONE

! Dummy Arguments
!---------------------------------------------------------------------//
! Index of IC region
      INTEGER, INTENT(IN) :: ICV
! Total calculated volume of IC region
      DOUBLE PRECISION, INTENT(OUT) :: IC_VOL

! Local variables
!---------------------------------------------------------------------//
      INTEGER :: I, J, K, IJK
!......................................................................!


      IC_VOL = 0.0d0
      DO K = IC_K_B(ICV), IC_K_T(ICV)
      DO J = IC_J_S(ICV), IC_J_N(ICV)
      DO I = IC_I_W(ICV), IC_I_E(ICV)

         IF(.NOT.IS_ON_MYPE_WOBND(I,J,K)) CYCLE
         IF(DEAD_CELL_AT(I,J,K)) CYCLE

         IJK = FUNIJK(I,J,K)
         IF(FLUID_AT(IJK)) IC_VOL = IC_VOL + VOL(IJK)

      ENDDO
      ENDDO
      ENDDO

      RETURN
      END SUBROUTINE GET_IC_VOLUME

      END MODULE GENERATE_PARTICLES<|MERGE_RESOLUTION|>--- conflicted
+++ resolved
@@ -264,11 +264,8 @@
       pCOUNT = 0
       tCOUNT = 0
 
-<<<<<<< HEAD
-=======
       VEL_FLUCT = SET_VEL_FLUCT(ICV,M)
 
->>>>>>> eeaf7d95
       JJ_LP: DO JJ=1, SEED_Y
          POS(2) = YINIT + (JJ-1)*lDY
          IF(compare(POS(2),dg_ystart) .OR. compare(POS(2),dg_yend))    &
