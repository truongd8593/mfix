--- conflicted
+++ resolved
@@ -316,11 +316,7 @@
       USE run
       USE visc_g
       USE energy
-<<<<<<< HEAD
-      
-=======
-
->>>>>>> 42a6729b
+
       USE pgcor, only :       PHASE_4_P_G
       USE pscor, only :       PHASE_4_P_S
 
