--- conflicted
+++ resolved
@@ -70,11 +70,7 @@
           call send_recv(V_g,2)
           call send_recv(W_g,2)
           call send_recv(ROP_S,2)
-<<<<<<< HEAD
-          IF(ANY(SOLVE_ROs)) call send_recv(RO_S,2)
-=======
           IF(ANY(SOLVE_ROs) .OR. ANY(USR_ROS)) call send_recv(RO_S,2)
->>>>>>> 7e30fc14
           call send_recv(T_S,2)
           call send_recv(U_S,2)
           call send_recv(V_S,2)
@@ -608,6 +604,4 @@
 
         return
 
-      end subroutine write_res1_netcdf
-
-
+      end subroutine write_res1_netcdf