!vvvvvvvvvvvvvvvvvvvvvvvvvvvvvvvvvvvvvvvvvvvvvvvvvvvvvvvvvvvvvvvvvvvvvv!
!                                                                      !
!  Subroutine: MFIX                                                    !
!  Author: M. Syamlal                                 Date: 29-JAN-92  !
!                                                                      !
!  Purpose: The main module in the MFIX program                        !
!                                                                      !
!^^^^^^^^^^^^^^^^^^^^^^^^^^^^^^^^^^^^^^^^^^^^^^^^^^^^^^^^^^^^^^^^^^^^^^!
!
!> \mainpage Multiphase Flow with Interphase eXchanges
!!
!! MFIX is a general-purpose computer code developed at the National
!! Energy Technology Laboratory, NETL, for describing the hydrodynamics,
!! heat transfer, and chemical reactions in fluid-solid systems.
!!
!! It has been used for describing bubbling and circulating fluidized
!! beds and spouted beds. MFiX calculations give transient data on the
!! three-dimensional distribution of pressure, velocity, temperature,
!! and species mass fractions. MFiX code is based on a generally
!! accepted set of multiphase flow equations. The code is used as a
!! "test-stand" for testing and developing multiphase flow constitutive
!!  equations.
!!
!! \section Notice
!! Neither the United States Government nor any agency thereof, nor any
!! of their employees, makes any warranty, expressed or implied, or
!! assumes any legal liability or responsibility for the accuracy,
!! completeness, or usefulness of any information, apparatus, product,
!! or process disclosed or represents that its use would not infringe
!! privately owned rights.
!!
!! * MFIX is provided without any user support for applications in the
!!   user's immediate organization. It should not be redistributed in
!!   whole or in part.
!!
!! * The use of MFIX is to be acknowledged in any published paper based
!!   on computations using this software by citing the MFIX theory
!!   manual. Some of the submodels are being developed by researchers
!!   outside of NETL. The use of such submodels is to be acknowledged
!!   by citing the appropriate papers of the developers of the submodels.
!!
!! * The authors would appreciate receiving any reports of bugs or other
!!   difficulties with the software, enhancements to the software, and
!!   accounts of practical applications of this software.
!!
!! \section Disclaimer
!! This report was prepared as an account of work sponsored by an agency
!! of the United States Government. Neither the United States Government
!! nor any agency thereof, nor any of their employees, makes any
!! warranty, express or implied, or assumes any legal liability or
!! responsibility for the accuracy, completeness, or usefulness of any
!! information, apparatus, product, or process disclosed, or represents
!! that its use would not infringe privately owned rights. Reference
!! herein to any specific commercial product, process, or service by
!! trade name, trademark, manufacturer, or otherwise does not
!! necessarily constitute or imply its endorsement, recommendation, or
!! favoring by the United States Government or any agency thereof. The
!! views and opinions of authors expressed herein do not necessarily
!! state or reflect those of the United States Government or any
!! agency thereof.

      PROGRAM MFIX

!-----------------------------------------------
! Modules
!-----------------------------------------------
      USE MFIX_netcdf
      USE cdist
      USE compar
      USE cutcell
      USE dashboard
      USE discretelement
      USE fldvar
      USE functions
      USE funits
      USE machine
      USE mfix_pic
      USE mpi_utility
      USE output
      USE parallel_mpi
      USE param
      USE param1
      USE qmom_kinetic_equation
      USE quadric
      USE run
      USE time_cpu

      USE vtk, only : WRITE_VTK_FILES

      use error_manager

      IMPLICIT NONE
!-----------------------------------------------
! Local variables
!-----------------------------------------------
! Final value of CPU time.
      DOUBLE PRECISION :: CPU1
! time used for computations.
      DOUBLE PRECISION :: CPUTIME_USED, WALLTIME_USED
! CPU time unit.
      CHARACTER(LEN=4) :: TUNIT
! Save TIME in input file for RESTART_2
      DOUBLE PRECISION :: TIME_SAVE
! Temporary storage for DT
      DOUBLE PRECISION :: DT_tmp
! loop counter
      INTEGER :: L
! Error index
      INTEGER :: IER
! DISTIO variable for specifying the mfix version
      CHARACTER(LEN=512) :: version
! environment variable
      CHARACTER(LEN=512) :: omp_num_threads
      INTEGER :: length
      INTEGER :: status

!$      INTEGER num_threads, threads_specified, omp_id
!$      INTEGER omp_get_num_threads
!$      INTEGER omp_get_thread_num

<<<<<<< HEAD
      DOUBLE PRECISION :: WALL_TIME

! C Function
      INTERFACE
         SUBROUTINE INIT_CMD_SOCKET(port) BIND ( C )
           use, INTRINSIC :: iso_c_binding
           CHARACTER(KIND=C_CHAR), INTENT(IN) :: port(*)
         END SUBROUTINE INIT_CMD_SOCKET
         SUBROUTINE INIT_LOG_SOCKET(port) BIND ( C )
           use, INTRINSIC :: iso_c_binding
           CHARACTER(KIND=C_CHAR), INTENT(IN) :: port(*)
         END SUBROUTINE INIT_LOG_SOCKET
      END INTERFACE

!-----------------------------------------------

=======
!-----------------------------------------------

>>>>>>> c041ffd0
! DISTIO
! If you change the value below in this subroutine, you must also
! change it in write_res0.f and the value should also be consistent
! with the check in read_res0
      version = 'RES = 01.6'

      bDoing_postmfix = .false.

! Invoke MPI initialization routines and get rank info.
      CALL PARALLEL_INIT
      CALL GEN_LOG_BASENAME

! we want only PE_IO to write out common error messages
      DMP_LOG = (myPE == PE_IO)

! set the version.release of the software
      ID_VERSION = '2015-1'

! set automatic restart flag to false
!      AUTOMATIC_RESTART = .FALSE.
!      ITER_RESTART      = 1

      ! create libmsockets server
#ifdef socket
      CALL INIT_CMD_SOCKET("7777"//CHAR(0))
      CALL INIT_LOG_SOCKET("8888"//CHAR(0))
#endif

! specify the number of processors to be used
!$        call get_environment_variable("OMP_NUM_THREADS",omp_num_threads,length,status, .true.)
!$      if (status.eq.0 .and. length.ne.0) then
!$        read(omp_num_threads,*) threads_specified
!$      else
!$        WRITE(*,'(A,$)') 'Enter the number of threads to be used for SMP: '
!$        READ(*,*) threads_specified
!$      endif

!$      call omp_set_num_threads(threads_specified)

! Find the number of processors used
!$omp  parallel
!$      num_threads = omp_get_num_threads()
!$      omp_id = omp_get_thread_num()
!$      if(omp_id.eq.0) Write(*,*)' Number of threads used for SMP = ',  num_threads
!$omp  end parallel


! Set machine dependent constants
      CALL MACHINE_CONS

! Get the date and time. They give the unique run_id in binary output
! files
      CALL GET_RUN_ID

! AEOLUS: stop trigger mechanism to terminate MFIX normally before batch
! queue terminates. timestep at the beginning of execution
      CALL CPU_TIME (CPU00)
      WALL0 = WALL_TIME()

! Read input data, check data, do computations for IC and BC locations
! and flows, and set geometry parameters such as X, X_E, DToDX, etc.
      CALL GET_DATA

! Write the initial part of the standard output file
      CALL WRITE_OUT0
      IF(.NOT.CARTESIAN_GRID)  CALL WRITE_FLAGS

! Write the initial part of the special output file(s)
      CALL WRITE_USR0

!$    CALL START_LOG
!$    IF(DMP_LOG)WRITE (UNIT_LOG, *) ' '
!$    IF(DMP_LOG)WRITE (UNIT_LOG, *) ' Number of processors used = ', threads_specified
!$    IF(DMP_LOG)WRITE (UNIT_LOG, *) ' '
!$    CALL END_LOG

!  setup for PC quickwin application
      CALL PC_QUICKWIN


      CALL INIT_ERR_MSG('MFIX')


  101 CONTINUE


! if not netcdf writes asked for ... globally turn off netcdf
      if (MFIX_usingNETCDF()) then
         bGlobalNetcdf = .false.
         do L = 1,20
            if (bWrite_netcdf(L)) bGlobalNetcdf = .true.
         enddo
      endif


      IF(AUTOMATIC_RESTART) THEN
         RUN_TYPE = 'RESTART_1'
         AUTOMATIC_RESTART = .FALSE.
         ITER_RESTART = ITER_RESTART + 1
         CALL CHECK_INITIAL_CONDITIONS
         CALL CHECK_BOUNDARY_CONDITIONS
         CALL CHECK_INTERNAL_SURFACES
         CALL CHECK_POINT_SOURCES
         CALL CHECK_CHEMICAL_RXNS
         CALL SET_FLAGS
         CALL SET_CONSTPROP
      ENDIF

      DT_TMP = DT
      SELECT CASE (TRIM(RUN_TYPE))

      CASE ('NEW')
! Write the initial part of the restart files
         CALL WRITE_RES0
         DO L = 1, N_SPX
            CALL WRITE_SPX0 (L, 0)
         ENDDO

       CASE ('RESTART_1')
! Read the time-dependent part of the restart file
         CALL READ_RES1
         WRITE(ERR_MSG, 1010) TIME, NSTEP
         CALL FLUSH_ERR_MSG()

      CASE ('RESTART_2')
         TIME_SAVE = TIME
! DISTIO
         if (myPE .ne. PE_IO .and. bDist_IO .and. bStart_with_one_res) then
             write (unit_res,rec=1) version
             write (unit_res,rec=2) 4
             write (unit_res,rec=3) 4
         endif

         CALL READ_RES1
         TIME = TIME_SAVE

         WRITE(ERR_MSG, 1010) TIME, NSTEP
         CALL FLUSH_ERR_MSG()

         CALL WRITE_RES0

! Writing the RES1 and SPX1 can only be done here when re-indexing is turned off
! This will be done after the cell re-indexing is done later in this file.
! This allows restarting independently of the re-indexing setting between
! the previous and current run.
         IF(.NOT.RE_INDEXING) THEN
            CALL WRITE_RES1
            DO L = 1, N_SPX
               CALL WRITE_SPX0 (L, 0)
               CALL WRITE_SPX1 (L, 0)
            END DO
            call write_netcdf(0,0,time)
         ENDIF

      CASE DEFAULT
         CALL START_LOG
         IF(DMP_LOG)WRITE (UNIT_LOG, *) &
            ' MFIX: Do not know how to process'
         IF(DMP_LOG)WRITE (UNIT_LOG, *) ' RUN_TYPE in data file'
         CALL END_LOG
         call mfix_exit(myPE)

      END SELECT

      call MPI_Barrier(MPI_COMM_WORLD,mpierr)

      IF (DT_TMP /= UNDEFINED) THEN
         DT = MAX(DT_MIN,MIN(DT_MAX,DT))
      ELSE
         DT = DT_TMP
      ENDIF

! Set arrays for computing indices. A secondary call is made
! after cut cell-preprocessing to update array indices.
      IF(CARTESIAN_GRID) THEN
         CALL SET_INCREMENTS
         CALL SET_INCREMENTS3
      ENDIF


!      IF(.NOT.RE_INDEXING) CALL WRITE_IJK_VALUES


! Set the flags for wall surfaces impermeable and identify flow
! boundaries using FLAG_E, FLAG_N, and FLAG_T
      CALL SET_FLAGS1

!  Update flags for Cartesian_GRID.
      IF(CARTESIAN_GRID) CALL CHECK_BC_FLAGS

! Calculate cell volumes and face areas
      IF(.NOT.CARTESIAN_GRID)  THEN
         CALL SET_GEOMETRY1
!       ELSE
!         CALL SET_GEOMETRY
       ENDIF

! Find corner cells and set their face areas to zero
      IF(.NOT.CARTESIAN_GRID)  THEN
         CALL GET_CORNER_CELLS()
      ELSE
         IF (SET_CORNER_CELLS)  CALL GET_CORNER_CELLS ()
      ENDIF

! Set constant physical properties
      CALL SET_CONSTPROP

! Set initial conditions
      CALL SET_IC

! Set point sources.
      CALL SET_PS

! Set boundary conditions
      CALL ZERO_NORM_VEL
      CALL SET_BC0
!      IF(DISCRETE_ELEMENT) CALL MAKE_ARRAYS_DES

! JFD: cartesian grid implementation
      IF(CARTESIAN_GRID) CALL CG_SET_BC0
!      IF(DEM_SOLIDS) CALL SET_BC_DEM

! Set gas mixture molecular weight
      CALL SET_MW_MIX_G

! Set the pressure field for a fluidized bed
      IF (RUN_TYPE == 'NEW') CALL SET_FLUIDBED_P

! Initialize densities.
      IF (RUN_TYPE == 'NEW') CALL SET_RO_G
      IF (RUN_TYPE == 'NEW') CALL SET_RO_S

! Initialize time dependent boundary conditions
      CALL SET_BC1

! Check the field variable data and report errors.
      IF(.NOT.CARTESIAN_GRID)  CALL CHECK_DATA_20


!=======================================================================
! JFD: START MODIFICATION FOR RE-INDEXING CELLS
!=======================================================================
      IF(CARTESIAN_GRID.AND.RE_INDEXING) THEN

         IF(myPE == PE_IO) THEN
            WRITE(*,"(72('='))")
            WRITE(*,*)' RE-INDEXING CELLS FOR CARTESIAN GRID...'
         ENDIF
         CALL RE_INDEX_ARRAYS


!      IF(myPE == PE_IO)print*,'Calling REPORT_BEST_IJK_SIZE:'
!       CALL REPORT_BEST_IJK_SIZE
       CALL REPORT_BEST_PROCESSOR_SIZE
!      IF(myPE == PE_IO)print*,'Exiting MFIX after REPORT_BEST_IJK_SIZE.'


         IF(myPE == PE_IO) WRITE(*,"(72('='))")

! In case of a RESTART_2, write the RES1 and SPX1 files here
! This was commented out earlier in this file.
         IF(RUN_TYPE == 'RESTART_2') THEN
            CALL WRITE_RES1
            DO L = 1, N_SPX
               CALL WRITE_SPX0 (L, 0)
               CALL WRITE_SPX1 (L, 0)
            END DO
            call write_netcdf(0,0,time)
         ENDIF
      ENDIF

!=======================================================================
! JFD: END MODIFICATION FOR RE-INDEXING CELLS
!=======================================================================

! Setup VTK data for regular (no cut cells) grid
      IF(.NOT.CARTESIAN_GRID.AND.WRITE_VTK_FILES) CALL SETUP_VTK_NO_CUTCELL

      IF(DISCRETE_ELEMENT) CALL MAKE_ARRAYS_DES
      IF(QMOMK) CALL QMOMK_MAKE_ARRAYS

! Set the inflow/outflow BCs for DEM solids
      IF(DEM_SOLIDS) CALL SET_BC_DEM
! Set the inflow/outflow BC for PIC solids
      IF(PIC_SOLIDS) CALL SET_BC_PIC

! Set the inital properties of each particle.
      IF(DEM_SOLIDS) CALL SET_IC_DEM

! AEOLUS: debug prints
      if (DBGPRN_LAYOUT .or. bdist_io) then
!     write (*,*) myPE , ' E.4 ... version = ' , version(1:33)
         call debug_write_layout()
         call write_parallel_info()
      endif

! Initializations for CPU time calculations in iterate
      CPUOS = 0.
      CALL CPU_TIME (CPU1)
      CPU_NLOG = CPU1
      TIME_NLOG = TIME - DT

! Get the initial value of CPU time
      CALL CPU_TIME (CPU0)

! Find the solution of the equations from TIME to TSTOP at
! intervals of DT
      CALL TIME_MARCH
      IF(AUTO_RESTART.AND.AUTOMATIC_RESTART&
         .AND.ITER_RESTART.LE.10) GOTO 101

! Call user-defined subroutine after time-loop.
      IF (CALL_USR) CALL USR3

! Get the final value of CPU time.  The difference gives the
! CPU time used for the computations.
      CALL CPU_TIME (CPU1)

! Compute the CPU time and write it out in the .OUT file.
      CPUTIME_USED = CPU1 - CPU0 - CPU_IO
      WALLTIME_USED = WALL_TIME() - WALL0
      CALL WRITE_OUT3 (CPUTIME_USED, WALLTIME_USED, CPU_IO)

! JFD: cartesian grid implementation
      IF(WRITE_DASHBOARD) THEN
         IF(DT>=DT_MIN) THEN
            RUN_STATUS = 'Complete.'
         ELSE
            RUN_STATUS = 'DT < DT_MIN.  Recovery not possible!'
         ENDIF
         CALL GET_TUNIT(CPUTIME_USED,TUNIT)
         CALL UPDATE_DASHBOARD(0,CPUTIME_USED,TUNIT)
      ENDIF
      IF(CARTESIAN_GRID)  CALL CLOSE_CUT_CELL_FILES

! Finalize and terminate MPI
      call parallel_fin

      CALL FINL_ERR_MSG

      STOP

 1000 FORMAT(/1X,'MFIX ',A,' Simulation:'/)

 1010 FORMAT('Message 1010: Read in data from .RES file for TIME = ',&
         G12.5,/'Time step number (NSTEP) =',I7)

      END PROGRAM MFIX

!vvvvvvvvvvvvvvvvvvvvvvvvvvvvvvvvvvvvvvvvvvvvvvvvvvvvvvvvvvvvvvvvvvvvvv!
!                                                                      !
!  Subroutine: GEN_LOG_BASENAME                                        !
!  Author: Aytekin Gel                                Date: 19-SEP-03  !
!                                                                      !
!  Purpose: Generate the file base for DMP logs.                       !
!                                                                      !
!^^^^^^^^^^^^^^^^^^^^^^^^^^^^^^^^^^^^^^^^^^^^^^^^^^^^^^^^^^^^^^^^^^^^^^!
      SUBROUTINE GEN_LOG_BASENAME

      use compar, only: myPE
      use compar, only: fbname

      implicit none

! Variables for generating file basename with processor id
      INTEGER :: i1, i10, i100, i1000, i10000

! PAR_I/O Generate file basename for LOG files
      i10000 = int(myPE/10000)
      i1000  = int((myPE-i10000*10000)/1000)
      i100   = int((myPE-i10000*10000-i1000*1000)/100)
      i10    = int((myPE-i10000*10000-i1000*1000-i100*100)/10)
      i1     = int((myPE-i10000*10000-i1000*1000-i100*100-i10*10)/1)

      i10000 = i10000 + 48
      i1000  = i1000  + 48
      i100   = i100   + 48
      i10    = i10    + 48
      i1     = i1     + 48

      fbname=char(i10000)//char(i1000)//char(i100)//char(i10)//char(i1)

      RETURN
      END SUBROUTINE GEN_LOG_BASENAME




!vvvvvvvvvvvvvvvvvvvvvvvvvvvvvvvvvvvvvvvvvvvvvvvvvvvvvvvvvvvvvvvvvvvvvvC
!                                                                      C
!  Module name: debug_write()                                          C
!  Purpose: Write out full geometry index setup information for the
!  case
!                                                                      C
!  Author: Aytekin Gel                                Date: 19-SEP-03  C
!  Reviewer:                                          Date:            C
!                                                                      C
!                                                                      C
!  Literature/Document References:                                     C
!                                                                      C
!  Variables referenced:                                               C
!  Variables modified:                                                 C
!                                                                      C
!  Local variables:                                                    C
!                                                                      C
!^^^^^^^^^^^^^^^^^^^^^^^^^^^^^^^^^^^^^^^^^^^^^^^^^^^^^^^^^^^^^^^^^^^^^^C

      SUBROUTINE debug_write_layout()

!-----------------------------------------------
! Modules
!-----------------------------------------------
      USE param
      USE param1
      USE parallel
      USE matrix
      USE geometry
      USE compar
      USE mpi_utility
      USE sendrecv
      USE sendrecv3
      USE indices
      USE leqsol
      USE cdist
      USE funits
      USE run
      USE time_cpu
      USE functions
      IMPLICIT NONE
!-----------------------------------------------
! Local Variables
!-----------------------------------------------
! phase index
      INTEGER :: M
! indices
      INTEGER :: i, j, k, ijk, ijk_GL, ijk_PROC, ijk_IO
!
      integer :: indxA, indxA_gl, indxB, indxB_gl, indxC, indxC_gl
      integer :: indxD, indxD_gl, indxE, indxE_gl, indxF, indxF_gl
      integer :: indxG, indxG_gl, indxH, indxH_gl
!
      logical :: amgdbg = .TRUE.

      character(LEN=80) :: fname

!DISTIO
!      fname = "layout_xxxx.txt"
!      write (fname(8:11),'(i4.4)') myPE
      fname = "layout_xxxxx.txt"
      write (fname(8:12),'(i5.5)') myPE
      open (unit=11,file=fname,status='unknown')

      write (11,*) ' ********************************************'
      write (11,*) ' ********************************************'
      write (11,*) ' ********************************************'
      write (11,*) ' ********************************************'
      write (11,*) ' '
      write (11,*) ' '
      write (11,*) ' myPE =           ' , myPE
      write (11,*) ' '
      write (11,*) ' '


    IF (AMGDBG .OR. bDist_IO) THEN
      write(11,"('BLK1: Running from istart3,iend3 .AND. jstart3, jend3 .AND. kstart3, kend3')")
      write(11,"(' (   i ,    j,     k) =>    ijk      ijk_GL     ijk_PROC    ijk_IO')")
      write(11,"(' ====================      =====     =======    ========    ======')")
      DO k = kstart3, kend3
        DO i = istart3,iend3
          DO j = jstart3, jend3
             ijk = FUNIJK(i,j,k)
             ijk_GL = FUNIJK_GL(i,j,k)
             ijk_PROC = FUNIJK_PROC(i,j,k,myPE)
             ijk_IO = FUNIJK_IO(i,j,k)
             write(11,"(' (',I4,' , ',I4,' , ',I4,') => ',4(I8,' , '))") &
                                         i,j,k,ijk,ijk_GL,ijk_PROC,ijk_IO
          ENDDO
        ENDDO
      ENDDO

      write(11,"(/,/,'BLK2: Print out Bottom, South, West, East, North, Top neighbors')")
      write(11,"(' (   i ,    j,     k) =>    ijk    ijk_GL    B_of    S_of    W_of    E_of    N_of    T_of')")
      write(11,"(' ====================      =====   =======  ======  ======  ======  ======  ======  ======')")
      DO k = kstart3, kend3
        DO i = istart3,iend3
          DO j = jstart3, jend3
             ijk = FUNIJK(i,j,k)
             ijk_GL = FUNIJK_GL(i,j,k)
             write(11,"(' (',I4,' , ',I4,' , ',I4,') => ',2(I7,' , '),6(I7,2X))") &
                                         i,j,k,ijk,ijk_GL,bottom_of(ijk),south_of(ijk),west_of(ijk),&
                                         east_of(ijk),north_of(ijk),top_of(ijk)
          ENDDO
        ENDDO
      ENDDO

      write(11,"(/,/,'BLK3: Print out km, jm, im, ip, jp, kp neighbors')")
      write(11,"(' (   i ,    j,     k) =>    ijk    ijk_GL    km_of   jm_of   im_of   ip_of   jp_of   kp_of')")
      write(11,"(' ====================      =====   =======  ======  ======  ======  ======  ======  ======')")
      DO k = kstart3, kend3
        DO i = istart3,iend3
          DO j = jstart3, jend3
             ijk = FUNIJK(i,j,k)
             ijk_GL = FUNIJK_GL(i,j,k)
             write(11,"(' (',I4,' , ',I4,' , ',I4,') => ',2(I7,' , '),6(I7,2X))") &
                                         i,j,k,ijk,ijk_GL,km_of(ijk),jm_of(ijk),im_of(ijk),&
                                         ip_of(ijk),jp_of(ijk),kp_of(ijk)
          ENDDO
        ENDDO
      ENDDO

      write(11,"(/,'BLK4a: Active Fluid Cells:FLUID_AT(ijk)=.T.',/,&
     &           ' (   i ,    j,     k) =>    ijk  [   x ,     ,     z]')")
      write(11,"(' ====================      =====  ====================')")
       DO ijk = ijkstart3, ijkend3
         I = I_OF(IJK)
         J = J_OF(IJK)
         K = K_OF(IJK)

!         IF (FLOW_AT_E(IJK)) THEN
         IF (FLUID_AT(IJK)) THEN
!          write(11,"(' (',I4,' , ',I4,' , ',I4,') => ',I8)") I,J,K,ijk
           write(11,"(' (',I4,' , ',I4,' , ',I4,') => ',I8,' [',E12.5,',',E12.5,' ]')") I,J,K,ijk,X(i),Z(k)
         ENDIF
      ENDDO

      write(11,"(/,'BLK4b: Cells that are (.NOT.WALL_AT(IJK)) = .T.',/,&
     &           ' (   i ,    j,     k) =>    ijk  [   x ,     ,     z]')")
      write(11,"(' ====================      =====  ====================')")
       DO ijk = ijkstart3, ijkend3
         I = I_OF(IJK)
         J = J_OF(IJK)
         K = K_OF(IJK)

         IF (.NOT.WALL_AT(IJK)) THEN
!          write(11,"(' (',I4,' , ',I4,' , ',I4,') => ',I8)") I,J,K,ijk
           write(11,"(' (',I4,' , ',I4,' , ',I4,') => ',I8,' [',E12.5,',',E12.5,' ]')") I,J,K,ijk,X(i),Z(k)
         ENDIF
      ENDDO

      DO k = kstart3, kend3
        DO i = istart3,iend3
          DO j = jstart3, jend3
             ijk = FUNIJK(i,j,k)
             ijk_GL = FUNIJK_GL(i,j,k)

             if (i == istart2 .AND. j == jstart2) then
                 indxA = ijk
                 indxA_gl = ijk_GL
             endif
             if (i == istart1 .AND. j == jstart1) then
                 indxE = ijk
                 indxE_gl = ijk_GL
             endif
             if (i == istart2 .AND. j == jend2) then
                 indxB = ijk
                 indxB_gl = ijk_GL
             endif
             if (i == istart1 .AND. j == jend1) then
                 indxF = ijk
                 indxF_gl = ijk_GL
             endif
             if (i == iend1 .AND. j == jstart1) then
                 indxH = ijk
                 indxH_gl = ijk_GL
             endif
             if (i == iend2 .AND. j == jstart2) then
                 indxD = ijk
                 indxD_gl = ijk_GL
             endif
             if (i == iend1 .AND. j == jend1) then
                 indxG = ijk
                 indxG_gl = ijk_GL
             endif
             if (i == iend2 .AND. j == jend2) then
                 indxC = ijk
                 indxC_gl = ijk_GL
             endif
          ENDDO
        ENDDO
        write(11,"('BLK5:')")
        write(11,"(57('='))")
        write(11,"('k= ',I5,/,57('='))") k
        write(11,"('B= ',I5,' (',I7,')',20X,'C= ',I5,' (',I7,')',/)") indxB, indxB_gl, &
                        indxC, indxC_gl
!        write(UNIT_LOG,"(' \',34X,'/')")
!        write(UNIT_LOG,"(2X,'\',32X,'/')")
        write(11,"(3X,'F= ',I5,' (',I7,')',12X,'G= ',I5,' (',I7,')')") indxF, indxF_gl, &
                        indxG, indxG_gl
        write(11,"(4(9X,'|',29X,'|',/))")
        write(11,"(3X,'E= ',I5,' (',I7,')',12X,'H= ',I5,' (',I7,')',/)") indxE, indxE_gl, &
                        indxH, indxH_gl
!        write(UNIT_LOG,"(2X,'/',32X,'\')")
!        write(UNIT_LOG,"('/',34X,'\')")
        write(11,"('A= ',I5,' (',I7,')',20X,'D= ',I5,' (',I7,')',/,/)") indxA, indxA_gl, &
                        indxD, indxD_gl

!        write(UNIT_LOG,"(' (',I4,' , ',I4,' , ',I4,') => ',2(I7,' , '),6(I7,2X))") &
!                                         i,j,k,ijk,ijk_GL,bottom_of(ijk),south_of(ijk),west_of(ijk),&
!                                        east_of(ijk),north_of(ijk),top_of(ijk)

      ENDDO

!      write(UNIT_LOG,"(/,' (   i ,    j,     k) =>    ijk (Active Fluid)')")
!      write(UNIT_LOG,"(' ====================      =====')")
!       DO ijk = ijkstart3, ijkend3
!         I = I_OF(IJK)
!         J = J_OF(IJK)
!         K = K_OF(IJK)

!         IF (FLOW_AT_E(IJK)) THEN
!         IF (FLUID_AT(IJK)) THEN
!           write(UNIT_LOG,"(' (',I4,' , ',I4,' , ',I4,') => ',I8)") I,J,K,ijk
!         ENDIF
!      END DO


    endif   ! end if(amgdbg .or. bdist_io)

      M = 0
!      CALL WRITE_AB_M (A_M, B_M, IJKMAX2, M, IER)

    IF (AMGDBG .OR. bDist_IO) THEN
      write(11,"(/,/,'BLK6: ========= ORIGINAL MFIX VARIABLES ===========')")
      write(11,"('PE ',I5,': imin1  = ',I6,3X,'imax1= ',I6,/,'PE ',I5,': jmin1  = ',I6,3X,'jmax1= ',I6)") &
             myPE,imin1,imax1,myPE,jmin1,jmax1
      write(11,"('PE ',I5,': kmin1  = ',I6,3X,'kmax1= ',I6)") myPE,kmin1,kmax1
      write(11,"('-----')")
      write(11,"('PE ',I5,': imin2  = ',I6,3X,'imax2= ',I6,/,'PE ',I5,': jmin2  = ',I6,3X,'jmax2= ',I6)") &
             myPE,imin2,imax2,myPE,jmin2,jmax2
      write(11,"('PE ',I5,': kmin2  = ',I6,3X,'kmax2= ',I6)") myPE,kmin2,kmax2
      write(11,"('----- Below xxx3 set is DMP extension ------------')")
      write(11,"('PE ',I5,': imin3  = ',I6,3X,'imax3= ',I6,/,'PE ',I5,': jmin3  = ',I6,3X,'jmax3= ',I6)") &
             myPE,imin3,imax3,myPE,jmin3,jmax3
      write(11,"('PE ',I5,': kmin3  = ',I6,3X,'kmax3= ',I6)") myPE,kmin3,kmax3
      write(11,"('----- End of Below xxx3 set is DMP extension -----')")
!      write(11,"('PE ',I5,': ijkmax2= ',I6)") myPE,ijkmax2
      write(11,"('PE ',I5,': ijmax2 = ',I6)") myPE,ijmax2
      write(11,"('PE ',I5,': ijkmin1= ',I6,' ijkmax1= ',I12)") myPE,ijkmin1, ijkmax1
      write(11,"('PE ',I5,':          ',6X,' ijkmax2= ',I12)") myPE,ijkmax2
      write(11,"('PE ',I5,':          ',6X,' ijkmax3= ',I12)") myPE,ijkmax3
      write(11,"('PE ',I5,': ijkmin4= ',I6,' ijkmax4= ',I12)") myPE,ijkmin4, ijkmax4


      write(11,"(/,/,' ========= DMP EXTENSION VARIABLES ===========')")
!      write(UNIT_LOG,"('PE ',I5,': ijksize  = ',I6)") myPE,ijksize
      write(11,"('PE ',I5,': ijksize3 = ',I6,3X,'ijksize3_all = ',I6)") myPE,ijksize3,ijksize3_all(myPE)
      write(11,"('PE ',I5,': ijksize4 = ',I6,3X,'ijksize4_all = ',I6)") myPE,ijksize4,ijksize4_all(myPE)
      write(11,"('PE ',I5,': ijkstart3  = ',I6,3X,'ijkend3  = ',I6)") myPE,ijkstart3, ijkend3
      write(11,"('PE ',I5,': ijkstart3_all = ',I6,3X,'ijkstart4_all = ',I6)") myPE,ijkstart3_all(myPE),ijkstart4_all(myPE)
      write(11,"('PE ',I5,': istart_all = ',I6,3X,'iend_all = ',I6,/,'PE ',I5,': jstart_all = ',I6,3X,'jend_all = ',I6)") &
             myPE,istart_all(myPE),iend_all(myPE),myPE,jstart_all(myPE),jend_all(myPE)
      write(11,"('PE ',I5,': kstart_all = ',I6,3X,'kend_all = ',I6,/,'----------------------')") &
             myPE,kstart_all(myPE),kend_all(myPE)

      write(11,"('PE ',I5,': istart1_all= ',I6,3X,'iend1_all= ',I6,/,'PE ',I5,': jstart1_all= ',I6,3X,'jend3_all= ',I6)") &
             myPE,istart1_all(myPE),iend1_all(myPE),myPE,jstart1_all(myPE),jend1_all(myPE)
      write(11,"('PE ',I5,': kstart1_all= ',I6,3X,'kend1_all= ',I6,/,'----------------------')") &
             myPE,kstart1_all(myPE),kend1_all(myPE)

      write(11,"('PE ',I5,': istart2_all= ',I6,3X,'iend2_all= ',I6,/,'PE ',I5,': jstart2_all= ',I6,3X,'jend3_all= ',I6)") &
             myPE,istart2_all(myPE),iend2_all(myPE),myPE,jstart2_all(myPE),jend2_all(myPE)
      write(11,"('PE ',I5,': kstart2_all= ',I6,3X,'kend2_all= ',I6,/,'----------------------')") &
             myPE,kstart2_all(myPE),kend2_all(myPE)

      write(11,"('PE ',I5,': istart3_all= ',I6,3X,'iend3_all= ',I6,/,'PE ',I5,': jstart3_all= ',I6,3X,'jend3_all= ',I6)") &
             myPE,istart3_all(myPE),iend3_all(myPE),myPE,jstart3_all(myPE),jend3_all(myPE)
      write(11,"('PE ',I5,': kstart3_all= ',I6,3X,'kend3_all= ',I6,/,'----------------------')") &
             myPE,kstart3_all(myPE),kend3_all(myPE)

      write(11,"('PE ',I5,': istart1= ',I6,3X,'iend1= ',I6,/,'PE ',I5,': jstart1= ',I6,3X,'jend1= ',I6)") &
             myPE,istart1,iend1,myPE,jstart1,jend1
      write(11,"('PE ',I5,': kstart1= ',I6,3X,'kend1= ',I6,/,'----------------------')") &
             myPE,kstart1,kend1
      write(11,"('PE ',I5,': istart2= ',I6,3X,'iend2= ',I6,/,'PE ',I5,': jstart2= ',I6,3X,'jend2= ',I6)") &
             myPE,istart2,iend2,myPE,jstart2,jend2
      write(11,"('PE ',I5,': kstart2= ',I6,3X,'kend2= ',I6,/,'----------------------')") &
             myPE,kstart2,kend2
      write(11,"('PE ',I5,': istart3= ',I6,3X,'iend3= ',I6,/,'PE ',I5,': jstart3= ',I6,3X,'jend3= ',I6)") &
             myPE,istart3,iend3,myPE,jstart3,jend3
      write(11,"('PE ',I5,': kstart3= ',I6,3X,'kend3= ',I6,/,'----------------------')") &
             myPE,kstart3,kend3

    ENDIF   ! end if(amgdbg .or. bdist_io)

      close(unit=11)


      RETURN
      END SUBROUTINE DEBUG_WRITE_LAYOUT



!vvvvvvvvvvvvvvvvvvvvvvvvvvvvvvvvvvvvvvvvvvvvvvvvvvvvvvvvvvvvvvvvvvvvvvC

!^^^^^^^^^^^^^^^^^^^^^^^^^^^^^^^^^^^^^^^^^^^^^^^^^^^^^^^^^^^^^^^^^^^^^^C

      SUBROUTINE write_parallel_info()

!-----------------------------------------------
!   M o d u l e s
!-----------------------------------------------
      USE param
      USE param1
      USE parallel
      USE matrix
      USE geometry
      USE compar
      USE mpi_utility
      USE sendrecv
      USE sendrecv3
      USE indices
      USE leqsol
      USE funits
      USE run
      USE time_cpu
      USE functions
      IMPLICIT NONE
!-----------------------------------------------
! Dummy arguments
!-----------------------------------------------
! Local Variables
!-----------------------------------------------
! phase index
      INTEGER :: M
! indices
      INTEGER :: i, j, k, ijk, ijk_GL, ijk_PROC, ijk_IO
!
      character(LEN=80) :: fname
!-----------------------------------------------

!DISTIO
!      fname = "p_info_xxxx.txt"
!      write (fname(8:11),'(i4.4)') myPE
      fname = "p_info_xxxxx.txt"
      write (fname(8:12),'(i5.5)') myPE
      open (unit=11,file=fname,status='unknown')

      write (11,*) myPe , ' = myPE'

      write (11,*) myPE , istart3,iend3
      write (11,*) myPE , jstart3,jend3
      write (11,*) myPE , kstart3,kend3

      write(11,"('BLK1: Running from istart3,iend3 .AND. jstart3, jend3 .AND. kstart3, kend3')")
      write(11,"(' (   i ,    j,     k)       ijk      ijk_GL     ijk_PROC    ijk_IO')")
      write(11,"(' ====================      =====     =======    ========    ======')")
      DO k = kstart3, kend3
        DO i = istart3,iend3
          DO j = jstart3, jend3
             ijk = FUNIJK(i,j,k)
             ijk_GL = FUNIJK_GL(i,j,k)
             ijk_PROC = FUNIJK_PROC(i,j,k,myPE)
             ijk_IO = FUNIJK_IO(i,j,k)
             write(11,"('  ',I4,'   ',I4,'   ',I4,'     ',4(I8,'   '))" ) &
                                         i,j,k,ijk,ijk_GL,ijk_PROC,ijk_IO
          ENDDO
        ENDDO
      ENDDO

      M = 0
!      CALL WRITE_AB_M (A_M, B_M, IJKMAX2, M, IER)

      close(unit=11)

      RETURN
      END SUBROUTINE write_parallel_info
<|MERGE_RESOLUTION|>--- conflicted
+++ resolved
@@ -118,9 +118,6 @@
 !$      INTEGER omp_get_num_threads
 !$      INTEGER omp_get_thread_num
 
-<<<<<<< HEAD
-      DOUBLE PRECISION :: WALL_TIME
-
 ! C Function
       INTERFACE
          SUBROUTINE INIT_CMD_SOCKET(port) BIND ( C )
@@ -135,10 +132,6 @@
 
 !-----------------------------------------------
 
-=======
-!-----------------------------------------------
-
->>>>>>> c041ffd0
 ! DISTIO
 ! If you change the value below in this subroutine, you must also
 ! change it in write_res0.f and the value should also be consistent
