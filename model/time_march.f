!vvvvvvvvvvvvvvvvvvvvvvvvvvvvvvvvvvvvvvvvvvvvvvvvvvvvvvvvvvvvvvvvvvvvvv!
!                                                                      !
!  SUBROUTINE: TIME_MARCH                                              !
!  Author: M. Syamlal                                 Date: 21-JAN-92  !
!                                                                      !
!  Purpose: Controlling module for time marching and finding the       !
!           solution of equations from TIME to TSTOP at intervals of   !
!           DT, updating the b.c.'s, and creating output.              !
!                                                                      !
!^^^^^^^^^^^^^^^^^^^^^^^^^^^^^^^^^^^^^^^^^^^^^^^^^^^^^^^^^^^^^^^^^^^^^^!

      SUBROUTINE TIME_MARCH

!-----------------------------------------------
! Modules
!-----------------------------------------------
      USE MFIX_netcdf
      USE bc
      USE cdist
      USE coeff
      USE compar
      USE cont
      USE cutcell
      USE dashboard
      USE discretelement
      USE drag
      USE fldvar
      USE funits
      USE geometry
      USE indices
      USE leqsol, only: SOLVER_STATISTICS, REPORT_SOLVER_STATS
      USE output, only: RES_DT, NLOG
      USE param
      USE param1
      USE pgcor
      USE physprop
      USE pscor
      USE qmom_kinetic_equation
      USE run
      USE rxns, only: nRR
      USE scalars
      USE stiff_chem, only : STIFF_CHEMISTRY, STIFF_CHEM_SOLVER
      USE tau_g
      USE tau_s
      USE time_cpu
      USE toleranc
! use function MAX_VEL_INLET to compute max. velocity at inlet
      USE utilities, ONLY: MAX_VEL_INLET
      USE visc_g
      USE visc_s
      USE vshear
      USE vtk
      USE vtp
      use output, only: RES_DT, NLOG
      use interactive, only: INTERACT, INIT_INTERACTIVE_MODE

      IMPLICIT NONE
!-----------------------------------------------
! Local variables
!-----------------------------------------------
! Flag to indicate one pass through iterate for steady
! state conditions.
      LOGICAL :: FINISH

! Loop indices
      INTEGER :: L, M , I, IJK, N
! Error index
      INTEGER :: IER
! Number of iterations
      INTEGER :: NIT, NIT_TOTAL
! used for activating check_data_30
      INTEGER :: NCHECK, DNCHECK
! dummy logical variable for initializing adjust_dt
      LOGICAL :: dummy

! AEOLUS : stop trigger mechanism to terminate MFIX normally before
! batch queue terminates
      DOUBLE PRECISION :: CPU_STOP

! Flag to save results and cleanly exit.
      LOGICAL :: EXIT_SIGNAL = .FALSE.
! Flag to cleanly exit without saving results.
      LOGICAL :: ABORT_SIGNAL = .FALSE.

! C Function
      INTERFACE
         SUBROUTINE CHECK_SOCKETS() BIND ( C )
           use, INTRINSIC :: iso_c_binding
         END SUBROUTINE CHECK_SOCKETS
      END INTERFACE

!-----------------------------------------------
! External functions
!-----------------------------------------------
! use function vavg_v_g to catch NaN's
      DOUBLE PRECISION, EXTERNAL :: VAVG_U_G, VAVG_V_G, VAVG_W_G, X_vavg

!-----------------------------------------------

      IF(AUTOMATIC_RESTART) RETURN

      FINISH  = .FALSE.
      NCHECK  = NSTEP
      DNCHECK = 1
      CPU_IO  = ZERO
      NIT_TOTAL = 0

      CALL INIT_OUTPUT_VARS

      write(*,*) "INTERACTIVE_MODE: ",INTERACTIVE_MODE

      IF(INTERACTIVE_MODE) CALL INIT_INTERACTIVE_MODE


! Parse residual strings
      CALL PARSE_RESID_STRING ()

! Call user-defined subroutine to set constants, check data, etc.
      IF (CALL_USR) CALL USR0

      CALL RRATES_INIT(IER)

! Calculate all the coefficients once before entering the time loop
      CALL INIT_COEFF(IER)

      DO M=1, MMAX
         CALL ZERO_ARRAY (F_gs(1,M))
      ENDDO

! Remove undefined values at wall cells for scalars
      CALL UNDEF_2_0 (ROP_G)
      DO M = 1, MMAX
         CALL UNDEF_2_0 (ROP_S(1,M))
      ENDDO

! Initialize d's and e's to zero
      DO M = 0, MMAX
         CALL ZERO_ARRAY (D_E(1,M))
         CALL ZERO_ARRAY (D_N(1,M))
         CALL ZERO_ARRAY (D_T(1,M))
      ENDDO
      CALL ZERO_ARRAY (E_E)
      CALL ZERO_ARRAY (E_N)
      CALL ZERO_ARRAY (E_T)


! calculate shear velocities if periodic shear BCs are used
      IF(SHEAR) CALL CAL_D(V_sh)

! Initialize check_mass_balance.  This routine is not active by default.
! Specify a reporting interval (hard-wired in the routine) to activate
! the routine.
      Call check_mass_balance (0)

! sof modification: now it's only needed to do this once before time-loop
! Mark the phase whose continuity will be solved and used to correct
! void/volume fraction in calc_vol_fr (see subroutine for details)
      CALL MARK_PHASE_4_COR (PHASE_4_P_G, PHASE_4_P_S, DO_CONT, MCP,&
          DO_P_S, SWITCH_4_P_G, SWITCH_4_P_S)

! uncoupled discrete element simulations do not need to be within
! the two fluid model time-loop
      IF(DISCRETE_ELEMENT.AND.(.NOT.DES_CONTINUUM_COUPLED))  THEN
         IF(WRITE_VTK_FILES) THEN
            DO L = 1, DIMENSION_VTK
               ! CALL WRITE_VTP_FILE(L)
            ENDDO
         ENDIF
         CALL DES_TIME_MARCH
         CALL CPU_TIME(CPU_STOP)
         CPU_STOP = CPU_STOP - CPU00
         IF(myPE.EQ.PE_IO) &
            write(*,"('Elapsed CPU time = ',E15.6,' sec')") CPU_STOP
         CALL PARALLEL_FIN
         STOP
      ENDIF


! The TIME loop begins here.............................................
 100  CONTINUE


#ifdef socket
      IF(INTERACTIVE_MODE) THEN
         write(*,*) "INTERACTIVE_MODE: ",INTERACTIVE_MODE
         CALL CHECK_SOCKETS()
         CALL INTERACT(EXIT_SIGNAL, ABORT_SIGNAL)
         IF(ABORT_SIGNAL) RETURN
      ENDIF
#endif

! Terminate MFIX normally before batch queue terminates.
      IF (CHK_BATCHQ_END) CALL CHECK_BATCH_QUEUE_END(EXIT_SIGNAL)

      IF (CALL_USR) CALL USR1

! Remove solids from cells containing very small quantities of solids
      IF(.NOT.(DISCRETE_ELEMENT .OR. QMOMK) .OR. &
         DES_CONTINUUM_HYBRID) THEN
         IF(KT_TYPE_ENUM == GHD_2007) THEN
            CALL ADJUST_EPS_GHD
         ELSE
            CALL ADJUST_EPS
         ENDIF
      ENDIF

! sof modification: uncomment code below and modify MARK_PHASE_4_COR to
! use previous MFIX algorithm. Nov 22 2010.
! Mark the phase whose continuity will be solved and used to correct
! void/volume fraction in calc_vol_fr (see subroutine for details)
!      CALL MARK_PHASE_4_COR (PHASE_4_P_G, PHASE_4_P_S, DO_CONT, MCP,&
!           DO_P_S, SWITCH_4_P_G, SWITCH_4_P_S, IER)

! Set wall boundary conditions and transient flow b.c.'s
      CALL SET_BC1

      CALL OUTPUT_MANAGER(EXIT_SIGNAL, FINISH)

      IF (DT == UNDEFINED) THEN
         IF (FINISH) THEN
            RETURN
         ELSE
            FINISH = .TRUE.
         ENDIF

! Mechanism to terminate MFIX normally before batch queue terminates.
      ELSEIF (TIME + 0.1d0*DT >= TSTOP .OR. EXIT_SIGNAL) THEN
         IF(SOLVER_STATISTICS) &
            CALL REPORT_SOLVER_STATS(NIT_TOTAL, NSTEP)
         RETURN
      ENDIF

! Update previous-time-step values of field variables
      CALL UPDATE_OLD

! Calculate coefficients
      CALL CALC_COEFF_ALL (0, IER)

! Calculate the stress tensor trace and cross terms for all phases.
      CALL CALC_TRD_AND_TAU(IER)

! Calculate additional solid phase momentum source terms
! that arise from kinetic theory constitutive relations
      IF (.NOT.DISCRETE_ELEMENT .OR. DES_CONTINUUM_HYBRID) THEN
         CALL CALC_KTMOMSOURCE_U_S (IER)
         CALL CALC_KTMOMSOURCE_V_S (IER)
         CALL CALC_KTMOMSOURCE_W_S ()
      ENDIF

! Check rates and sums of mass fractions every NLOG time steps
      IF (NSTEP == NCHECK) THEN
         IF (DNCHECK < 256) DNCHECK = DNCHECK*2
         NCHECK = NCHECK + DNCHECK
! Upate the reaction rates for checking
         CALL CALC_RRATE(IER)
         CALL CHECK_DATA_30
      ENDIF

! Double the timestep for 2nd order accurate time implementation
      IF ((CN_ON.AND.NSTEP>1.AND.RUN_TYPE == 'NEW') .OR. &
          (CN_ON.AND.RUN_TYPE /= 'NEW' .AND. NSTEP >= (NSTEPRST+1))) THEN
         DT = 0.5d0*DT
         ODT = ODT * 2.0d0
      ENDIF

! Check for maximum velocity at inlet to avoid convergence problems
      MAX_INLET_VEL = 100.0d0*MAX_VEL_INLET()
! if no inlet velocity is specified, use an upper limit defined in
! toleranc_mod.f
      IF(MAX_INLET_VEL <= SMALL_NUMBER) THEN
         MAX_INLET_VEL = MAX_ALLOWED_VEL
         IF (UNITS == 'SI') MAX_INLET_VEL = 1D-2 * MAX_ALLOWED_VEL
      ENDIF
! Scale the value using a user defined scale factor
      MAX_INLET_VEL = MAX_INLET_VEL * MAX_INLET_VEL_FAC

! Advance the solution in time by iteratively solving the equations
 150  CALL ITERATE (IER, NIT)

      IF(AUTOMATIC_RESTART) RETURN

! Just to Check for NaN's, Uncomment the following lines and also lines
! of code in  VAVG_U_G, VAVG_V_G, VAVG_W_G to use.
!      X_vavg = VAVG_U_G ()
!      X_vavg = VAVG_V_G ()
!      X_vavg = VAVG_W_G ()
!      IF(AUTOMATIC_RESTART) RETURN

      DO WHILE (ADJUST_DT(IER,NIT))
         CALL ITERATE (IER, NIT)
      ENDDO

! A single to interupt the time step was sent for interactive mode.
      IF(INTERUPT) GOTO 100

      IF(DT < DT_MIN) THEN
         AUTO_RESTART = .FALSE.
         IF(AUTO_RESTART) THEN
            IF(TIME <= RES_DT) THEN

 1000 FORMAT('Automatic restart not possible as Total Time < RES_DT')

               WRITE(ERR_MSG,1000)
               CALL FLUSH_ERR_MSG(HEADER=.FALSE., FOOTER=.FALSE.)
               AUTOMATIC_RESTART = .TRUE.
            ENDIF
            RETURN

         ELSE

 1100 FORMAT('DT < DT_MIN.  Recovery not possible!')

            WRITE(ERR_MSG,1100)
            CALL FLUSH_ERR_MSG(HEADER=.FALSE., FOOTER=.FALSE.)

            IF(WRITE_DASHBOARD) THEN
               RUN_STATUS = 'DT < DT_MIN.  Recovery not possible!'
               CALL UPDATE_DASHBOARD(NIT,0.0d0,'    ')
            ENDIF
            CALL MFIX_EXIT(MyPE)
         ENDIF
      ENDIF


! Stiff Chemistry Solver.
      IF(STIFF_CHEMISTRY) THEN
         CALL STIFF_CHEM_SOLVER(DT, IER)
         IF(IER /= 0) THEN
            dummy = ADJUST_DT(IER, NIT)
            GOTO 150
         ENDIF
      ENDIF

! Check over mass and elemental balances.  This routine is not active by default.
! Edit the routine and specify a reporting interval to activate it.
      CALL CHECK_MASS_BALANCE (1)

! Other solids model implementations
      IF (DEM_SOLIDS) CALL DES_TIME_MARCH
      IF (PIC_SOLIDS) CALL PIC_TIME_MARCH
      IF (QMOMK) CALL QMOMK_TIME_MARCH
      IF (CALL_DQMOM) CALL USR_DQMOM

! Advance the time step and continue
      IF((CN_ON.AND.NSTEP>1.AND.RUN_TYPE == 'NEW') .OR. &
         (CN_ON.AND.RUN_TYPE /= 'NEW' .AND. NSTEP >= (NSTEPRST+1))) THEN
! Double the timestep for 2nd order accurate time implementation
         DT = 2.d0*DT
         ODT = ODT * 0.5d0
! Perform the explicit extrapolation for CN implementation
         CALL CN_EXTRAPOL
      ENDIF

      IF (DT /= UNDEFINED) THEN
         IF(USE_DT_PREV) THEN
            TIME = TIME + DT_PREV
         ELSE
            TIME = TIME + DT
         ENDIF
         USE_DT_PREV = .FALSE.
         NSTEP = NSTEP + 1
      ENDIF

      NIT_TOTAL = NIT_TOTAL+NIT

! write (*,"('Compute the Courant number')")
! call get_stats(IER)

      FLUSH (6)
! The TIME loop ends here....................................................
      GOTO 100

      IF(SOLVER_STATISTICS) CALL REPORT_SOLVER_STATS(NIT_TOTAL, NSTEP)

<<<<<<< HEAD
      RETURN
=======
      contains

!----------------------------------------------------------------------!
!                                                                      !
!  Subroutine: CHECK_BATCH_QUEUE_END                                   !
!  Author: A.Gel                                      Date:            !
!                                                                      !
!  Purpose:                                                            !
!                                                                      !
!----------------------------------------------------------------------!
      SUBROUTINE CHECK_BATCH_QUEUE_END

      use machine, only: WALL_TIME
      use time_cpu, only: WALL_START

      use error_manager

! Logical flags for hault cases.
      LOGICAL :: USER_HAULT, WALL_HAULT
! Elapsed wall time, and fancy formatted buffer/batch queue times.
      DOUBLE PRECISION :: WALL_STOP, FANCY_BUFF, FANCY_BATCH
! Time units for formatted output.
      CHARACTER(LEN=4) :: WT_UNIT, BF_UNIT, BC_UNIT

! Calculate the current elapsed wall time.
      WALL_STOP = WALL_TIME()
      WALL_STOP = WALL_STOP - WALL_START

! Set flags for wall time exceeded or user specified hault.
      WALL_HAULT = ((WALL_STOP+TERM_BUFFER) >= BATCH_WALLCLOCK)
      INQUIRE(file="MFIX.STOP", exist=USER_HAULT)

! Report that the max user wall time was reached and exit.
      IF(WALL_HAULT) THEN
         CALL GET_TUNIT(WALL_STOP,WT_UNIT)
         FANCY_BUFF = TERM_BUFFER
         CALL GET_TUNIT(FANCY_BUFF, BF_UNIT)
         FANCY_BATCH = BATCH_WALLCLOCK
         CALL GET_TUNIT(FANCY_BATCH, BC_UNIT)
         WRITE(ERR_MSG, 1100) WALL_STOP, WT_UNIT, FANCY_BUFF, BF_UNIT, &
            FANCY_BATCH, BC_UNIT
         CALL FLUSH_ERR_MSG(HEADER=.FALSE., FOOTER=.FALSE.)
      ENDIF

 1100 FORMAT(2/,15('='),' REQUESTED CPU TIME LIMIT REACHED ',('='),/   &
         'Batch Wall Time:',3X,F9.2,1X,A,/'Elapsed Wall Time: ',F9.2,  &
         1X,A,/'Term Buffer:',7X,F9.2,A,/15('='),' REQUESTED CPU ',    &
         'TIME LIMIT REACHED ',('='))

! Report that the hault signal was detected.
      IF(USER_HAULT) THEN
         WRITE(ERR_MSG, 1200)
         CALL FLUSH_ERR_MSG(HEADER=.FALSE., FOOTER=.FALSE.)
      ENDIF

 1200 FORMAT(2/,19('='),' MFIX STOP SIGNAL DETECTED ',19('='),/'MFIX.',&
         'STOP file detected in run directory. Terminating MFIX.',/    &
         'Please DO NOT FORGET to erase the MFIX.STOP file before ',   &
         'restarting',/19('='),'MFIX STOP SIGNAL DETECTED ',19('='))

! This routine was restructured so all MPI ranks to the same action. As
! a result, broadcasting the BATCHQ flag may not be needed.
      eofBATCHQ = (WALL_HAULT .OR. USER_HAULT)
      call bcast (eofBATCHQ,PE_IO)

      END SUBROUTINE CHECK_BATCH_QUEUE_END

>>>>>>> c041ffd0
      END SUBROUTINE TIME_MARCH
<|MERGE_RESOLUTION|>--- conflicted
+++ resolved
@@ -53,6 +53,7 @@
       USE vtp
       use output, only: RES_DT, NLOG
       use interactive, only: INTERACT, INIT_INTERACTIVE_MODE
+      use adjust_dt
 
       IMPLICIT NONE
 !-----------------------------------------------
@@ -286,7 +287,7 @@
 !      X_vavg = VAVG_W_G ()
 !      IF(AUTOMATIC_RESTART) RETURN
 
-      DO WHILE (ADJUST_DT(IER,NIT))
+      DO WHILE (ADJUSTDT(IER,NIT))
          CALL ITERATE (IER, NIT)
       ENDDO
 
@@ -326,7 +327,7 @@
       IF(STIFF_CHEMISTRY) THEN
          CALL STIFF_CHEM_SOLVER(DT, IER)
          IF(IER /= 0) THEN
-            dummy = ADJUST_DT(IER, NIT)
+            dummy = ADJUSTDT(IER, NIT)
             GOTO 150
          ENDIF
       ENDIF
@@ -372,75 +373,4 @@
 
       IF(SOLVER_STATISTICS) CALL REPORT_SOLVER_STATS(NIT_TOTAL, NSTEP)
 
-<<<<<<< HEAD
-      RETURN
-=======
-      contains
-
-!----------------------------------------------------------------------!
-!                                                                      !
-!  Subroutine: CHECK_BATCH_QUEUE_END                                   !
-!  Author: A.Gel                                      Date:            !
-!                                                                      !
-!  Purpose:                                                            !
-!                                                                      !
-!----------------------------------------------------------------------!
-      SUBROUTINE CHECK_BATCH_QUEUE_END
-
-      use machine, only: WALL_TIME
-      use time_cpu, only: WALL_START
-
-      use error_manager
-
-! Logical flags for hault cases.
-      LOGICAL :: USER_HAULT, WALL_HAULT
-! Elapsed wall time, and fancy formatted buffer/batch queue times.
-      DOUBLE PRECISION :: WALL_STOP, FANCY_BUFF, FANCY_BATCH
-! Time units for formatted output.
-      CHARACTER(LEN=4) :: WT_UNIT, BF_UNIT, BC_UNIT
-
-! Calculate the current elapsed wall time.
-      WALL_STOP = WALL_TIME()
-      WALL_STOP = WALL_STOP - WALL_START
-
-! Set flags for wall time exceeded or user specified hault.
-      WALL_HAULT = ((WALL_STOP+TERM_BUFFER) >= BATCH_WALLCLOCK)
-      INQUIRE(file="MFIX.STOP", exist=USER_HAULT)
-
-! Report that the max user wall time was reached and exit.
-      IF(WALL_HAULT) THEN
-         CALL GET_TUNIT(WALL_STOP,WT_UNIT)
-         FANCY_BUFF = TERM_BUFFER
-         CALL GET_TUNIT(FANCY_BUFF, BF_UNIT)
-         FANCY_BATCH = BATCH_WALLCLOCK
-         CALL GET_TUNIT(FANCY_BATCH, BC_UNIT)
-         WRITE(ERR_MSG, 1100) WALL_STOP, WT_UNIT, FANCY_BUFF, BF_UNIT, &
-            FANCY_BATCH, BC_UNIT
-         CALL FLUSH_ERR_MSG(HEADER=.FALSE., FOOTER=.FALSE.)
-      ENDIF
-
- 1100 FORMAT(2/,15('='),' REQUESTED CPU TIME LIMIT REACHED ',('='),/   &
-         'Batch Wall Time:',3X,F9.2,1X,A,/'Elapsed Wall Time: ',F9.2,  &
-         1X,A,/'Term Buffer:',7X,F9.2,A,/15('='),' REQUESTED CPU ',    &
-         'TIME LIMIT REACHED ',('='))
-
-! Report that the hault signal was detected.
-      IF(USER_HAULT) THEN
-         WRITE(ERR_MSG, 1200)
-         CALL FLUSH_ERR_MSG(HEADER=.FALSE., FOOTER=.FALSE.)
-      ENDIF
-
- 1200 FORMAT(2/,19('='),' MFIX STOP SIGNAL DETECTED ',19('='),/'MFIX.',&
-         'STOP file detected in run directory. Terminating MFIX.',/    &
-         'Please DO NOT FORGET to erase the MFIX.STOP file before ',   &
-         'restarting',/19('='),'MFIX STOP SIGNAL DETECTED ',19('='))
-
-! This routine was restructured so all MPI ranks to the same action. As
-! a result, broadcasting the BATCHQ flag may not be needed.
-      eofBATCHQ = (WALL_HAULT .OR. USER_HAULT)
-      call bcast (eofBATCHQ,PE_IO)
-
-      END SUBROUTINE CHECK_BATCH_QUEUE_END
-
->>>>>>> c041ffd0
       END SUBROUTINE TIME_MARCH
