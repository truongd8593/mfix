--- conflicted
+++ resolved
@@ -420,215 +420,9 @@
       CALL MARK_PHASE_4_COR (PHASE_4_P_G, PHASE_4_P_S, DO_CONT, MCP,&
            DO_P_S, SWITCH_4_P_G, SWITCH_4_P_S)
 
-<<<<<<< HEAD
-   END SUBROUTINE START
-
-   SUBROUTINE STEP
-      !f2py threadsafe
-      USE adjust_dt, only: adjustdt
-      USE check, only: check_mass_balance
-      USE compar, only: mype
-      USE dashboard, only: run_status, write_dashboard
-      USE discretelement, only: des_continuum_coupled, des_continuum_hybrid, discrete_element, des_explicitly_coupled
-      USE error_manager, only: err_msg
-      USE error_manager, only: flush_err_msg
-      USE leqsol, only: solver_statistics, report_solver_stats
-      USE output, only: res_dt
-      USE output_man, only: output_manager
-      USE param1, only: small_number, undefined
-      USE qmom_kinetic_equation, only: qmomk
-      USE run, only: auto_restart, automatic_restart, call_dqmom, call_usr, chk_batchq_end
-      USE run, only: cn_on, dem_solids, dt, dt_min, dt_prev, ghd_2007, interupt, kt_type_enum
-      USE run, only: nstep, nsteprst, odt, pic_solids, run_type, time, tstop, units, use_dt_prev
-      USE stiff_chem, only: stiff_chemistry, stiff_chem_solver
-      USE toleranc, only: max_inlet_vel
-      USE utilities, only: max_vel_inlet
-      IMPLICIT NONE
-
-      !-----------------------------------------------
-      ! External functions
-      !-----------------------------------------------
-      ! use function vavg_v_g to catch NaN's
-      ! DOUBLE PRECISION, EXTERNAL :: VAVG_U_G, VAVG_V_G, VAVG_W_G, X_vavg
-
-      ! Terminate MFIX normally before batch queue terminates.
-      IF (CHK_BATCHQ_END) CALL CHECK_BATCH_QUEUE_END(EXIT_SIGNAL)
-
-      IF (CALL_USR) CALL USR1
-
-      ! Remove solids from cells containing very small quantities of solids
-      IF(.NOT.(DISCRETE_ELEMENT .OR. QMOMK) .OR. &
-           DES_CONTINUUM_HYBRID) THEN
-         IF(KT_TYPE_ENUM == GHD_2007) THEN
-            CALL ADJUST_EPS_GHD
-         ELSE
-            CALL ADJUST_EPS
-         ENDIF
-      ENDIF
-
-      ! sof modification: uncomment code below and modify MARK_PHASE_4_COR to
-      ! use previous MFIX algorithm. Nov 22 2010.
-      ! Mark the phase whose continuity will be solved and used to correct
-      ! void/volume fraction in calc_vol_fr (see subroutine for details)
-      !      CALL MARK_PHASE_4_COR (PHASE_4_P_G, PHASE_4_P_S, DO_CONT, MCP,&
-      !           DO_P_S, SWITCH_4_P_G, SWITCH_4_P_S, IER)
-
-      ! Set wall boundary conditions and transient flow b.c.'s
-      CALL SET_BC1
-      ! include here so they are set before calculations rely on value
-      ! (e.g., calc_mu_g, calc_mu_s)
-      CALL SET_EP_FACTORS
-
-      ! Uncoupled discrete element simulations
-      IF(DISCRETE_ELEMENT .AND. .NOT.DES_CONTINUUM_COUPLED) THEN
-         IF (DEM_SOLIDS) CALL DES_TIME_MARCH
-         IF (PIC_SOLIDS) CALL PIC_TIME_MARCH
-         REALLY_FINISH = .TRUE.
-         RETURN
-      ENDIF
-
-      CALL OUTPUT_MANAGER(EXIT_SIGNAL, FINISH)
-
-      IF (DT == UNDEFINED) THEN
-         IF (FINISH) THEN
-            REALLY_FINISH = .TRUE.
-            RETURN
-         ELSE
-            FINISH = .TRUE.
-         ENDIF
-
-         ! Mechanism to terminate MFIX normally before batch queue terminates.
-      ELSEIF (TIME + 0.1d0*DT >= TSTOP .OR. EXIT_SIGNAL) THEN
-         IF(SOLVER_STATISTICS) &
-              CALL REPORT_SOLVER_STATS(NIT_TOTAL, NSTEP)
-         REALLY_FINISH = .TRUE.
-         RETURN
-      ENDIF
-
-      ! Update previous-time-step values of field variables
-      CALL UPDATE_OLD
-
-      ! Calculate coefficients
-      CALL CALC_COEFF_ALL (0, IER)
-
-      ! Calculate the stress tensor trace and cross terms for all phases.
-      CALL CALC_TRD_AND_TAU()
-
-      ! Calculate additional solids phase momentum source terms
-      IF (.NOT.DISCRETE_ELEMENT .OR. DES_CONTINUUM_HYBRID) THEN
-         CALL CALC_EXPLICIT_MOM_SOURCE_S
-      ENDIF
-
-      ! Check rates and sums of mass fractions every NLOG time steps
-      IF (NSTEP == NCHECK) THEN
-         IF (DNCHECK < 256) DNCHECK = DNCHECK*2
-         NCHECK = NCHECK + DNCHECK
-         ! Upate the reaction rates for checking
-         CALL CALC_RRATE(IER)
-         CALL CHECK_DATA_30
-      ENDIF
-
-      ! Double the timestep for 2nd order accurate time implementation
-      IF ((CN_ON.AND.NSTEP>1.AND.RUN_TYPE == 'NEW') .OR. &
-           (CN_ON.AND.RUN_TYPE /= 'NEW' .AND. NSTEP >= (NSTEPRST+1))) THEN
-         DT = 0.5d0*DT
-         ODT = ODT * 2.0d0
-      ENDIF
-
-! Check for maximum velocity at inlet to avoid convergence problems
-      MAX_INLET_VEL = MAX_VEL_INLET()
-
-      ! Advance the solution in time by iteratively solving the equations
-150   CALL ITERATE (IER, NIT)
-
-      IF(AUTOMATIC_RESTART) RETURN
-
-      ! Just to Check for NaN's, Uncomment the following lines and also lines
-      ! of code in  VAVG_U_G, VAVG_V_G, VAVG_W_G to use.
-      !      X_vavg = VAVG_U_G ()
-      !      X_vavg = VAVG_V_G ()
-      !      X_vavg = VAVG_W_G ()
-      !      IF(AUTOMATIC_RESTART) EXIT
-
-      DO WHILE (ADJUSTDT(IER,NIT))
-         CALL ITERATE (IER, NIT)
-      ENDDO
-
-      ! A signal to interrupt the time step was sent for interactive mode.
-      IF(INTERUPT) RETURN
-
-      IF(DT < DT_MIN) THEN
-         AUTO_RESTART = .FALSE.
-         IF(AUTO_RESTART) THEN
-            IF(TIME <= RES_DT) THEN
-
-1234           FORMAT('Automatic restart not possible as Total Time < RES_DT')
-
-               WRITE(ERR_MSG,1234)
-               CALL FLUSH_ERR_MSG(HEADER=.FALSE., FOOTER=.FALSE.)
-               AUTOMATIC_RESTART = .TRUE.
-            ENDIF
-            RETURN
-
-         ELSE
-
-1100        FORMAT('DT < DT_MIN.  Recovery not possible!')
-
-            WRITE(ERR_MSG,1100)
-            CALL FLUSH_ERR_MSG(HEADER=.FALSE., FOOTER=.FALSE.)
-
-            IF(WRITE_DASHBOARD) THEN
-               RUN_STATUS = 'DT < DT_MIN.  Recovery not possible!'
-               CALL UPDATE_DASHBOARD(NIT,0.0d0,'    ')
-            ENDIF
-            CALL MFIX_EXIT(MyPE)
-         ENDIF
-      ENDIF
-
-      ! Stiff Chemistry Solver.
-      IF(STIFF_CHEMISTRY) THEN
-         IF(DES_EXPLICITLY_COUPLED) CALL RXNS_GS_GAS1
-         CALL STIFF_CHEM_SOLVER(DT, IER)
-         IF(IER /= 0) THEN
-            dummy_adjust_dt = ADJUSTDT(IER, NIT)
-            GOTO 150
-         ENDIF
-      ENDIF
-
-      ! Check over mass and elemental balances.  This routine is not active by default.
-      ! Edit the routine and specify a reporting interval to activate it.
-      CALL CHECK_MASS_BALANCE (1)
-
-      ! Other solids model implementations
-      IF (DEM_SOLIDS) CALL DES_TIME_MARCH
-      IF (PIC_SOLIDS) CALL PIC_TIME_MARCH
-      IF (QMOMK) CALL QMOMK_TIME_MARCH
-      IF (CALL_DQMOM) CALL USR_DQMOM
-
-      ! Advance the time step and continue
-      IF((CN_ON.AND.NSTEP>1.AND.RUN_TYPE == 'NEW') .OR. &
-           (CN_ON.AND.RUN_TYPE /= 'NEW' .AND. NSTEP >= (NSTEPRST+1))) THEN
-         ! Double the timestep for 2nd order accurate time implementation
-         DT = 2.d0*DT
-         ODT = ODT * 0.5d0
-         ! Perform the explicit extrapolation for CN implementation
-         CALL CN_EXTRAPOL
-      ENDIF
-
-      IF (DT /= UNDEFINED) THEN
-         IF(USE_DT_PREV) THEN
-            TIME = TIME + DT_PREV
-         ELSE
-            TIME = TIME + DT
-         ENDIF
-         USE_DT_PREV = .FALSE.
-         NSTEP = NSTEP + 1
-      ENDIF
-=======
       END SUBROUTINE INITIALIZE
 
       SUBROUTINE FINALIZE
->>>>>>> 4a8a5efa
 
       USE cutcell, only: cartesian_grid
       USE dashboard
