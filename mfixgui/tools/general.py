--- conflicted
+++ resolved
@@ -44,14 +44,8 @@
 def get_mfix_home():
     """return the top level MFiX directory containing directories defaults,model,tutorials"""
 
-<<<<<<< HEAD
     mfix_src_root = os.path.dirname(find_mfixgui_module_directory())
     if os.path.isfile(os.path.join(mfix_src_root, 'configure_mfix')):
-=======
-    mfix_src_root = find_mfixgui_module_directory()
-
-    if os.path.isfile(os.path.join(mfix_src_root, os.path.pardir, 'configure_mfix')):
->>>>>>> 2891f83c
         # if configure_mfix is present, we are in a source directory
         return os.path.dirname(mfix_src_root)
     else:
