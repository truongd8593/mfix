# Import from the future for Python 2 and 3 compatability!
from __future__ import print_function, absolute_import, unicode_literals, division

try:
    # Python 3
    from functools import reduce
except:
    pass

import re
import os
import sys
import locale
import logging
import shlex
import copy
import random
import operator
from collections import OrderedDict
import subprocess

log = logging.getLogger(__name__)

SCRIPT_DIRECTORY = os.path.abspath(os.path.join(os.path.dirname(__file__), os.path.pardir))

# TODO: factor out util funcs which don't require Qt
# import qt
from qtpy import QtGui, QtWidgets, QtCore

PY2 = sys.version_info.major == 2
PY3 = sys.version_info.major == 3


# Helper functions
def get_mfix_home():
    """return the top level directory"""
    return os.path.dirname(
        os.path.dirname(os.path.dirname(os.path.realpath(__file__))))


def format_key_with_args(key, args=None):
    if args is not None and args != []:
        if isinstance(args, int):
            args = [args]
        return "%s(%s)" % (key, ','.join(str(a) for a in args))
    else:
        return str(key)


def parse_key_with_args(string):
    # inverse of format_key_with_args
    if string.endswith(')'):
        key, args = string[:-1].split('(')
        args = [int(arg) for arg in args.split(',')]
    else:
        key = string
        args = []
    return key, args


def plural(n, word):
    fmt = "%d %s" if n == 1 else "%d %ss"
    return fmt % (n, word)


def set_item_noedit(item):
    item.setFlags(item.flags() & ~QtCore.Qt.ItemIsEditable)


def set_item_enabled(item, enabled):
    """Enable/disable items which do not have a setEnabled method, like menu items"""
    flags = item.flags()
    if enabled:
        flags |= QtCore.Qt.ItemIsEnabled
    else:
        flags &= ~QtCore.Qt.ItemIsEnabled
    item.setFlags(flags)


def item_enabled(item):
    flags = item.flags()
    return bool(flags & QtCore.Qt.ItemIsEnabled)


def get_combobox_item(combobox, n):
    """Return the n'th menu item from a combobox"""
    model = combobox.model()
    return model.item(n, 0)


def get_selected_row(table):
    """get index of selected row from a QTableWidget"""
    # note, currentRow can return  >0 even when there is no selection
    rows = set(i.row() for i in table.selectedIndexes())
    return None if not rows else rows.pop()


def get_selected_rows(table):
    """get index of selected row from a QTableWidget"""
    # note, currentRow can return  >0 even when there is no selection
    rows = set(i.row() for i in table.selectedIndexes())
    return sorted(list(rows))


def num_to_time(time, unit='s', outunit='time'):
    """Convert time with a unit to another unit."""
    unit = unit.lower()
    time = float(time)

    # convert time to seconds
    if unit in ['d', 'days']:
        time *= 60 * 60 * 24
    elif unit in ['h', 'hr']:
        time *= 60 * 60
    elif unit in ['m', 'min']:
        time *= 60

    if outunit == 'time':
        time = reduce(
            lambda ll, b: divmod(ll[0], b) + ll[1:], [(time, ), 60, 60, 24])

        tlist = []
        for i, num in enumerate(time):
            if i == 3:
                tlist.append('{:.2f}'.format(num))
            elif num > 0 or len(tlist) > 0:
                tlist.append(int(num))

        return ':'.join([str(t) for t in tlist])

    elif outunit in ['d', 'days']:
        return time/(60.0*60.0*24.0)

    elif outunit in ['h', 'hr', 'hrs']:
        return time/(60.0*60.0)

    elif outunit in ['m', 'min', 'mins']:
        return time/(60.0)

    else:
        return time


def get_image_path(name):
    """"get path to images"""
    path = os.path.join(SCRIPT_DIRECTORY, 'icons', name)
    if os.name == 'nt':
        path = path.replace('\\', '//')
    return path


pixmap_cache = {}
def get_pixmap(name, width, height):
    pixmap = pixmap_cache.get((name, width, height))
    if pixmap is None:
        pixmap = QtGui.QPixmap(get_image_path(name)).scaled(
            width, height, QtCore.Qt.KeepAspectRatio, QtCore.Qt.SmoothTransformation)
        pixmap_cache[(name, width, height)] = pixmap
    return pixmap


icon_cache = {}
def get_icon(name, default=None, resample=False):
    """Return image inside a QIcon object
    default: default image name or icon
    resample: if True, manually resample icon pixmaps for usual sizes
    (16, 24, 32, 48, 96, 128, 256). This is recommended for QMainWindow icons
    created from SVG images on non-Windows platforms due to a Qt bug (see
    http://code.google.com/p/spyderlib/issues/detail?id=1314)."""

    icon = icon_cache.get((name,default,resample))
    if icon:
        return icon

    if default is None:
        icon = QtGui.QIcon(get_image_path(name))
    elif isinstance(default, QtGui.QIcon):
        icon_path = get_image_path(name)
        icon = default if icon_path is None else QtGui.QIcon(icon_path)
    else:
        icon = QtGui.QIcon(get_image_path(name, default))
    if resample:
        icon0 = QtGui.QIcon()
        for size in (16, 24, 32, 48, 96, 128, 256, 512):
            icon0.addPixmap(icon.pixmap(size, size))
        icon_cache[(name, default, resample)] = icon0
        ret = icon0
    else:
        ret= icon
    icon_cache[(name, default, resample)] = ret
    return ret


def get_unique_string(base, listofstrings):
    "uniquify a string"
    if base in listofstrings:
        # look for number at end
        nums = re.findall('[\d]+$', base)
        if nums:
            number = int(nums[-1]) + 1
            base = base.replace(nums[-1], '')
        else:
            number = 1
        base = get_unique_string(base + str(number), listofstrings)

    return base

def widget_iter(widget):
    for child in widget.children():
        if child.children():
            for child2 in widget_iter(child):
                yield child2
        yield child

#http://stackoverflow.com/questions/14218992/shlex-split-still-not-supporting-unicode
#see also notes at https://pypi.python.org/pypi/ushlex/
def safe_shlex_split(string):
    """shlex.split is not unicode-safe"""
    if PY2:
        return [s.decode('utf-8') for s in shlex.split(string.encode('utf-8'))]
    else:
        return shlex.split(string)

# Debugging hooks
def debug_trace():
    """Set a tracepoint in the Python debugger that works with Qt"""
    from qtpy.QtCore import pyqtRemoveInputHook
    from pdb import set_trace
    pyqtRemoveInputHook()
    set_trace()


# These functions were extracted from spyder's p3compat.py code.
def is_text_string(obj):
    """Return True if `obj` is a text string, False if it is anything else,
    like binary data (Python 3) or QString (Python 2, PyQt API #1)"""
    if PY2:
        # Python 2
        return isinstance(obj, basestring)
    else:
        # Python 3
        return isinstance(obj, str)


def is_binary_string(obj):
    """Return True if `obj` is a binary string, False if it is anything else"""
    if PY2:
        # Python 2
        return isinstance(obj, str)
    else:
        # Python 3
        return isinstance(obj, bytes)


def is_string(obj):
    """Return True if `obj` is a text or binary Python string object,
    False if it is anything else, like a QString (Python 2, PyQt API #1)"""
    return is_text_string(obj) or is_binary_string(obj)


def is_unicode(obj):
    """Return True if `obj` is unicode"""
    if PY2:
        # Python 2
        return isinstance(obj, unicode)
    else:
        # Python 3
        return isinstance(obj, str)


def to_text_string(obj, encoding=None, errors=None):
    """Convert `obj` to (unicode) text string"""
    if PY2:
        # Python 2
        if encoding is None and errors is None:
            return unicode(obj)
        elif encoding is None and errors:
            return unicode(obj, errors=errors)
        elif encoding and errors is None:
            return unicode(obj, encoding)
        else:
            return unicode(obj, encoding, errors=errors)
    else:
        # Python 3
        if isinstance(obj, str):
            # In case this function is not used properly, this could happen
            return obj
        elif encoding is None and errors is None:
            return str(obj)
        elif encoding is None and errors:
            return str(obj, errors=errors)
        elif encoding and errors is None:
            return str(obj, encoding)
        else:
            return str(obj, encoding, errors=errors)


# These functions were extracted from spyder's econding.py code.
PREFERRED_ENCODING = locale.getpreferredencoding()


def getfilesystemencoding():
    """
    Query the filesystem for the encoding used to encode filenames
    and environment variables.
    """
    encoding = sys.getfilesystemencoding()
    if encoding is None:
        # Must be Linux or Unix and nl_langinfo(CODESET) failed.
        encoding = PREFERRED_ENCODING
    return encoding

FS_ENCODING = getfilesystemencoding()


def to_unicode_from_fs(string):
    """Return a unicode version of string decoded using the file system encoding."""
    if not is_string(string):  # string is a QString
        string = to_text_string(string.toUtf8(), 'utf-8')
    else:
        if is_binary_string(string):
            try:
                return string.decode(encoding=FS_ENCODING, errors='replace')
            except (UnicodeDecodeError, TypeError) as e:
                log.warn("%s: %s" % (e, string))

    return string

def to_fs_from_unicode(string):
    return string.encode(encoding=FS_ENCODING, errors='replace')

def random_pastel_color():
    return [(random.randint(0, 128) + 100)/255.0 for i in range(3)]

class CellColor(object):
    """
    A class to store color information and return '' if str or print is called
    on it. This is used to store colors in cells of a table.
    """
    def __init__(self, color=[1, 0, 0], text=''):

        if isinstance(color, (list, tuple)):
            self.color = QtGui.QColor(*color)
        else:
            self.color = QtGui.QColor(color)
        self.text = text

    @property
    def color_int(self):
        return [255*c for c in self.color_float]

    @property
    def color_float(self):
        return self.color.getRgbF()[:3]

    @property
    def color_hex(self):
        return self.color.name()

    @property
    def qcolor(self):
        return self.color

    def __repr__(self):
        return self.text

    def rand(self):
        self.color.setRgbF(*random_pastel_color())


def insert_append_action(menu, action, insert=None):
    if insert:
        menu.insertAction(insert, action)
    else:
        menu.addAction(action)


def insert_append_separator(menu, insert=None):
    if insert:
        menu.insertSeparator(insert)
    else:
        menu.addSeparator()

def topological_sort(dependency_dict):
    '''
    Sort the dependency tree.
    Inspired by: http://code.activestate.com/recipes/578272-topological-sort/
    '''

    data = copy.deepcopy(dependency_dict)

    # Ignore self dependencies.
    for k, v in data.items():
        v.discard(k)
    # Find all items that don't depend on anything.
    extra_items_in_deps = reduce(set.union, data.values()) - set(data.keys())
    # Add empty dependences where needed
    data.update({item: set() for item in extra_items_in_deps})
    while True:
        ordered = set(item for item, dep in data.items() if not dep)
        if not ordered:
            break
        yield ordered
        data = {item: (dep - ordered)
                for item, dep in data.items()
                if item not in ordered}
    assert not data, "Cyclic dependencies exist among these items:\n%s" % '\n'.join(repr(x) for x in data.items())

def drop_row_column_triangular(a, n, r):
    # Inputs:
    #  a :  upper-triangular n by n matrix represented as a list (n)(n+1)/2
    #  n :  size of input
    #  r :  index of row/column to drop, 1-based
    # Return:
    #  list representing matrix "a" with row/column "r" removed
    ret = []
    i = j = 1
    for x in a:
        if i != r and j != r:
            ret.append(x)
        j += 1
        if j > n:
            i += 1
            j = i
    return ret

def append_row_column_triangular(a, n, fill_value = None):
    # Append a row and column to an upper-triangular rank-n matrix
    ret = []
    i = j = 1
    for x in a:
        ret.append(x)
        if j == n:
            ret.append(fill_value)
        j += 1
        if j > n:
            i += 1
            j = i
    ret.append(fill_value)
    return ret

def sort_dict(dict_, key, start=0):
    """given an dict of dicts and a key, sort the outside dict based on the
    value of one of the the internal dict's keys and return the sorted
    OrderedDict"""
    return OrderedDict(
        [(k, dict_[old_k])
         for k, (old_k, v) in enumerate(sorted([(k, v[key])
         for k, v in dict_.items()], key=operator.itemgetter(1)), start)])

<<<<<<< HEAD
def clear_layout(layout):
    """given a layout, clear all widgets"""
    while layout.count():
        item = layout.takeAt(0)
        widget = item.widget()
        widget.deleteLater()

def extract_config(path):
    '''Given a path to a file, extract the section that starts with ## CONFIG
    and ends with ## END CONFIG'''
    config = []
    script = []
    record = False
    with open(path) as f:
        for line in f:
            l = line.rstrip()
            if '## CONFIG' in l:
                record = True
            elif '## END CONFIG' in l:
                record = False
            elif record:
                config.append(l)
            else:
                script.append(l)
    return '\n'.join(config), '\n'.join(script+[''])

def replace_with_dict(string, dict_):
    '''given a string and a dict, replace all dict.key found in the string
    with the corresponding dict.value'''

    for key, value in dict_.items():
        string = string.replace('${'+key+'}', str(value))
    return string
=======

def is_vnc():
    """determine if the gui is running in vnc"""
    if os.name == 'nt':
        return False

    xdpyinfo = subprocess.Popen('xdpyinfo', stdout=subprocess.PIPE).communicate()[0]

    return 'vnc' in xdpyinfo

>>>>>>> a610433d

if __name__ == '__main__':
    def test_recurse_dict():
        d = {1: {2:3,
                 3: {},
                 4: {5:6},
                 5: {6:{}, 7:8}},
             2: {}}

        l = list(recurse_dict(d))
        l.sort()
        assert l == [((1,2), 3), ((1,4,5), 6), ((1,5,7), 8)]

    test_recurse_dict()

    def test_recurse_dict_empty():
        d = {1: {2:3,
                 3: {},
                 4: {5:6},
                 5: {6:{}, 7:8}},
             2: {}}

        l = list(recurse_dict_empty(d))
        l.sort()
        assert l == [((1,2), 3), ((1,3), {}), ((1,4,5), 6), ((1,5,6), {}), ((1,5,7), 8), ((2,), {})]


    test_recurse_dict_empty()

    def test_drop_add_triangular():
        a = [ 1, 2, 3, 4,
                 5, 6, 7,
                    8, 9,
                       10]
        b = drop_row_column_triangular(a, 4, 2)
        assert b == [1, 3, 4,
                        8, 9,
                           10]

        c = drop_row_column_triangular(b, 3, 3)
        assert c == [1, 3,
                        8]

        d = append_row_column_triangular(c, 2, 999)
        assert d == [1, 3, 999,
                        8, 999,
                           999]

    test_drop_add_triangular()<|MERGE_RESOLUTION|>--- conflicted
+++ resolved
@@ -448,7 +448,6 @@
          for k, (old_k, v) in enumerate(sorted([(k, v[key])
          for k, v in dict_.items()], key=operator.itemgetter(1)), start)])
 
-<<<<<<< HEAD
 def clear_layout(layout):
     """given a layout, clear all widgets"""
     while layout.count():
@@ -482,7 +481,6 @@
     for key, value in dict_.items():
         string = string.replace('${'+key+'}', str(value))
     return string
-=======
 
 def is_vnc():
     """determine if the gui is running in vnc"""
@@ -493,7 +491,6 @@
 
     return 'vnc' in xdpyinfo
 
->>>>>>> a610433d
 
 if __name__ == '__main__':
     def test_recurse_dict():
