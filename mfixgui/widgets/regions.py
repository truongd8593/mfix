--- conflicted
+++ resolved
@@ -132,7 +132,6 @@
         self.error = self.parent.error
         self.warning = self.warn = self.parent.warn
 
-<<<<<<< HEAD
         # default region buttons
         for btn, region in [(self.toolbutton_region_a, 'all'),
                             (self.toolbutton_region_l, 'left'), (self.toolbutton_region_r, 'right'),
@@ -142,8 +141,6 @@
             btn.setIcon(get_icon(region + '_region.png'))
             btn.setToolTip(region)
 
-=======
->>>>>>> 610d2210
     def reset_regions(self):
         self.tablewidget_regions.value.clear()
         self.parameter_key_map = {}
@@ -168,7 +165,6 @@
 
             self.tablewidget_regions.set_value(data)
 
-<<<<<<< HEAD
     def new_default_region(self, region):
 
         f = ['xmin', 'ymin', 'zmin']
@@ -197,8 +193,6 @@
         extents = [[Equation(e) for e in f], [Equation(e) for e in t]]
         self.new_region(region, extents, typ)
 
-=======
->>>>>>> 610d2210
     def new_region(self, name=None, extents=None, rtype=None, defer_update=False):
         """create a new region"""
         # This is used both as a signal callback and an API function,
@@ -406,11 +400,7 @@
 
             # check for and update point and plane extents
             shape = data[name]['type']
-<<<<<<< HEAD
-            if any(s in shape for s in ['plane', 'point']) and item[1] not in shape.lower():
-=======
             if in_use and any(s in shape for s in ['plane', 'point']) and item[1] not in shape.lower():
->>>>>>> 610d2210
                 self.update_parameter_map(val, name, 'to_'+str(item[1]))
                 row_data['to'][index] = val
                 self.extent_lineedits[index*2+1].updateValue(None, val)
@@ -482,24 +472,8 @@
         if key == 'type':
             self.parent.update_nav_tree() # ICs/BCs availability depends on region types
 
-<<<<<<< HEAD
-    def table_value_changed(self, name, key, value):
-        # When is this called?
-        data = self.tablewidget_regions.value
-        if key == 'type':
-            self.vtkwidget.change_region_type(name, data[name])
-        elif key == 'color':
-            self.vtkwidget.change_region_color(name, data[name]['color'])
-        self.parent.set_unsaved_flag()
-
-    def enable_disable_widgets(self, name):
-        data = self.tablewidget_regions.value
-        # enable stl widgets
-        self.groupbox_stl.setEnabled(data[name]['type'] == 'STL')
-=======
     def enable_disable_widgets(self, name, enable_all=False):
         data = self.tablewidget_regions.value
->>>>>>> 610d2210
 
         enable_list = [True]*6
         if not enable_all:
