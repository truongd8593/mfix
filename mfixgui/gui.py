--- conflicted
+++ resolved
@@ -64,11 +64,8 @@
 from mfixgui.mesh import Mesh
 from mfixgui.main_menu import MainMenu
 from mfixgui.chemistry import Chemistry
-<<<<<<< HEAD
 from mfixgui.numerics import Numerics
-=======
 from mfixgui.graphic_tabs import GraphicTabs
->>>>>>> 9347f2db
 
 from mfixgui.interpreter import Interpreter
 
@@ -113,12 +110,9 @@
               FluidHandler,
               SolidsHandler,
               ICS, BCS, PSS, ISS,
-<<<<<<< HEAD
               Chemistry,
               Numerics,
-=======
-              Chemistry, GraphicTabs,
->>>>>>> 9347f2db
+              GraphicTabs,
               Interpreter,
               MainMenu):
     # Main window class for MFIX-GUI
@@ -358,11 +352,8 @@
         self.init_pss()
         self.init_iss()
         self.init_chemistry()
-<<<<<<< HEAD
         self.init_numerics()
-=======
         self.init_graphic_tabs()
->>>>>>> 9347f2db
 
         # In-process REPL (for development, should we enable this for users?)
         self.init_interpreter()
