<?xml version="1.0" encoding="UTF-8"?>
<ui version="4.0">
 <class>MainWindow</class>
 <widget class="QMainWindow" name="MainWindow">
  <property name="geometry">
   <rect>
    <x>0</x>
    <y>0</y>
    <width>1265</width>
    <height>893</height>
   </rect>
  </property>
  <property name="windowTitle">
   <string>MainWindow</string>
  </property>
  <widget class="QWidget" name="widget_main">
   <property name="styleSheet">
    <string notr="true">QWidget#widget_main{
	background-color: #E0E0E0;
}
QFrame#frame_mode_bar{
	background-color: #BDBDBD;
}
QTreeWidget#treewidget_navigation{
	background-color: #EEEEEE;
}
QStackedWidget#stackedwidget_mode{
	background-color: #FAFAFA;
}
QTreeView::item:hover {
    background:#BBDEFB
}
QTreeView::item:selected {
   background: #64B5F6;
   color: white;
}</string>
   </property>
   <layout class="QGridLayout" name="gridLayout_52">
    <property name="margin">
     <number>0</number>
    </property>
    <item row="1" column="0">
     <widget class="QFrame" name="frame_mode_bar">
      <property name="sizePolicy">
       <sizepolicy hsizetype="Expanding" vsizetype="Fixed">
        <horstretch>0</horstretch>
        <verstretch>0</verstretch>
       </sizepolicy>
      </property>
      <property name="minimumSize">
       <size>
        <width>0</width>
        <height>30</height>
       </size>
      </property>
      <property name="styleSheet">
       <string notr="true">QPushButton:hover {
    color:#1974f4;
	font: 75 12pt &quot;MS Shell Dlg 2&quot;;
    background-color: transparent;
}

QPushButton:pressed {
    color: #1974f4;
    background-color: transparent;
	font: 75 11pt &quot;MS Shell Dlg 2&quot;;
}

QPushButton:checked {
    color:#1974f4;
	font: 75 12pt &quot;MS Shell Dlg 2&quot;;
    background-color: transparent;
}

</string>
      </property>
      <property name="frameShape">
       <enum>QFrame::NoFrame</enum>
      </property>
      <property name="frameShadow">
       <enum>QFrame::Plain</enum>
      </property>
      <layout class="QHBoxLayout" name="horizontalLayout_14">
       <property name="spacing">
        <number>0</number>
       </property>
       <property name="margin">
        <number>0</number>
       </property>
       <item>
        <widget class="QPushButton" name="pushButtonModeler">
         <property name="sizePolicy">
          <sizepolicy hsizetype="Minimum" vsizetype="Fixed">
           <horstretch>0</horstretch>
           <verstretch>0</verstretch>
          </sizepolicy>
         </property>
         <property name="font">
          <font>
           <pointsize>12</pointsize>
          </font>
         </property>
         <property name="text">
          <string>Modeler</string>
         </property>
         <property name="checkable">
          <bool>true</bool>
         </property>
         <property name="default">
          <bool>false</bool>
         </property>
         <property name="flat">
          <bool>true</bool>
         </property>
        </widget>
       </item>
       <item>
        <widget class="QPushButton" name="pushButtonWorkflow">
         <property name="font">
          <font>
           <pointsize>12</pointsize>
          </font>
         </property>
         <property name="text">
          <string>Workflow</string>
         </property>
         <property name="checkable">
          <bool>true</bool>
         </property>
         <property name="default">
          <bool>false</bool>
         </property>
         <property name="flat">
          <bool>true</bool>
         </property>
        </widget>
       </item>
       <item>
        <widget class="QPushButton" name="pushButtonDeveloper">
         <property name="font">
          <font>
           <pointsize>12</pointsize>
          </font>
         </property>
         <property name="text">
          <string>Developer</string>
         </property>
         <property name="checkable">
          <bool>true</bool>
         </property>
         <property name="default">
          <bool>false</bool>
         </property>
         <property name="flat">
          <bool>true</bool>
         </property>
        </widget>
       </item>
       <item>
        <spacer name="horizontalSpacer_4">
         <property name="orientation">
          <enum>Qt::Horizontal</enum>
         </property>
         <property name="sizeHint" stdset="0">
          <size>
           <width>535</width>
           <height>20</height>
          </size>
         </property>
        </spacer>
       </item>
       <item>
        <widget class="QLabel" name="label_status">
         <property name="text">
          <string>&lt;html&gt;&lt;head/&gt;&lt;body&gt;&lt;p align=&quot;right&quot;&gt;Status&lt;/p&gt;&lt;/body&gt;&lt;/html&gt;</string>
         </property>
        </widget>
       </item>
      </layout>
     </widget>
    </item>
    <item row="0" column="0">
     <widget class="QFrame" name="frame_content">
      <property name="frameShape">
       <enum>QFrame::NoFrame</enum>
      </property>
      <property name="frameShadow">
       <enum>QFrame::Plain</enum>
      </property>
      <layout class="QGridLayout" name="gridLayout_6">
       <property name="margin">
        <number>0</number>
       </property>
       <item row="0" column="0">
        <widget class="QSplitter" name="splitter_left_right">
         <property name="styleSheet">
          <string notr="true"/>
         </property>
         <property name="orientation">
          <enum>Qt::Horizontal</enum>
         </property>
         <property name="opaqueResize">
          <bool>true</bool>
         </property>
         <widget class="QFrame" name="frame_left">
          <property name="sizePolicy">
           <sizepolicy hsizetype="Preferred" vsizetype="Preferred">
            <horstretch>2</horstretch>
            <verstretch>0</verstretch>
           </sizepolicy>
          </property>
          <property name="minimumSize">
           <size>
            <width>300</width>
            <height>0</height>
           </size>
          </property>
          <property name="maximumSize">
           <size>
            <width>16777215</width>
            <height>16777215</height>
           </size>
          </property>
          <property name="frameShape">
           <enum>QFrame::NoFrame</enum>
          </property>
          <property name="frameShadow">
           <enum>QFrame::Plain</enum>
          </property>
          <layout class="QVBoxLayout" name="verticalLayout_2">
           <property name="spacing">
            <number>0</number>
           </property>
           <property name="margin">
            <number>0</number>
           </property>
           <item>
            <widget class="QFrame" name="frame_menu_bar">
             <property name="frameShape">
              <enum>QFrame::NoFrame</enum>
             </property>
             <property name="frameShadow">
              <enum>QFrame::Plain</enum>
             </property>
             <layout class="QGridLayout" name="gridLayout">
              <property name="margin">
               <number>0</number>
              </property>
              <item row="0" column="0">
               <widget class="QToolButton" name="toolbutton_settings">
                <property name="toolTip">
                 <string>Toggle Navigation Menu</string>
                </property>
                <property name="text">
                 <string>Settings</string>
                </property>
                <property name="iconSize">
                 <size>
                  <width>24</width>
                  <height>24</height>
                 </size>
                </property>
                <property name="toolButtonStyle">
                 <enum>Qt::ToolButtonIconOnly</enum>
                </property>
                <property name="autoRaise">
                 <bool>true</bool>
                </property>
               </widget>
              </item>
              <item row="0" column="1">
               <widget class="QToolButton" name="toolbutton_new">
                <property name="enabled">
                 <bool>true</bool>
                </property>
                <property name="toolTip">
                 <string>New Project</string>
                </property>
                <property name="text">
                 <string>New</string>
                </property>
                <property name="iconSize">
                 <size>
                  <width>24</width>
                  <height>24</height>
                 </size>
                </property>
                <property name="toolButtonStyle">
                 <enum>Qt::ToolButtonIconOnly</enum>
                </property>
                <property name="autoRaise">
                 <bool>true</bool>
                </property>
               </widget>
              </item>
              <item row="0" column="2">
               <widget class="QToolButton" name="toolbutton_open">
                <property name="toolTip">
                 <string>Open Project</string>
                </property>
                <property name="text">
                 <string>Open</string>
                </property>
                <property name="iconSize">
                 <size>
                  <width>24</width>
                  <height>24</height>
                 </size>
                </property>
                <property name="toolButtonStyle">
                 <enum>Qt::ToolButtonIconOnly</enum>
                </property>
                <property name="autoRaise">
                 <bool>true</bool>
                </property>
               </widget>
              </item>
              <item row="0" column="3">
               <widget class="QToolButton" name="toolbutton_save">
                <property name="toolTip">
                 <string>Save Project</string>
                </property>
                <property name="text">
                 <string>Save</string>
                </property>
                <property name="iconSize">
                 <size>
                  <width>24</width>
                  <height>24</height>
                 </size>
                </property>
                <property name="toolButtonStyle">
                 <enum>Qt::ToolButtonIconOnly</enum>
                </property>
                <property name="autoRaise">
                 <bool>true</bool>
                </property>
               </widget>
              </item>
              <item row="0" column="4">
               <widget class="Line" name="line_3">
                <property name="orientation">
                 <enum>Qt::Vertical</enum>
                </property>
               </widget>
              </item>
              <item row="0" column="5">
               <widget class="QToolButton" name="toolbutton_reset_mfix">
                <property name="enabled">
                 <bool>false</bool>
                </property>
                <property name="toolTip">
                 <string>Reset job (delete all output files)</string>
                </property>
                <property name="text">
                 <string>Reset</string>
                </property>
                <property name="iconSize">
                 <size>
                  <width>24</width>
                  <height>24</height>
                 </size>
                </property>
                <property name="toolButtonStyle">
                 <enum>Qt::ToolButtonIconOnly</enum>
                </property>
                <property name="autoRaise">
                 <bool>true</bool>
                </property>
               </widget>
              </item>
              <item row="0" column="6">
               <widget class="QToolButton" name="toolbutton_run_mfix">
                <property name="enabled">
                 <bool>false</bool>
                </property>
                <property name="toolTip">
                 <string>Run MFIX</string>
                </property>
                <property name="text">
                 <string>Run</string>
                </property>
                <property name="iconSize">
                 <size>
                  <width>24</width>
                  <height>24</height>
                 </size>
                </property>
                <property name="toolButtonStyle">
                 <enum>Qt::ToolButtonIconOnly</enum>
                </property>
                <property name="autoRaise">
                 <bool>true</bool>
                </property>
               </widget>
              </item>
              <item row="0" column="7">
               <widget class="QToolButton" name="toolbutton_pause_mfix">
                <property name="text">
                 <string>Pause</string>
                </property>
                <property name="autoRaise">
                 <bool>true</bool>
                </property>
               </widget>
              </item>
              <item row="0" column="8">
               <widget class="QToolButton" name="toolbutton_stop_mfix">
                <property name="toolTip">
                 <string>Stop MFIX</string>
                </property>
                <property name="text">
                 <string>Stop</string>
                </property>
                <property name="iconSize">
                 <size>
                  <width>24</width>
                  <height>24</height>
                 </size>
                </property>
                <property name="autoRaise">
                 <bool>true</bool>
                </property>
               </widget>
              </item>
              <item row="0" column="9">
               <widget class="Line" name="line">
                <property name="orientation">
                 <enum>Qt::Vertical</enum>
                </property>
               </widget>
              </item>
              <item row="0" column="10">
               <widget class="QToolButton" name="toolbutton_more">
                <property name="toolTip">
                 <string>More</string>
                </property>
                <property name="text">
                 <string>More</string>
                </property>
                <property name="iconSize">
                 <size>
                  <width>16</width>
                  <height>24</height>
                 </size>
                </property>
                <property name="popupMode">
                 <enum>QToolButton::InstantPopup</enum>
                </property>
                <property name="toolButtonStyle">
                 <enum>Qt::ToolButtonIconOnly</enum>
                </property>
                <property name="autoRaise">
                 <bool>true</bool>
                </property>
               </widget>
              </item>
              <item row="0" column="11">
               <spacer name="horizontalSpacer">
                <property name="orientation">
                 <enum>Qt::Horizontal</enum>
                </property>
                <property name="sizeHint" stdset="0">
                 <size>
                  <width>122</width>
                  <height>20</height>
                 </size>
                </property>
               </spacer>
              </item>
             </layout>
            </widget>
           </item>
           <item>
            <widget class="QStackedWidget" name="stackedwidget_mode">
             <property name="frameShape">
              <enum>QFrame::NoFrame</enum>
             </property>
             <property name="frameShadow">
              <enum>QFrame::Plain</enum>
             </property>
             <property name="currentIndex">
              <number>0</number>
             </property>
             <widget class="QWidget" name="modeler">
              <property name="styleSheet">
               <string notr="true">QStackedWidget{background-color:white;}</string>
              </property>
              <layout class="QHBoxLayout" name="horizontalLayout_2">
               <property name="spacing">
                <number>0</number>
               </property>
               <property name="margin">
                <number>0</number>
               </property>
               <item>
                <widget class="QTreeWidget" name="treewidget_navigation">
                 <property name="sizePolicy">
                  <sizepolicy hsizetype="Preferred" vsizetype="Preferred">
                   <horstretch>0</horstretch>
                   <verstretch>0</verstretch>
                  </sizepolicy>
                 </property>
                 <property name="minimumSize">
                  <size>
                   <width>0</width>
                   <height>0</height>
                  </size>
                 </property>
                 <property name="maximumSize">
                  <size>
                   <width>1677215</width>
                   <height>16777215</height>
                  </size>
                 </property>
                 <property name="font">
                  <font>
                   <pointsize>9</pointsize>
                  </font>
                 </property>
                 <property name="styleSheet">
                  <string notr="true"/>
                 </property>
                 <property name="frameShape">
                  <enum>QFrame::NoFrame</enum>
                 </property>
                 <property name="frameShadow">
                  <enum>QFrame::Plain</enum>
                 </property>
                 <property name="lineWidth">
                  <number>0</number>
                 </property>
                 <property name="midLineWidth">
                  <number>0</number>
                 </property>
                 <property name="horizontalScrollBarPolicy">
                  <enum>Qt::ScrollBarAlwaysOff</enum>
                 </property>
                 <property name="showDropIndicator" stdset="0">
                  <bool>false</bool>
                 </property>
                 <property name="alternatingRowColors">
                  <bool>false</bool>
                 </property>
                 <property name="indentation">
                  <number>10</number>
                 </property>
                 <property name="rootIsDecorated">
                  <bool>false</bool>
                 </property>
                 <property name="uniformRowHeights">
                  <bool>true</bool>
                 </property>
                 <property name="itemsExpandable">
                  <bool>true</bool>
                 </property>
                 <property name="animated">
                  <bool>true</bool>
                 </property>
                 <property name="headerHidden">
                  <bool>true</bool>
                 </property>
                 <attribute name="headerVisible">
                  <bool>false</bool>
                 </attribute>
                 <column>
                  <property name="text">
                   <string>1</string>
                  </property>
                 </column>
                 <item>
                  <property name="text">
                   <string>Geometry</string>
                  </property>
                 </item>
                 <item>
                  <property name="text">
                   <string>Mesh</string>
                  </property>
                 </item>
                 <item>
                  <property name="text">
                   <string>Regions</string>
                  </property>
                 </item>
                 <item>
                  <property name="text">
                   <string>Model</string>
                  </property>
                  <item>
                   <property name="text">
                    <string>Fluid</string>
                   </property>
                  </item>
                  <item>
                   <property name="text">
                    <string>Solids</string>
                   </property>
                  </item>
                  <item>
                   <property name="text">
                    <string>Initial Conditions</string>
                   </property>
                  </item>
                  <item>
                   <property name="text">
                    <string>Boundary Conditions</string>
                   </property>
                  </item>
                  <item>
                   <property name="text">
                    <string>Point Sources</string>
                   </property>
                  </item>
                  <item>
                   <property name="text">
                    <string>Internal Surfaces</string>
                   </property>
                  </item>
                  <item>
                   <property name="text">
                    <string>Chemistry</string>
                   </property>
                  </item>
                 </item>
                 <item>
                  <property name="text">
                   <string>Numerics</string>
                  </property>
                 </item>
                 <item>
                  <property name="text">
                   <string>Output</string>
                  </property>
                  <item>
                   <property name="text">
                    <string>VTK</string>
                   </property>
                  </item>
                 </item>
                 <item>
                  <property name="text">
                   <string>Monitors</string>
                  </property>
                  <item>
                   <property name="text">
                    <string>Points</string>
                   </property>
                  </item>
                  <item>
                   <property name="text">
                    <string>Planes</string>
                   </property>
                  </item>
                  <item>
                   <property name="text">
                    <string>Volumes</string>
                   </property>
                  </item>
                 </item>
                 <item>
                  <property name="text">
                   <string>Run</string>
                  </property>
                 </item>
                 <item>
                  <property name="text">
                   <string>Post</string>
                  </property>
                  <item>
                   <property name="text">
                    <string>Export</string>
                   </property>
                  </item>
                  <item>
                   <property name="text">
                    <string>Plugins</string>
                   </property>
                  </item>
                 </item>
                </widget>
               </item>
               <item>
                <widget class="QStackedWidget" name="stackedWidgetTaskPane">
                 <property name="sizePolicy">
                  <sizepolicy hsizetype="Preferred" vsizetype="Preferred">
                   <horstretch>3</horstretch>
                   <verstretch>0</verstretch>
                  </sizepolicy>
                 </property>
                 <property name="autoFillBackground">
                  <bool>false</bool>
                 </property>
                 <property name="currentIndex">
                  <number>0</number>
                 </property>
                 <widget class="QWidget" name="initial_conditions"/>
                 <widget class="QWidget" name="boundary_conditions"/>
                 <widget class="QWidget" name="point_sources"/>
                 <widget class="QWidget" name="internal_surfaces"/>
                 <widget class="QWidget" name="chemistry"/>
                 <widget class="QWidget" name="points"/>
                 <widget class="QWidget" name="planes"/>
                 <widget class="QWidget" name="volumes"/>
                 <widget class="QWidget" name="export_2"/>
                 <widget class="QWidget" name="plugins"/>
                </widget>
               </item>
              </layout>
             </widget>
             <widget class="QWidget" name="workflow">
              <layout class="QVBoxLayout" name="verticallayout_workflow_mode">
               <property name="spacing">
                <number>0</number>
               </property>
               <property name="margin">
                <number>0</number>
               </property>
              </layout>
             </widget>
             <widget class="QWidget" name="developer">
              <layout class="QGridLayout" name="gridLayout_22">
               <item row="0" column="0">
                <widget class="QTextBrowser" name="mfix_dat_source">
                 <property name="font">
                  <font>
                   <family>Monospace</family>
                  </font>
                 </property>
                 <property name="lineWrapMode">
                  <enum>QTextEdit::NoWrap</enum>
                 </property>
                </widget>
               </item>
              </layout>
             </widget>
            </widget>
           </item>
          </layout>
         </widget>
         <widget class="QFrame" name="frame_right">
          <property name="sizePolicy">
           <sizepolicy hsizetype="Preferred" vsizetype="Preferred">
            <horstretch>5</horstretch>
            <verstretch>0</verstretch>
           </sizepolicy>
          </property>
          <property name="minimumSize">
           <size>
            <width>0</width>
            <height>0</height>
           </size>
          </property>
          <property name="frameShape">
           <enum>QFrame::NoFrame</enum>
          </property>
          <property name="frameShadow">
           <enum>QFrame::Sunken</enum>
          </property>
          <property name="lineWidth">
           <number>0</number>
          </property>
          <layout class="QVBoxLayout" name="verticalLayout_6">
           <property name="spacing">
            <number>0</number>
           </property>
           <property name="margin">
            <number>0</number>
           </property>
           <item>
            <widget class="QSplitter" name="splitter_2">
             <property name="orientation">
              <enum>Qt::Vertical</enum>
             </property>
             <widget class="QTabWidget" name="tabWidgetGraphics">
              <property name="sizePolicy">
               <sizepolicy hsizetype="Preferred" vsizetype="Preferred">
                <horstretch>0</horstretch>
                <verstretch>0</verstretch>
               </sizepolicy>
              </property>
              <property name="tabPosition">
               <enum>QTabWidget::North</enum>
              </property>
              <property name="tabShape">
               <enum>QTabWidget::Rounded</enum>
              </property>
              <property name="currentIndex">
               <number>0</number>
              </property>
              <property name="tabsClosable">
               <bool>false</bool>
              </property>
              <widget class="QWidget" name="widgetModelGraphics">
               <attribute name="title">
                <string>Model</string>
               </attribute>
               <layout class="QHBoxLayout" name="horizontalLayoutModelGraphics">
                <property name="spacing">
                 <number>0</number>
                </property>
                <property name="margin">
                 <number>0</number>
                </property>
               </layout>
              </widget>
              <widget class="QWidget" name="plot">
               <attribute name="title">
                <string>Plot</string>
               </attribute>
               <layout class="QGridLayout" name="gridLayout_47">
                <item row="0" column="0">
                 <widget class="QLabel" name="label_121">
                  <property name="text">
                   <string>residuals:</string>
                  </property>
                 </widget>
                </item>
                <item row="0" column="1">
                 <widget class="QTextBrowser" name="residuals">
                  <property name="minimumSize">
                   <size>
                    <width>0</width>
                    <height>400</height>
                   </size>
                  </property>
                  <property name="html">
                   <string>&lt;!DOCTYPE HTML PUBLIC &quot;-//W3C//DTD HTML 4.0//EN&quot; &quot;http://www.w3.org/TR/REC-html40/strict.dtd&quot;&gt;
&lt;html&gt;&lt;head&gt;&lt;meta name=&quot;qrichtext&quot; content=&quot;1&quot; /&gt;&lt;style type=&quot;text/css&quot;&gt;
p, li { white-space: pre-wrap; }
<<<<<<< HEAD
&lt;/style&gt;&lt;/head&gt;&lt;body style=&quot; font-family:'MS Shell Dlg 2'; font-size:8.25pt; font-weight:400; font-style:normal;&quot;&gt;
=======
&lt;/style&gt;&lt;/head&gt;&lt;body style=&quot; font-family:'Sans Serif'; font-size:9pt; font-weight:400; font-style:normal;&quot;&gt;
>>>>>>> 6dca015e
&lt;p style=&quot; margin-top:0px; margin-bottom:0px; margin-left:0px; margin-right:0px; -qt-block-indent:0; text-indent:0px;&quot;&gt;&lt;span style=&quot; font-family:'.SF NS Text'; font-size:13pt;&quot;&gt;residuals&lt;/span&gt;&lt;/p&gt;&lt;/body&gt;&lt;/html&gt;</string>
                  </property>
                 </widget>
                </item>
               </layout>
              </widget>
             </widget>
             <widget class="QFrame" name="frame_17">
              <property name="frameShape">
               <enum>QFrame::NoFrame</enum>
              </property>
              <property name="frameShadow">
               <enum>QFrame::Plain</enum>
              </property>
              <layout class="QHBoxLayout" name="horizontalLayout_6">
               <property name="spacing">
                <number>0</number>
               </property>
               <property name="margin">
                <number>0</number>
               </property>
               <item>
                <widget class="QPlainTextEdit" name="command_output">
                 <property name="sizePolicy">
                  <sizepolicy hsizetype="Expanding" vsizetype="Expanding">
                   <horstretch>0</horstretch>
                   <verstretch>0</verstretch>
                  </sizepolicy>
                 </property>
                 <property name="acceptDrops">
                  <bool>false</bool>
                 </property>
                 <property name="frameShape">
                  <enum>QFrame::NoFrame</enum>
                 </property>
                 <property name="undoRedoEnabled">
                  <bool>false</bool>
                 </property>
                 <property name="readOnly">
                  <bool>true</bool>
                 </property>
                 <property name="plainText">
                  <string/>
                 </property>
                 <property name="centerOnScroll">
                  <bool>false</bool>
                 </property>
                </widget>
               </item>
              </layout>
             </widget>
            </widget>
           </item>
          </layout>
         </widget>
        </widget>
       </item>
      </layout>
     </widget>
    </item>
   </layout>
  </widget>
 </widget>
 <resources/>
 <connections/>
</ui><|MERGE_RESOLUTION|>--- conflicted
+++ resolved
@@ -828,11 +828,7 @@
                    <string>&lt;!DOCTYPE HTML PUBLIC &quot;-//W3C//DTD HTML 4.0//EN&quot; &quot;http://www.w3.org/TR/REC-html40/strict.dtd&quot;&gt;
 &lt;html&gt;&lt;head&gt;&lt;meta name=&quot;qrichtext&quot; content=&quot;1&quot; /&gt;&lt;style type=&quot;text/css&quot;&gt;
 p, li { white-space: pre-wrap; }
-<<<<<<< HEAD
-&lt;/style&gt;&lt;/head&gt;&lt;body style=&quot; font-family:'MS Shell Dlg 2'; font-size:8.25pt; font-weight:400; font-style:normal;&quot;&gt;
-=======
 &lt;/style&gt;&lt;/head&gt;&lt;body style=&quot; font-family:'Sans Serif'; font-size:9pt; font-weight:400; font-style:normal;&quot;&gt;
->>>>>>> 6dca015e
 &lt;p style=&quot; margin-top:0px; margin-bottom:0px; margin-left:0px; margin-right:0px; -qt-block-indent:0; text-indent:0px;&quot;&gt;&lt;span style=&quot; font-family:'.SF NS Text'; font-size:13pt;&quot;&gt;residuals&lt;/span&gt;&lt;/p&gt;&lt;/body&gt;&lt;/html&gt;</string>
                   </property>
                  </widget>
