--- conflicted
+++ resolved
@@ -6,13 +6,8 @@
    <rect>
     <x>0</x>
     <y>0</y>
-<<<<<<< HEAD
     <width>363</width>
     <height>895</height>
-=======
-    <width>245</width>
-    <height>860</height>
->>>>>>> 285071fe
    </rect>
   </property>
   <property name="windowTitle">
@@ -128,13 +123,8 @@
         <rect>
          <x>0</x>
          <y>0</y>
-<<<<<<< HEAD
          <width>345</width>
          <height>666</height>
-=======
-         <width>223</width>
-         <height>494</height>
->>>>>>> 285071fe
         </rect>
        </property>
        <layout class="QGridLayout" name="gridLayout_4">
