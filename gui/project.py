--- conflicted
+++ resolved
@@ -219,7 +219,6 @@
         return [p for p in av_params if p in eq]
 
     def check_parameters(self):
-        print(set(self.get_used_parameters()), set(PARAMETER_DICT.keys()))
         return list(set(self.get_used_parameters())-set(PARAMETER_DICT.keys()))
 
     def _eval(self):
@@ -1006,23 +1005,10 @@
         else:
             yield (None, None, None)
 
-<<<<<<< HEAD
+
     def parse_mfix_gui_comments(self, fobject):
         """read through the file looking for #!MFIX-GUI"""
         self.mfix_gui_comments.clear()
-=======
-    def _parsemfixdat(self, fobject):
-        """This does the actual parsing."""
-        self.comments.clear()
-        self._keyword_dict.clear()
-        self.__initDataStructure__()
-        self.dat_file_list = []
-        self.thermo_data.clear()
-        self.mfix_gui_comments.clear()
-        reactionSection = False
-        thermoSection = False
-        thermo_lines = [] # Temporary holder for thermo_data section
->>>>>>> 6dca015e
         for i, line in enumerate(fobject):
             line = to_unicode_from_fs(line).strip()
             if line.startswith("#!MFIX-GUI"):
@@ -1045,15 +1031,16 @@
         self._keyword_dict.clear()
         self.__initDataStructure__()
         self.dat_file_list = []
-        self.thermo_data = []
+        self.thermo_data.clear()
+        reactionSection = False
+        thermoSection = False
+        thermo_lines = [] # Temporary holder for thermo_data section
         
         # parse MFIX-GUI comments first
         self.parse_mfix_gui_comments(fobject)
         
         fobject.seek(0)
 
-        reactionSection = False
-        thermoSection = False
         for i, line in enumerate(fobject):
             line = to_unicode_from_fs(line).strip()
             if line.startswith("#!MFIX-GUI"):
