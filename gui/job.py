"""class to manage external MFIX process"""

import json
import logging
import os
import pprint
import signal
import socket
import tempfile
import uuid

from subprocess import Popen

DEFAULT_TIMEOUT = 2 # seconds, for all socket ops
socket.setdefaulttimeout(DEFAULT_TIMEOUT)

log = logging.getLogger(__name__)

from qtpy.QtCore import QObject, QTimer, QUrl, Signal, pyqtSignal
from qtpy.QtNetwork import  QNetworkAccessManager, QNetworkReply, QNetworkRequest

from tools.general import make_callback
from tools.general import get_mfix_home

SUPPORTED_PYMFIXPID_FIELDS = ['url', 'pid', 'token', 'qjobid']

def get_dict_from_pidfile(pid_filename):

    try:
        pid_dict = {}
        pidfile = open(pid_filename)
        log.debug('opened pid file %s', os.path.basename(pid_filename))
        for line in pidfile.readlines():
            try:
                key, value = line.strip().split('=')
                if key in SUPPORTED_PYMFIXPID_FIELDS:
                    pid_dict[key] = value
            except ValueError:
                continue
        return pid_dict
    except: # TODO: make specific - file not found
        log.debug('PID file not found: %s', pid_filename)
        return {}


class PymfixAPI(QNetworkAccessManager):
    """ Class to extend QNetworkAccessManager with pymfix connection details
        set transparently.
    """


    def __init__(self, pidfile, response_handler, error_handler, ignore_ssl_errors=False):

        super(PymfixAPI, self).__init__()
        log.debug('New PymfixAPI object %s', self)
        self.pidfile = pidfile
        self.methods = {'put': super(PymfixAPI, self).put,
                        'get': super(PymfixAPI, self).get,
                        'post': super(PymfixAPI, self).post,
                        'delete': super(PymfixAPI, self).deleteResource}
        self.pid_contents = get_dict_from_pidfile(self.pidfile)
        self.requests = set()
        self.default_response_handler = response_handler
        self.default_error_handler = error_handler
        self.api_available = False
        log.debug('API object created for job %s', self.pidfile)

    def test_connection(self, response, error):
        # use request/reply methods to call 'status', Job will provide the
        # signal handler
        log.debug('test_connection called %s', self)
        if not self.pid_contents.get('url'):
            log.error('pidfile does not contain API url (test_connection)')
            raise Exception
        self.get('status', handlers={'response': response, 'error': error})

    def api_request(self, method, endpoint, data=None, handlers={}):
        req = QNetworkRequest(QUrl('%s/%s' % (self.pid_contents['url'], endpoint)))
        method = str(method).lower()
        method = self.methods[method]
        request_id = str(uuid.uuid4())
        self.requests.add(request_id)
        log.debug("API request: method=%s endpoint=%s data=%s id=%s; %s" % \
          (method, endpoint, data, request_id, req))
        # authentication header
        if self.pid_contents['token']:
            (name, value) = self.pid_contents['token'].split(':')
            req.setRawHeader(name, value)
        if data is not None:
            request_object = method(req, data)
        else:
            request_object = method(req)
        # connect response and error handlers
        response_handler = handlers.get('response', self.default_response_handler)
        error_handler = handlers.get('error', self.default_error_handler)
        request_object.finished.connect(
            make_callback(
              self.slot_api_reply, request_id, request_object, response_handler))
        request_object.error.connect(
            make_callback(
              self.slot_protocol_error, request_id, request_object, error_handler))
        return request_id

    def slot_api_reply(self, request_id, reply_object, signal):
        """Process QNetworkReply content then send a signal containing reply
        data.
        :arg reply: API call reply object
        :type reply: QtNetwork.QNetworkReply
        :arg signal: Signal object to be signalled
        :type signal: QtCore.pyqtSignal
        """
        # FIXME handle empty replies or Pymfix methods that don't return JSON
        try:
            reply = reply_object.readAll()
            response_json = reply.data()
            json.loads(response_json)
        except (TypeError, ValueError) as e:
            log.debug("API response parsing error")
            log.debug('raw headers: %s' % reply_object.rawHeaderList())
            log.debug(response_json)
            error_code = None
            error_desc = "API response could not be parsed"
            response_json = json.dumps(
                                {"pymfix_api_error": {
                                  "error_code": error_code,
                                  "error_desc": error_desc,
                                  "raw_api_message":  reply.data()}})
        finally:
            self.requests.discard(request_id)
            signal.emit(request_id, response_json)
            reply_object.close()

    def slot_protocol_error(self, request_id, reply_object, handler):
        log.debug('API protocol error %s', self)
        handler.emit(request_id, reply_object)

    def slot_ssl_error(self, reply):
        """ Handler for SSL connection errors. Check self.ignore_ssl_errors
            and continue as appropriate"""
        if self.api.ignore_ssl_errors:
            log.debug('call to %s:%s completed with ignored SSL errors' % \
                  (self.runname_pid, self.endpoint))
            reply.ignoreSsl()
        else:
            log.warn('call to %s:%s aborted due to SSL errors' % \
                  (self.runname_pid, self.endpoint))
            raise Exception # find appropriate Qt exception or make this meaningful

    def get(self, endpoint, handlers={}):
        request_id = self.api_request('get', endpoint, data=None, handlers=handlers)
        return request_id

    def put(self, endpoint, data=b'', handlers={}):
        request_id = self.api_request('put', endpoint, data=data, handlers=handlers)
        return request_id

    def post(self, endpoint, data=b'', handlers={}):
        request_id = self.api_request('post', endpoint, data=data, handlers=handlers)
        return request_id

    def get_job_status(self):
        # return (
        #       state=([ local | on_queue ], [ running | paused | error ]),
        #       queue=[(qid, qstate) | None ]
        #        )
        # use scheduler commands (qstat, etc)
        # TODO: abstract scheduler interface into QueueManager or somesuch
        #       to support grid environment plugins
        pass



class JobManager(QObject):

    """class for managing and monitoring an MFIX job"""

    sig_update_job_status = Signal()
    sig_change_run_state = Signal()
    sig_teardown_job = Signal()

    def __init__(self, parent):
        log.debug('New JobManager %s', self)
        super(JobManager, self).__init__()
        self.job = None
        self.parent = parent
        # self.jobs = [] # in Justin's parametric branch?

    def try_to_connect(self, pidfile):
        if self.job:
            log.debug('try_to_connect reusing %s', self.job)
        elif os.path.isfile(pidfile):
            self.job = Job(pidfile)
            log.debug('try_to_connect created %s', self.job)
            self.parent.signal_update_runbuttons.emit('')
            self.job.sig_job_exit.connect(self.sig_teardown_job)

            # TODO? handle with signal so this can be managed in gui
            self.parent.ui.tabWidgetGraphics.setCurrentWidget(self.parent.ui.plot)
            self.job.sig_update_job_status.connect(self.parent.slot_update_residuals)
            self.job.sig_update_job_status.connect(self.parent.slot_update_runbuttons)
            self.job.sig_change_run_state.connect(self.sig_change_run_state)
        return bool(self.job)

    def record(self,job_id):
        self.job_id = job_id
        self.parent.project.saveKeyword('job_id', job_id)
        self.parent.save_project()

    def slot_teardown_job(self):
        """Job ended or exited. Destory Job object and remove pidfile"""
        if not self.job:
            return
        log.info('Job ended or connection to running job failed %s', self)
        try:
            log.debug('removing %s', self.job.pidfile)
            os.remove(self.job.pidfile)
        except OSError:
            log.debug("could not remove %s", self.job.pidfile)
        # update GUI
        if self.job.api_test_timer and self.job.api_test_timer.isActive():
            self.job.api_test_timer.stop()
        if self.job.api_status_timer and self.job.api_status_timer.isActive():
            self.job.api_status_timer.stop()
        self.job = None
        self.sig_update_job_status.emit()
        self.sig_change_run_state.emit()

    def is_job_pending(self):
        return self.job and not self.job.api_available

    def submit_command(self, cmd, dmp_enabled, smp_enabled):

        with open(os.path.join(get_mfix_home(), 'gui', 'run_hpcee')) as qsub_template:
            template_text = qsub_template.read()

        cores = self.parent.run_dialog.spinbox_cores_requested.value()
        threads = self.parent.run_dialog.spinbox_threads.value()
        do_smp = 'env OMP_NUM_THREADS=%d' % threads if smp_enabled else ''
        mpirun = 'mpirun -np %d' % cores if dmp_enabled else ''
        qscript = template_text.replace("${JOB_NAME}", self.parent.run_dialog.lineedit_job_name.text()) \
                .replace("${CORES}", str(cores)) \
                .replace("${QUEUE}", self.parent.run_dialog.combobox_queue_name.currentText()) \
                .replace("${MODULES}", self.parent.run_dialog.lineedit_queue_modules.text()) \
                .replace("${MPIRUN}", mpirun) \
                .replace("${COMMAND}", ' '.join(cmd))

        qsub_script = tempfile.NamedTemporaryFile()
        print(qscript)
        qsub_script.write(qscript)
        qsub_script.flush() # Keep tmpfile open

        # FIXME: for testing without qsub installed, use:
        # Popen('qsub %s' % qsub_script.name, cwd=self.parent.get_project_dir())
        print('/bin/csh %s &' % qsub_script.name, self.parent.get_project_dir())
        proc = Popen('qsub %s' % qsub_script.name, shell=True, cwd=self.parent.get_project_dir())
        out, err = proc.communicate()
        job_id = out.split(' ')[2] # qsub stdout:  You job JOB_ID has been submitted

        qsub_script.close() # deletes tmpfile
        self.parent.job_manager.save_job_id(job_id)

    def stop_mfix(self):
        """Send stop request"""
        log.debug('stop_mfix')
        if not self.job:
            log.debug('Job is not running')
        log.debug(self.job)
        open(os.path.join(self.parent.get_project_dir(), 'MFIX.STOP'), 'w').close()
        pid = get_dict_from_pidfile(self.job.pidfile).get('pid', None)
        job_id = get_dict_from_pidfile(self.job.pidfile).get('qjobid', None)
        # destroy Job object (stop timers, signal GUI to update)
        self.sig_teardown_job.emit()
        def force_stop():
            log.debug('force stop')
            if pid and not job_id:
                try:
                    os.kill(int(pid), signal.SIGKILL)
                except:
                    log.debug("MFIX process %s does not exist", pid)
        QTimer.singleShot(1000, force_stop)


class Job(QObject):

    """class for managing and monitoring an MFIX job"""

    sig_job_exit = Signal()
    sig_read_status = pyqtSignal(str, str)
    sig_api_response = pyqtSignal(str, str)
    sig_api_error = pyqtSignal(str, QObject)

    sig_handle_api_test = pyqtSignal(str, str)
    sig_handle_api_test_error = pyqtSignal(str, QObject)

    sig_update_job_status = Signal()
    sig_change_run_state = Signal()
    API_ERROR_LIMIT = 10

    def __init__(self, pidfile):

        log.debug('New JobManager.Job %s', self)
        super(Job, self).__init__()
        self.status = {}
        self.pretty_status = ""
        self.pidfile = pidfile
        self.requests = {}
        self.api = None
        self.api_available = False
        self.api_error_count = 0 # consecutive errors allowed before job failure
        self.mfix_pid = None
        self.sig_api_response.connect(self.slot_api_response)
        self.sig_api_error.connect(self.slot_api_error)

        self.sig_handle_api_test.connect(self.slot_handle_api_test)
        self.sig_handle_api_test_error.connect(self.slot_handle_api_test_error)

        self.api = PymfixAPI(self.pidfile,
                        self.sig_api_response,
                        self.sig_api_error,
                        ignore_ssl_errors=True)

        # test API before starting status loop
        # Timer will be stopped by slot_handle_api_test
        self.api_test_timer = QTimer()
        self.api_test_timer.setInterval(1000)
        self.api_test_timer.timeout.connect(self.test_api_connection)
        self.api_test_timer.start()
        # don't start status timer here, it is started once API is responsive
        self.api_status_timer = QTimer()
        self.api_status_timer.setInterval(1000)
        self.api_status_timer.timeout.connect(self.update_job_status)

        log.debug('testing API %s' % self.api)
        self.test_api_connection()

    def cleanup_and_exit(self):
        if self.api_test_timer and self.api_test_timer.isActive():
            self.api_test_timer.stop()
        if self.api_status_timer and self.api_status_timer.isActive():
            self.api_status_timer.stop()
        self.sig_job_exit.emit()

    def increment_error_count(self, message=None):
        """Increment API error count and signal job exit if limit
        has been exceeded"""
        if self.api_error_count > self.API_ERROR_LIMIT:
            if message: log.debug(message)
            self.cleanup_and_exit()
            return
        log.debug('API error count incremented')
        self.api_error_count += 1

    def test_api_connection(self):
        """Test API connection.
        Start API test timer if it is not already running. Check current test
        count and signal job exit if timeout has been exceeded."""
        log.debug('api_test_connection called %s', self)
        try:
            self.api.test_connection(self.sig_handle_api_test,self.sig_handle_api_test_error)
        except Exception:
            log.debug('API connection test failed (test_api_connection)')
        finally:
            self.increment_error_count()

    def slot_handle_api_test_error(self, request_id, response_object):
        # this can be hit multiple times: until self.API_ERROR_LIMIT is reached
        log.debug('API network error (slot_handle_api_test_error)')
        self.increment_error_count()

    def slot_handle_api_test(self, request_id, response_data):
        """Parse response data from API test call.
        If API works, stop API test timer, start API status timer.
        If API response includes a permenant failure or is not well formed,
        stop test timer and signal job exit."""
        # this can be hit multiple times: until self.API_ERROR_LIMIT is reached
        log.debug('RETURN FROM API (slot_handle_api_test)')
        try:
            response_json = json.loads(response_data)
            response = json.loads(response_json.get('response', {}))
            if response.get('pymfix_api_error'):
                log.debug('API response error (slot_handle_api_test):')
                log.debug("API error: %s" % json.dumps(response))
                self.increment_error_count()
                return
        except:
            # response was not parsable, API is not functional
            log.debug(response_data)
            log.exception('API response format error (slot_handle_api_test)')
            self.increment_error_count()
            return

        # reset error count and mark API as available
        self.api_error_count = 0
        self.api_available = True
        # stop test timer and start status timer
        self.api_test_timer.stop()
        self.sig_update_job_status.emit()
        self.sig_change_run_state.emit()
        self.api_status_timer.start()
        log.debug("API test complete, stopped test timer, started status timer (slot_handle_api_test)")

    def register_request(self, request_id, handler):
        """bind handler to request_id"""
        registered_requests = self.requests.get(request_id, set([]))
        registered_requests.add(handler)
        self.requests[request_id] = registered_requests

    def slot_api_response(self, request_id, response_data=None):
        """Evaluate self.requests[request_id] and call registered handlers"""
        log.debug('processing API response for request %s' % request_id)
        handlers = self.requests.get(request_id, set())
        log.debug('Registered handlers: %s' % ', '.join([str(h) for h in handlers]))
        for slot in handlers:
            slot(response_data=response_data)
        try:
            self.requests.pop(request_id)
        except KeyError as e:
            # do we care?
            pass

    def slot_api_error(self, request_id, response_object):
        log.error("API error signal %s" % self)
        self.api_error_count += 1
        try:
            response_error_code = response_object.NetworkError
            if response_error_code == 1:
                log.debug('API network connection error (slot_api_error)')
            else:
                log.debug('Unknown network error (slot_api_error)')
        except:
            log.exception('unhandled API error (slot_api_error)')
        finally:
            self.increment_error_count()

    def is_paused(self):
        """indicate whether pymfix is paused"""
        return self.status.get('paused')

    def pause(self):
        req_id = self.api.put('pause')
        self.register_request(req_id, self.handle_pause)

    def handle_pause(self, response_data=None):
        self.handle_status(response_data)
        #self.update_job_status()
        self.sig_change_run_state.emit()

    def unpause(self):
        req_id = self.api.put('unpause')
        self.register_request(req_id, self.handle_unpause)

    def handle_unpause(self, response_data=None):
        self.handle_status(response_data)
        #self.update_job_status()
        self.sig_change_run_state.emit()

    def update_job_status(self):
        req_id = self.api.get('status')
        self.register_request(req_id, self.handle_status)

    def handle_status(self, response_data=None):
        log.debug('response=%s, %s' % (type(response_data), response_data))
        response_json = json.loads(response_data)
        if response_json.get('pymfix_api_error'):
            log.error("API error: %s" % json.dumps(response_json))
<<<<<<< HEAD
            self.increment_error_count()
=======
            # self.increment_api_error()
>>>>>>> 1f12cf57
            self.status.clear()
            return
        status = json.loads(response_json.get('response', {}))
        pretty_status = pprint.PrettyPrinter(indent=4,
            width=50).pformat(status)
        log.debug(pretty_status)
        self.status = status
        self.pretty_status = pretty_status
        self.sig_update_job_status.emit()
        # reset error count
        self.api_error_count = 0

    def set_pymfix_output(self, state):
        """toggle Flask messages"""
        state = 'enable' if state else 'disable'
        arg = 'logging/%s' % state
        self.register_request(self.api.post(arg, data=b''), self.handle_output)

    def stop_mfix(self):
        """Send stop request"""
        self.api.post('exit')
        # job cleanup deferred to JobManager<|MERGE_RESOLUTION|>--- conflicted
+++ resolved
@@ -463,11 +463,7 @@
         response_json = json.loads(response_data)
         if response_json.get('pymfix_api_error'):
             log.error("API error: %s" % json.dumps(response_json))
-<<<<<<< HEAD
             self.increment_error_count()
-=======
-            # self.increment_api_error()
->>>>>>> 1f12cf57
             self.status.clear()
             return
         status = json.loads(response_json.get('response', {}))
