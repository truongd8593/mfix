--- conflicted
+++ resolved
@@ -211,11 +211,7 @@
     def slot_teardown_job(self):
         log.info('Job ended or connection to running job failed %s', self)
         log.debug('removing %s', self.job.pidfile)
-<<<<<<< HEAD
-        os.remove(self.job.pidfile)
-=======
         os.remove(self.job.api.pidfile)
->>>>>>> 971691f2
         # update GUI
         self.job = None
         self.sig_update_job_status.emit()
@@ -257,9 +253,11 @@
 
     def stop_mfix(self):
         """Send stop request"""
-        req_id = self.job.api.post('abort')
+        log.debug('stop_mfix')
+        req_id = self.job.stop_mfix()
         open(os.path.join(self.parent.get_project_dir(), 'MFIX.STOP'), 'w').close()
         def force_stop():
+            log.debug('force stop')
             pid = get_dict_from_pidfile(self.job.pidfile).get('pid', None)
             job_id = get_dict_from_pidfile(self.job.pidfile).get('qjobid', None)
             if pid and not job_id:
@@ -320,7 +318,7 @@
         count and signal job exit if timeout has been exceeded."""
         log.debug('api_test_connection called: %s', self)
         if self.test_api_timeout > self.API_TIMEOUT:
-            log.debug('API test timeout exceeded')
+            log.debug('API test timeout exceeded (test_api_connection)')
             self.api_test_timer.stop()
             self.sig_job_exit.emit()
             return
@@ -330,7 +328,9 @@
         self.api.test_connection(self.sig_handle_api_test,self.sig_handle_api_test_error)
 
     def slot_handle_api_test_error(self, request_id, response_object):
-        log.debug('API network error')
+        # this can be hit multiple times: until self.api_test_timeout is reached
+        # (incremented in self.test_api_connection)
+        log.debug('API network error (slot_handle_api_test_error)')
         log.debug(response_object)
         #self.sig_job_exit.emit()
 
@@ -340,21 +340,24 @@
         If API response includes a permenant failure or is not well formed,
         stop test timer and signal job exit."""
 
-        log.debug('RETURN FROM API - slot_handle_api_test called %s', self)
+        # this can be hit multiple times: until self.api_test_timeout is reached
+        # (incremented in self.test_api_connection)
+
+        log.debug('RETURN FROM API (slot_handle_api_test)')
         try:
             response_json = json.loads(response_data)
             if response_json.get('pymfix_api_error'):
-                log.debug('slot_handle_api_test response content error')
-                log.error("API error: %s" % json.dumps(response_json))
+                log.debug('API response error (slot_handle_api_test):')
+                log.debug("API error: %s" % json.dumps(response_json))
                 #self.sig_job_exit.emit()
         except:
             # response was not parsable, API is not functional
-            log.debug('slot_handle_api_test response format error')
+            log.debug('API response format error (slot_handle_api_test)')
             #self.sig_job_exit.emit()
             return
 
         # API is available, stop test timer and start status timer
-        log.debug("API test complete, stopping test timer")
+        log.debug("API test complete, stopping test timer (slot_handle_api_test)")
         #self.api_test_timer.stop()
         self.api_available = True
         self.sig_update_job_status.emit()
@@ -388,11 +391,11 @@
         try:
             response_error_code = response_object.NetworkError
             if response_error_code == 1:
-                log.debug('API network connection error')
+                log.debug('API network connection error (slot_api_error)')
             else:
-                log.debug('Unknown network error, calling teardown')
+                log.debug('Unknown network error, calling teardown (slot_api_error)')
         except:
-            log.exception('unhandled API error')
+            log.exception('unhandled API error (slot_api_error)')
         finally:
             # unconditionally exit; TODO: retry logic
             self.sig_job_exit.emit()
