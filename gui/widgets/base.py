--- conflicted
+++ resolved
@@ -749,21 +749,12 @@
         value = self.model().data(col=column, row=row, role=QtCore.Qt.EditRole)
         self.model().apply_to_column(column, value)
 
-<<<<<<< HEAD
     def current_rows(self):
         i = self.selectionModel().selectedRows()
         if i:
             return [ind.row() for ind in i]
         else:
             return []
-=======
-    def current_row(self):
-        r = get_selected_row(self)
-        if r >= len(self.value):
-            #https://mfix.netl.doe.gov/gitlab/develop/mfix/issues/99
-            r = None
-        return r
->>>>>>> 44ad65c1
 
     def current_columns(self):
         i = self.selectionModel().selectedColumns()
