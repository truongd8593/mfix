--- conflicted
+++ resolved
@@ -109,16 +109,9 @@
         queue_enabled = mode == 'queue'
         self.ui.groupbox_queue_options.setEnabled(queue_enabled)
 
-<<<<<<< HEAD
         cfg = self.mfix_exe_flags.get(self.mfix_exe, None) 
         dmp = 'dmp' in cfg['flags'] if cfg else False
         smp = 'smp' in cfg['flags'] if cfg else False
-=======
-        cfg = self.mfix_exe_flags.get(self.mfix_exe, None)
-        dmp = 'dmp' in cfg[1] if cfg else False
-        smp = 'smp' in cfg[1] if cfg else False
-        #dmp = smp = True
->>>>>>> 1feccf52
         self.ui.spinbox_keyword_nodesi.setEnabled(dmp)
         self.ui.spinbox_keyword_nodesj.setEnabled(dmp)
         self.ui.spinbox_keyword_nodesk.setEnabled(dmp)
