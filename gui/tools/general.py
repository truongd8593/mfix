--- conflicted
+++ resolved
@@ -64,8 +64,6 @@
 def set_item_noedit(item):
     item.setFlags(item.flags() ^ QtCore.Qt.ItemIsEditable)
 
-<<<<<<< HEAD
-=======
 def set_item_enabled(item, enabled):
     """Enable/disable items which do not have a setEnabled method, like menu items"""
     flags = item.flags()
@@ -79,7 +77,6 @@
     """Return the n'th menu item from a combobox"""
     model = combobox.model()
     return model.item(n, 0)
->>>>>>> 6dca015e
 
 def get_selected_row(table):
     """get index of selected row from a QTable"""
