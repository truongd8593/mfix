""" MFIX GUI """


# Import from the future for Python 2 and 3 compatability!
from __future__ import print_function, absolute_import, unicode_literals
import logging
import os
import shutil
import signal
import sys
import subprocess
import time
import urllib2
import glob


# import qt
from qtpy import QtCore, QtGui
from qtpy.QtCore import QObject, QThread, pyqtSignal, QUrl, QTimer, QSettings

# TODO: add pyside?
try:
    from PyQt5 import uic
except ImportError:
    from PyQt4 import uic


# local imports
try:
    from pyqtnode import NodeWidget
except ImportError:
    NodeWidget = None
from widgets.vtkwidget import VtkWidget
from widgets.base import (LineEdit, CheckBox, ComboBox, SpinBox, DoubleSpinBox)
from tools.mfixproject import Project, KeyWord
from tools.general import (get_image_path, make_callback, get_icon,
                           widget_iter, set_script_directory)
from tools.namelistparser import buildKeywordDoc

logging.basicConfig(stream=sys.stdout,
                    filemode='w', level=logging.DEBUG,
                    format='%(name)s - %(levelname)s - %(message)s')

SCRIPT_DIRECTORY = os.path.abspath(os.path.join(os.path.dirname(__file__), ))
sys.path.append(os.path.join(SCRIPT_DIRECTORY, 'pyqtnode'))
LOG = logging.getLogger(__name__)
LOG.debug(SCRIPT_DIRECTORY)
set_script_directory(SCRIPT_DIRECTORY)  # should this be in an __init__.py?


# --- Main Gui ---
class MfixGui(QtGui.QMainWindow):
    '''
    Main window class handling all gui interactions
    '''
    def __init__(self, app, parent=None):
        QtGui.QMainWindow.__init__(self, parent)

        # reference to qapp instance
        self.app = app

        # load ui file
        self.customWidgets={'LineEdit':      LineEdit,
                            'CheckBox':      CheckBox,
                            'ComboBox':      ComboBox,
                            'DoubleSpinBox': DoubleSpinBox,
                            'SpinBox':       SpinBox,
                            }
        self.ui = uic.loadUi(os.path.join('uifiles', 'gui.ui'), self)

        # load settings
        self.settings = QSettings('MFIX', 'MFIX')

        # set title and icon
        self.setWindowTitle('MFIX')
        self.setWindowIcon(get_icon('mfix.png'))

        self.project = ProjectManager(self)

        # --- data ---
        self.modebuttondict = {'modeler':   self.ui.pushButtonModeler,
                               'workflow':  self.ui.pushButtonWorkflow,
                               'developer': self.ui.pushButtonDeveloper,
                               }

        self.booleanbtndict = {
            'union':      self.ui.toolbutton_geometry_union,
            'intersection':  self.ui.toolbutton_geometry_intersect,
            'difference': self.ui.toolbutton_geometry_difference,
            }
        self.animation_speed = 400
        self.animating = False
        self.stack_animation = None

        # --- icons ---
        # loop through all widgets, because I am lazy
        for widget in widget_iter(self.ui):
            if isinstance(widget, QtGui.QToolButton):
                name = str(widget.objectName())
                if 'add' in name:
                    widget.setIcon(get_icon('add.png'))
                elif 'delete' in name or 'remove' in name:
                    widget.setIcon(get_icon('remove.png'))
                elif 'copy' in name:
                    widget.setIcon(get_icon('copy.png'))

        self.ui.toolbutton_new.setIcon(get_icon('newfolder.png'))
        self.ui.toolbutton_open.setIcon(get_icon('openfolder.png'))
        self.ui.toolbutton_save.setIcon(get_icon('save.png'))

        self.ui.toolbutton_compile.setIcon(get_icon('build.png'))
        self.ui.toolbutton_run.setIcon(get_icon('play.png'))
        self.ui.toolbutton_restart.setIcon(get_icon('restart.png'))
        self.ui.toolbutton_interact.setIcon(get_icon('flash.png'))

        self.ui.toolbutton_add_geometry.setIcon(get_icon('geometry.png'))
        self.ui.toolbutton_add_filter.setIcon(get_icon('filter.png'))
        self.ui.toolbutton_geometry_union.setIcon(get_icon('union.png'))
        self.ui.toolbutton_geometry_intersect.setIcon(
            get_icon('intersect.png'))
        self.ui.toolbutton_geometry_difference.setIcon(
            get_icon('difference.png'))

        self.ui.toolButtonTFMSolidsDatabase.setIcon(get_icon('download.png'))

        # --- Connect Signals to Slots---
        # open/save/new project
        self.ui.toolbutton_open.pressed.connect(self.open_project)
        self.ui.toolbutton_save.pressed.connect(self.save_project)

        # mode (modeler, workflow, developer)
        for mode, btn in self.modebuttondict.items():
            btn.released.connect(make_callback(self.mode_changed, mode))

        # navigation tree
        self.ui.treewidget_model_navigation.itemSelectionChanged.connect(
            self.navigation_changed)

        # build/run/connect MFIX
        self.ui.build_mfix_button.pressed.connect(self.build_mfix)
        self.ui.run_mfix_button.pressed.connect(self.run_mfix)
        self.ui.connect_mfix_button.pressed.connect(self.connect_mfix)
        self.ui.clear_output_button.pressed.connect(self.clear_output)

<<<<<<< HEAD
        self.ui.run_name.textChanged.connect(self.unsaved)
        self.ui.description.textChanged.connect(self.unsaved)
        self.ui.energy_eq.clicked.connect(self.unsaved)
        self.ui.time.valueChanged.connect(self.unsaved)
        self.ui.tstop.valueChanged.connect(self.unsaved)
        self.ui.dt.valueChanged.connect(self.unsaved)
        self.ui.dt_max.valueChanged.connect(self.unsaved)
        self.ui.units.currentIndexChanged.connect(self.unsaved)
        self.ui.max_nit.valueChanged.connect(self.unsaved)
        self.ui.tol_resid.valueChanged.connect(self.unsaved)
        self.ui.res_dt.valueChanged.connect(self.unsaved)
        self.ui.nlog.valueChanged.connect(self.unsaved)
        self.ui.full_log.clicked.connect(self.unsaved)
        self.ui.group_resid.clicked.connect(self.unsaved)
        self.ui.print_des_data.clicked.connect(self.unsaved)
        self.ui.write_vtk_files.clicked.connect(self.unsaved)

=======
>>>>>>> b7cabe1e
        # --- Threads ---
        self.build_thread = BuildThread(self)
        self.run_thread = RunThread(self)
        self.clear_thread = ClearThread(self)

        def make_handler(qtextbrowser):
            " make a closure to read stdout from external process "

            def handle_line(line):
                " closure to read stdout from external process "

                log = logging.getLogger(__name__)
                log.debug(str(line).strip())
                cursor = qtextbrowser.textCursor()
                cursor.movePosition(cursor.End)
                cursor.insertText(line)
                qtextbrowser.ensureCursorVisible()

            return handle_line

        self.build_thread.line_printed.connect(
            make_handler(self.ui.command_output))
        self.run_thread.line_printed.connect(
            make_handler(self.ui.command_output))
        self.clear_thread.line_printed.connect(
            make_handler(self.ui.command_output))

        # --- setup simple widgets ---
        self.__setup_simple_keyword_widgets()

        # --- vtk setup ---
        self.__setup_vtk_widget()

        # --- workflow setup ---
        if NodeWidget is not None:
            self.__setup_workflow_widget()

        # --- default ---
        self.mode_changed('modeler')
        self.change_pane('geometry')

        # autoload last project
        if self.get_project_dir():
            self.open_project(self.get_project_dir())

    def __setup_simple_keyword_widgets(self):
        """
        Look for and connect simple keyword widgets to the project manager.
        Keyword informtation from the namelist doc strings is added to each
        keyword widget. The widget must be named: *_keyword_<keyword> where
        <keyword> is the actual keyword. For example:
        lineedit_keyword_run_name
        """

        # build keyword documentation from namelist docstrings
        self.keyword_doc = buildKeywordDoc(os.path.join(SCRIPT_DIRECTORY,
                                                        os.pardir, 'model'))

        # loop through all widgets looking for *_keyword_<keyword>
        for widget in widget_iter(self.ui):
            name_list = str(widget.objectName()).lower().split('_')

            if 'keyword' in name_list:
                keyword = '_'.join(name_list[name_list.index('keyword')+1:])

                # set the key attribute to the keyword
                widget.key = keyword

                # add info from keyword documentation
                if keyword in self.keyword_doc:
                    widget.setdtype(self.keyword_doc[keyword]['dtype'])

                    if 'required' in self.keyword_doc[keyword]:
                        widget.setValInfo(
                            req=self.keyword_doc[keyword]['required'] == 'true')
                    if 'validrange' in self.keyword_doc[keyword]:
                        if 'max' in self.keyword_doc[keyword]['validrange']:
                            widget.setValInfo(
                                _max = self.keyword_doc[keyword]['validrange']['max'])
                        if 'min' in self.keyword_doc[keyword]['validrange']:
                            widget.setValInfo(
                                _min = self.keyword_doc[keyword]['validrange']['min'])

                    if 'initpython' in self.keyword_doc[keyword]:
                        widget.default(
                            self.keyword_doc[keyword]['initpython'])

                    if isinstance(widget, QtGui.QComboBox) and widget.count() < 1:
                            widget.addItems(list(self.mfixKeyWordDoc[key]['valids'].keys()))

                # register the widget with the project manager
                self.project.register_widget(widget, [keyword])

                # connect to unsaved method
                widget.value_updated.connect(self.unsaved)

    def __setup_vtk_widget(self):
        " setup the vtk widget "

        self.vtkwidget = VtkWidget(self.project, parent=self)
        self.ui.horizontalLayoutModelGraphics.addWidget(self.vtkwidget)

        # register with project manager
        self.project.register_widget(self.vtkwidget,
                                     ['xmin', 'xlength', 'ymin', 'ylength',
                                      'zmin', 'zlength', 'imax', 'jmax',
                                      'kmax'])

        # --- geometry button ---
        self.add_geometry_menu = QtGui.QMenu(self)
        self.ui.toolbutton_add_geometry.setMenu(self.add_geometry_menu)

        action = QtGui.QAction('STL File',  self.add_geometry_menu)
        action.triggered.connect(self.vtkwidget.add_stl)
        self.add_geometry_menu.addAction(action)

        self.add_geometry_menu.addSeparator()

        for geo in self.vtkwidget.primitivedict.keys():
            action = QtGui.QAction(geo, self.add_geometry_menu)
            action.triggered.connect(
                make_callback(self.vtkwidget.add_primitive, geo))
            self.add_geometry_menu.addAction(action)

        self.add_geometry_menu.addSeparator()

        for geo in self.vtkwidget.parametricdict.keys():
            action = QtGui.QAction(geo.replace('_', ' '),
                                   self.add_geometry_menu)
            action.triggered.connect(
                make_callback(self.vtkwidget.add_parametric, geo))
            self.add_geometry_menu.addAction(action)

        # --- filter button ---
        self.add_filter_menu = QtGui.QMenu(self)
        self.ui.toolbutton_add_filter.setMenu(self.add_filter_menu)

        for geo in self.vtkwidget.filterdict.keys():
            action = QtGui.QAction(geo.replace('_', ' '),
                                   self.add_filter_menu)
            action.triggered.connect(
                make_callback(self.vtkwidget.add_filter, geo))
            self.add_filter_menu.addAction(action)

        # tree widget icons
        self.ui.treeWidgetGeometry.setStyleSheet(
            "QTreeView::indicator:unchecked {image: url(%s);}"
            "QTreeView::indicator:checked {image: url(%s);}"
            % (get_image_path('visibilityofftransparent.png'),
               get_image_path('visibility.png'))
            )

        # setup signals
        self.ui.toolbutton_remove_geometry.pressed.connect(
            self.vtkwidget.remove_geometry)
        self.ui.toolbutton_copy_geometry.pressed.connect(
            self.vtkwidget.copy_geometry)

        # connect boolean
        for key, btn in self.booleanbtndict.items():
            btn.pressed.connect(
                make_callback(self.vtkwidget.boolean_operation, key))

        # connect parameter widgets
        for widget in widget_iter(self.ui.stackedWidgetGeometryDetails):
            if isinstance(widget, QtGui.QLineEdit):
                widget.editingFinished.connect(
                    make_callback(self.vtkwidget.parameter_edited, widget))
            elif isinstance(widget, QtGui.QCheckBox):
                widget.stateChanged.connect(
                    make_callback(self.vtkwidget.parameter_edited, widget))

        # --- mesh ---
        # connect mesh tab btns
        for i, btn in enumerate([self.ui.pushbutton_mesh_uniform,
                                 self.ui.pushbutton_mesh_controlpoints,
                                 self.ui.pushbutton_mesh_mesher]):
            btn.pressed.connect(
                make_callback(self.vtkwidget.change_mesh_tab, i, btn))

        self.ui.pushbutton_mesh_autosize.pressed.connect(
            self.vtkwidget.auto_size_mesh_extents)

        # connect mesher
        self.ui.pushbutton_generate_mesh.pressed.connect(self.vtkwidget.mesher)

    def __setup_workflow_widget(self):

        self.nodeChart = NodeWidget(showtoolbar=False)
        # Build defualt node library
        self.nodeChart.nodeLibrary.buildDefualtLibrary()
        self.ui.horizontalLayoutPyqtnode.addWidget(self.nodeChart)

    def get_project_dir(self):
        " get the current project directory"

        last_dir = self.settings.value('project_dir')
        if last_dir:
            return last_dir
        else:
            return None

    def mode_changed(self, mode):
        " change the Modeler, Workflow, Developer tab"

        current_index = 0
        for i in range(self.ui.stackedwidget_mode.count()):
            widget = self.ui.stackedwidget_mode.widget(i)
            if mode == str(widget.objectName()):
                current_index = i
                break

        for key, btn in self.modebuttondict.items():
            btn.setChecked(mode == key)

        self.animate_stacked_widget(self.ui.stackedwidget_mode,
                                    self.ui.stackedwidget_mode.currentIndex(),
                                    current_index,
                                    'horizontal')

    # --- modeler pane navigation ---
    def change_pane(self, name):
        """ change to the specified pane """

        clist = self.ui.treewidget_model_navigation.findItems(
                    name,
                    QtCore.Qt.MatchContains | QtCore.Qt.MatchRecursive,
                    0)

        for item in clist:
            if str(item.text(0)).lower() == name.lower():
                break

        self.ui.treewidget_model_navigation.setCurrentItem(item)
        self.navigation_changed()

    def navigation_changed(self):
        """ an item in the tree was selected, change panes """
        current_selection = self.ui.treewidget_model_navigation.selectedItems()

        if current_selection:

            text = str(current_selection[-1].text(0))
            text = '_'.join(text.lower().split(' '))

            current_index = 0
            for i in range(self.ui.stackedWidgetTaskPane.count()):
                widget = self.ui.stackedWidgetTaskPane.widget(i)
                if text == str(widget.objectName()):
                    current_index = i
                    break

            self.animate_stacked_widget(
                self.ui.stackedWidgetTaskPane,
                self.ui.stackedWidgetTaskPane.currentIndex(),
                current_index)

    # --- animation methods ---
    def animate_stacked_widget(self, stackedwidget, from_, to,
                               direction='vertical', line=None, to_btn=None,
                               btn_layout=None):
        """ animate changing of qstackedwidget """

        # check to see if already animating
        if self.animating and self.stack_animation is not None:
            self.stack_animation.stop()

        from_widget = stackedwidget.widget(from_)
        to_widget = stackedwidget.widget(to)

        # get from geometry
        width = from_widget.frameGeometry().width()
        height = from_widget.frameGeometry().height()

        # offset
        # bottom to top
        if direction == 'vertical' and from_ < to:
            offsetx = 0
            offsety = height
        # top to bottom
        elif direction == 'vertical' and from_ > to:
            offsetx = 0
            offsety = -height
        elif direction == 'horizontal' and from_ < to:
            offsetx = width
            offsety = 0
        elif direction == 'horizontal' and from_ > to:
            offsetx = -width
            offsety = 0
        else:
            return

        # move to widget and show
        # set the geometry of the next widget
        to_widget.setGeometry(0 + offsetx, 0 + offsety, width, height)
        to_widget.show()
        to_widget.raise_()

        # animate
        # from widget
        animnow = QtCore.QPropertyAnimation(from_widget, "pos")
        animnow.setDuration(self.animation_speed)
        animnow.setEasingCurve(QtCore.QEasingCurve.InOutQuint)
        animnow.setStartValue(
            QtCore.QPoint(0,
                          0))
        animnow.setEndValue(
            QtCore.QPoint(0 - offsetx,
                          0 - offsety))

        # to widget
        animnext = QtCore.QPropertyAnimation(to_widget, "pos")
        animnext.setDuration(self.animation_speed)
        animnext.setEasingCurve(QtCore.QEasingCurve.InOutQuint)
        animnext.setStartValue(
            QtCore.QPoint(0 + offsetx,
                          0 + offsety))
        animnext.setEndValue(
            QtCore.QPoint(0,
                          0))

        # line
        animline = None
        if line is not None and to_btn is not None:
            animline = QtCore.QPropertyAnimation(line, "pos")
            animline.setDuration(self.animation_speed)
            animline.setEasingCurve(QtCore.QEasingCurve.InOutQuint)
            animline.setStartValue(
                QtCore.QPoint(line.geometry().x(),
                              line.geometry().y()))
            animline.setEndValue(
                QtCore.QPoint(to_btn.geometry().x(),
                              line.geometry().y()))

        # animation group
        self.stack_animation = QtCore.QParallelAnimationGroup()
        self.stack_animation.addAnimation(animnow)
        self.stack_animation.addAnimation(animnext)
        if animline is not None:
            self.stack_animation.addAnimation(animline)
        self.stack_animation.finished.connect(
            make_callback(self.animate_stacked_widget_finished,
                          stackedwidget, from_, to, btn_layout, line)
            )
        self.stack_animation.stateChanged.connect(
            make_callback(self.animate_stacked_widget_finished,
                          stackedwidget, from_, to, btn_layout, line)
            )

        self.animating = True
        self.stack_animation.start()

    def animate_stacked_widget_finished(self, widget, from_, to,
                                        btn_layout=None, line=None):
        """ cleanup after animation """
        if self.stack_animation.state() == QtCore.QAbstractAnimation.Stopped:
            widget.setCurrentIndex(to)
            from_widget = widget.widget(from_)
            from_widget.hide()
            from_widget.move(0, 0)

            if btn_layout is not None and line is not None:
                btn_layout.addItem(btn_layout.takeAt(
                    btn_layout.indexOf(line)), 1, to)

            self.animating = False

    # --- helper methods ---
    def message(self,
                title='Warning',
                icon='warning',
                text='This is a warning.',
                buttons=['ok'],
                default='ok',
                infoText=None,
                detailedtext=None,
                ):
        '''
        Create a message box:
        title = 'title'
        icon = 'warning' or 'info'
        text = 'test to show'
        buttons = ['ok',...] where value is 'ok', 'yes', 'no', 'cancel',
            'discard'
        default = 'ok' the default selected button
        infotext = 'extended information text'
        detailedtext = 'Some details'
        '''
        msgBox = QtGui.QMessageBox(self)
        msgBox.setWindowTitle(title)

        # Icon
        if icon == 'warning':
            icon = QtGui.QMessageBox.Warning
        else:
            icon = QtGui.QMessageBox.Information

        msgBox.setIcon(icon)

        # Text
        msgBox.setText(text)

        if infoText:
            msgBox.setInformativeText(infoText)

        if detailedtext:
            msgBox.setDetailedText(detailedtext)

        # buttons
        qbuttonDict = {'ok':      QtGui.QMessageBox.Ok,
                       'yes':     QtGui.QMessageBox.Yes,
                       'no':      QtGui.QMessageBox.No,
                       'cancel':  QtGui.QMessageBox.Cancel,
                       'discard': QtGui.QMessageBox.Discard,
                       }
        for button in buttons:
            msgBox.addButton(qbuttonDict[button])

            if button == default:
                msgBox.setDefaultButton(qbuttonDict[button])

        ret = msgBox.exec_()

        for key, value in qbuttonDict.items():
            if value == ret:
                result = key
                break

        return result

    def print_internal(self, text):
        if not text.endswith('\n'):
            text += '\n'
        LOG.debug(str(text).strip())
        cursor = self.ui.command_output.textCursor()
        cursor.movePosition(cursor.End)
        cursor.insertText(text)
        cursor.movePosition(cursor.End)
        vbar = self.ui.command_output.verticalScrollBar()
        vbar.triggerAction(QtGui.QAbstractSlider.SliderToMaximum)
        self.ui.command_output.ensureCursorVisible()

    # --- mfix methods ---
    def set_mpi(self):
        " set MPI checkbox if more than one node selected "
        nodesi = int(self.ui.nodes_i.text())
        nodesj = int(self.ui.nodes_j.text())
        nodesk = int(self.ui.nodes_k.text())
        if max(nodesi, nodesj, nodesk) > 1:
            self.ui.dmp_button.setChecked(True)

    def set_nodes(self):
        " set all nodes to one if MPI checkbox is unchecked "
        if self.ui.dmp_button.isChecked():
            self.ui.nodes_i.setValue(1)
            self.ui.nodes_j.setValue(1)
            self.ui.nodes_k.setValue(1)

    def make_build_cmd(self):
        """ build mfix """
        mfix_home = os.path.dirname(
            os.path.dirname(os.path.realpath(__file__)))
        dmp = '--dmp' if self.ui.dmp_button.isChecked() else ''
        smp = '--smp' if self.ui.smp_button.isChecked() else ''
        return os.path.join(mfix_home, 'configure_mfix --python %s %s && make -j pymfix' % (smp, dmp))

    def build_mfix(self):
        """ build mfix """
        self.build_thread.start_command(self.make_build_cmd(),
                                        self.get_project_dir())

    def clear_output(self):
        """ build mfix """
        self.run_thread.start_command('echo "Removing:";'
                                      ' ls *.LOG *.OUT *.RES *.SP? *.pvd *vtp;'
                                      ' rm -f *.LOG *.OUT *.RES *.SP? *.pvd *vtp',
                                      self.get_project_dir())

    def run_mfix(self):
        """ build mfix """
        if not self.ui.dmp_button.isChecked():
            pymfix_exe = os.path.join(self.get_project_dir(), 'pymfix')
        else:
            nodesi = int(self.ui.nodes_i.text())
            nodesj = int(self.ui.nodes_j.text())
            nodesk = int(self.ui.nodes_k.text())
            total = nodesi*nodesj*nodesk
            pymfix_exe = 'mpirun -np {} ./pymfix NODESI={} NODESJ={} NODESK={}'.format(total, nodesi, nodesj, nodesk)

        build_and_run_cmd = '{} && {}'.format(self.make_build_cmd(),
                                              pymfix_exe)
        self.run_thread.start_command(build_and_run_cmd,
                                      self.get_project_dir())

    def update_residuals(self):
        self.ui.residuals.setText(self.updater.residuals)
        if self.updater.job_done:
            self.ui.mfix_browser.setHTML('')


    def connect_mfix(self):
        """ connect to running instance of mfix """
        url = "http://{}:{}".format(self.ui.mfix_host.text(),
                                    self.ui.mfix_port.text())
        log = logging.getLogger(__name__)
        log.debug("trying to connect to {}".format(url))
        qurl = QUrl(url)
        self.ui.mfix_browser.load(qurl)

        self.updater = UpdateResidualsThread()
        self.updater.sig.connect(self.update_residuals)
        self.updater.start()

        self.change_pane('interact')

    # --- open/save/new ---
    def save_project(self):
        project_dir = self.settings.value('project_dir')

        # export geometry
        self.vtkwidget.export_stl(os.path.join(project_dir, 'geometry.stl'))

<<<<<<< HEAD
        self.project._keywordDict['run_name'] = self.ui.run_name.text()
        self.project._keywordDict['description'] = self.ui.description.text()
        self.project._keywordDict['energy_eq'] = self.ui.energy_eq.isChecked()
        self.project._keywordDict['time'] = self.ui.time.value()
        self.project._keywordDict['tstop'] = self.ui.tstop.value()
        self.project._keywordDict['dt'] = self.ui.dt.value()
        self.project._keywordDict['dt_max'] = self.ui.dt_max.value()
        self.project._keywordDict['units'] = self.ui.units.currentText()
        self.project._keywordDict['max_nit'] = self.ui.max_nit.value()
        self.project._keywordDict['tol_resid'] = self.ui.tol_resid.value()
        self.project._keywordDict['res_dt'] = self.ui.res_dt.value()
        self.project._keywordDict['nlog'] = self.ui.nlog.value()
        self.project._keywordDict['full_log'] = self.ui.full_log.isChecked()
        self.project._keywordDict['group_resid'] = self.ui.group_resid.isChecked()
        self.project._keywordDict['print_des_data'] = self.ui.print_des_data.isChecked()
        self.project._keywordDict['write_vtk_files'] = self.ui.write_vtk_files.isChecked()

=======
        # save project
>>>>>>> b7cabe1e
        self.setWindowTitle('MFIX - %s' % project_dir)
        self.project.writeDatFile(os.path.join(project_dir, 'mfix.dat'))

    def unsaved(self):
        project_dir = self.settings.value('project_dir')
        self.setWindowTitle('MFIX - %s *' % project_dir)

    def new_project(self, project_dir=None):
        if not project_dir:
            project_dir = str(
                QtGui.QFileDialog.getExistingDirectory(
                    self, 'Create Project in Directory',
                    "",
                    QtGui.QFileDialog.ShowDirsOnly))
        if len(project_dir) < 1:
            return
        try:
            shutil.copyfile('mfix.dat.template',
                            os.path.join(project_dir, 'mfix.dat'))
        except IOError:
            self.message(title='Warning',
                         icon='warning',
                         text=('You do not have write access to this '
                               'directory.\n'),
                         buttons=['ok'],
                         default='ok',
                         )
            return
        self.open_project(project_dir)

    def open_project(self, project_dir=None):
        """
        Open MFiX Project
        """

        if not project_dir:
            project_dir = str(
                 QtGui.QFileDialog.getExistingDirectory(
                     self, 'Open Project Directory',
                     "",
                     QtGui.QFileDialog.ShowDirsOnly))

        if len(project_dir) < 1:
            return

        writable = True
        try:
            import tempfile
            testfile = tempfile.TemporaryFile(dir=project_dir)
            testfile.close()
        except IOError:
            writable = False

        if not writable:
            self.message(title='Warning',
                         icon='warning',
                         text=('You do not have write access to this '
                               'directory.\n'),
                         buttons=['ok'],
                         default='ok',
                         )
            return

        mfix_dat = os.path.abspath(os.path.join(project_dir, 'mfix.dat'))

        if not os.path.exists(mfix_dat):
            self.message(title='Warning',
                         icon='warning',
                         text=('mfix.dat file does not exist in this '
                               'directory.\n'),
                         buttons=['ok'],
                         default='ok',
                         )
            return

        self.settings.setValue('project_dir', project_dir)
        self.setWindowTitle('MFIX - %s' % project_dir)

        # read the file
        with open(mfix_dat, 'r') as mfix_dat_file:
            src = mfix_dat_file.read()
        self.ui.mfix_dat_source.setPlainText(src)
        # self.mode_changed('developer')

        self.project.load_mfix_dat(mfix_dat)

        self.ui.energy_eq.setChecked(self.project['energy_eq'])
<<<<<<< HEAD
        self.ui.time.setValue(self.project['time'])
        self.ui.tstop.setValue(self.project['tstop'])
        self.ui.dt.setValue(self.project['dt'])
        # self.ui.dt_max.setValue(self.project['dt_max'])
        self.ui.units.setCurrentIndex(self.ui.units.findText(str(self.project['units']).replace("'","")))
        self.ui.max_nit.setValue(self.project['max_nit'])
        self.ui.tol_resid.setValue(self.project['tol_resid'])
        self.ui.res_dt.setValue(self.project['res_dt'])
        self.ui.nlog.setValue(self.project['nlog'])
        self.ui.full_log.setChecked(self.project['full_log'])
        self.ui.group_resid.setChecked(self.project['group_resid'])
        self.ui.print_des_data.setChecked(self.project['print_des_data'])
        self.ui.write_vtk_files.setChecked(self.project['write_vtk_files'])
        # self.ui.ro_g0.setText(str(self.project['ro_g0']))
        # self.ui.mu_g0.setText(str(self.project['mu_g0']))
=======
>>>>>>> b7cabe1e


# --- Threads ---
class MfixThread(QThread):

    line_printed = pyqtSignal(str)

    def __init__(self, parent):
        super(MfixThread, self).__init__(parent)
        self.cmd = None
        self.cwd = None

    def start_command(self, cmd, cwd):
        log = logging.getLogger(__name__)
        log.debug("Running in %s : %s", cwd, cmd)
        self.cmd = cmd
        self.cwd = cwd
        self.start()

    def run(self):
        if self.cmd:
            popen = subprocess.Popen(self.cmd,
                                     stdout=subprocess.PIPE,
                                     shell=True, cwd=self.cwd)
            lines_iterator = iter(popen.stdout.readline, b"")
            for line in lines_iterator:
                self.line_printed.emit(line)


class RunThread(MfixThread):
    line_printed = pyqtSignal(str)


class BuildThread(MfixThread):
    line_printed = pyqtSignal(str)


class ClearThread(MfixThread):
    line_printed = pyqtSignal(str)


class MonitorOutputFilesThread(QThread):

    sig = QtCore.pyqtSignal(object)

    def run(self):
        while True:
            self.job_done = False
            output = glob.glob(run_name+'*')
            if output:
                self.sig.emit('output')
            else:
                self.sig.emit('no_output')
            time.sleep(1)


class UpdateResidualsThread(QThread):

    sig = QtCore.pyqtSignal(object)

    def run(self):
        while True:
            self.job_done = False
            try:
                self.residuals = urllib2.urlopen('http://localhost:5000/residuals').read()
            except Exception:
                log = logging.getLogger(__name__)
                log.debug("cannot retrieve residuals; pymfix process must have terminated.")
                self.job_done = True
                return
            time.sleep(1)
            self.sig.emit('update')

# --- Project Manager ---
class ProjectManager(Project):
    '''
    Manages the editing of the MFiX.dat file
    '''
    def __init__(self, parent = None):
        Project.__init__(self)

        self.parent = parent
        self.widgetList = []

    def submit_change(self, widget, newValueDict, args=None, forceUpdate=False):
        '''
        Submit a value change

        Examples:
        submitChange(lineEdit, {'run_name':'new run name'}, args)
        '''

        if isinstance(args, int):
            args = [args]

        for key, newValue in newValueDict.items():
            if hasattr(widget, 'objectName'):
                name = widget.objectName()
            else:
                name = widget

            if isinstance(newValue, dict):
                if args:
                    for ind, value in newValue.items():
                        self._change(widget, key, value, args=args+[ind],
                                     forceUpdate=forceUpdate)
                else:
                    for ind, value in newValue.items():
                        self._change(widget, key, value, args=[ind],
                                     forceUpdate=forceUpdate)
            else:
                self._change(widget, key, newValue, args=args,
                             forceUpdate=forceUpdate)

        self._cleanDeletedItems()

    def _change(self, widget, key, newValue, args=None, forceUpdate=False):

        key = key.lower()
        updatedValue = None

        if isinstance(newValue, KeyWord):
            keyword = newValue
            newValue = keyword.value
        else:
            keyword = None

        if args is None:
            args = []

        updatedValue = self.addKeyword(key, newValue, args)

        if args:
            keystring = '{}({}) = {}'.format(key,
                                             ','.join([str(arg) for arg in args]),
                                             str(updatedValue))
        else:
            keystring = '{} = {}'.format(key, str(updatedValue))
        self.parent.print_internal(keystring)

        if updatedValue is not None:
            for wid, keys in self.widgetList:
                if not wid == widget:
                    if key in keys or 'all' in keys:
                        wid.updateValue(key, updatedValue, args)

    def load_mfix_dat(self, mfixDat):

        self.parsemfixdat(fname=mfixDat)

        # emit loaded keys
        for keyword in self.keywordItems():
            self.submit_change('Loading', {keyword.key: keyword.value},
                               args=keyword.args, forceUpdate=True)

    def register_widget(self, widget, keys=None):
        '''
        Register a widget with the project manager. The widget must have a
        valueUpdated signal to connect to.

        Example:
        registerWidget(widget, ['list', 'of', 'keys'])
        '''

        LOG.debug(
            'ProjectManager: Registering {} with keys {}'.format(
                widget.objectName(),
                keys)
            )
        self.widgetList.append([widget, keys])
        widget.value_updated.connect(self.submit_change)

    def objectName(self):
        return 'Project Manager'


if __name__ == '__main__':
    qapp = QtGui.QApplication(sys.argv)

    mfix = MfixGui(qapp)

    mfix.show()

    # have to initialize vtk after the widget is visible!
    mfix.vtkwidget.vtkiren.Initialize()

    # exit with Ctrl-C at the terminal
    timer = QTimer()
    timer.start(500)  # You may change this if you wish.
    timer.timeout.connect(lambda: None)  # Let the interpreter run each 500 ms.
    signal.signal(signal.SIGINT, signal.SIG_DFL)

    qapp.exec_()

    qapp.deleteLater()
    sys.exit()<|MERGE_RESOLUTION|>--- conflicted
+++ resolved
@@ -26,16 +26,18 @@
 
 
 # local imports
-try:
-    from pyqtnode import NodeWidget
-except ImportError:
-    NodeWidget = None
 from widgets.vtkwidget import VtkWidget
 from widgets.base import (LineEdit, CheckBox, ComboBox, SpinBox, DoubleSpinBox)
 from tools.mfixproject import Project, KeyWord
 from tools.general import (get_image_path, make_callback, get_icon,
                            widget_iter, set_script_directory)
 from tools.namelistparser import buildKeywordDoc
+
+# look for pyqtnode
+try:
+    from pyqtnode import NodeWidget
+except ImportError:
+    NodeWidget = None
 
 logging.basicConfig(stream=sys.stdout,
                     filemode='w', level=logging.DEBUG,
@@ -60,12 +62,12 @@
         self.app = app
 
         # load ui file
-        self.customWidgets={'LineEdit':      LineEdit,
-                            'CheckBox':      CheckBox,
-                            'ComboBox':      ComboBox,
-                            'DoubleSpinBox': DoubleSpinBox,
-                            'SpinBox':       SpinBox,
-                            }
+        self.customWidgets = {'LineEdit':      LineEdit,
+                              'CheckBox':      CheckBox,
+                              'ComboBox':      ComboBox,
+                              'DoubleSpinBox': DoubleSpinBox,
+                              'SpinBox':       SpinBox,
+                              }
         self.ui = uic.loadUi(os.path.join('uifiles', 'gui.ui'), self)
 
         # load settings
@@ -142,26 +144,7 @@
         self.ui.connect_mfix_button.pressed.connect(self.connect_mfix)
         self.ui.clear_output_button.pressed.connect(self.clear_output)
 
-<<<<<<< HEAD
-        self.ui.run_name.textChanged.connect(self.unsaved)
-        self.ui.description.textChanged.connect(self.unsaved)
-        self.ui.energy_eq.clicked.connect(self.unsaved)
-        self.ui.time.valueChanged.connect(self.unsaved)
-        self.ui.tstop.valueChanged.connect(self.unsaved)
-        self.ui.dt.valueChanged.connect(self.unsaved)
-        self.ui.dt_max.valueChanged.connect(self.unsaved)
-        self.ui.units.currentIndexChanged.connect(self.unsaved)
-        self.ui.max_nit.valueChanged.connect(self.unsaved)
-        self.ui.tol_resid.valueChanged.connect(self.unsaved)
-        self.ui.res_dt.valueChanged.connect(self.unsaved)
-        self.ui.nlog.valueChanged.connect(self.unsaved)
-        self.ui.full_log.clicked.connect(self.unsaved)
-        self.ui.group_resid.clicked.connect(self.unsaved)
-        self.ui.print_des_data.clicked.connect(self.unsaved)
-        self.ui.write_vtk_files.clicked.connect(self.unsaved)
-
-=======
->>>>>>> b7cabe1e
+
         # --- Threads ---
         self.build_thread = BuildThread(self)
         self.run_thread = RunThread(self)
@@ -661,7 +644,6 @@
         if self.updater.job_done:
             self.ui.mfix_browser.setHTML('')
 
-
     def connect_mfix(self):
         """ connect to running instance of mfix """
         url = "http://{}:{}".format(self.ui.mfix_host.text(),
@@ -679,32 +661,14 @@
 
     # --- open/save/new ---
     def save_project(self):
+        # make sure the button is not down
+        self.ui.toolbutton_save.setDown(False)
+
         project_dir = self.settings.value('project_dir')
 
         # export geometry
         self.vtkwidget.export_stl(os.path.join(project_dir, 'geometry.stl'))
 
-<<<<<<< HEAD
-        self.project._keywordDict['run_name'] = self.ui.run_name.text()
-        self.project._keywordDict['description'] = self.ui.description.text()
-        self.project._keywordDict['energy_eq'] = self.ui.energy_eq.isChecked()
-        self.project._keywordDict['time'] = self.ui.time.value()
-        self.project._keywordDict['tstop'] = self.ui.tstop.value()
-        self.project._keywordDict['dt'] = self.ui.dt.value()
-        self.project._keywordDict['dt_max'] = self.ui.dt_max.value()
-        self.project._keywordDict['units'] = self.ui.units.currentText()
-        self.project._keywordDict['max_nit'] = self.ui.max_nit.value()
-        self.project._keywordDict['tol_resid'] = self.ui.tol_resid.value()
-        self.project._keywordDict['res_dt'] = self.ui.res_dt.value()
-        self.project._keywordDict['nlog'] = self.ui.nlog.value()
-        self.project._keywordDict['full_log'] = self.ui.full_log.isChecked()
-        self.project._keywordDict['group_resid'] = self.ui.group_resid.isChecked()
-        self.project._keywordDict['print_des_data'] = self.ui.print_des_data.isChecked()
-        self.project._keywordDict['write_vtk_files'] = self.ui.write_vtk_files.isChecked()
-
-=======
-        # save project
->>>>>>> b7cabe1e
         self.setWindowTitle('MFIX - %s' % project_dir)
         self.project.writeDatFile(os.path.join(project_dir, 'mfix.dat'))
 
@@ -739,6 +703,8 @@
         """
         Open MFiX Project
         """
+        # make sure the button is not left down
+        self.ui.toolbutton_open.setDown(False)
 
         if not project_dir:
             project_dir = str(
@@ -792,24 +758,6 @@
         self.project.load_mfix_dat(mfix_dat)
 
         self.ui.energy_eq.setChecked(self.project['energy_eq'])
-<<<<<<< HEAD
-        self.ui.time.setValue(self.project['time'])
-        self.ui.tstop.setValue(self.project['tstop'])
-        self.ui.dt.setValue(self.project['dt'])
-        # self.ui.dt_max.setValue(self.project['dt_max'])
-        self.ui.units.setCurrentIndex(self.ui.units.findText(str(self.project['units']).replace("'","")))
-        self.ui.max_nit.setValue(self.project['max_nit'])
-        self.ui.tol_resid.setValue(self.project['tol_resid'])
-        self.ui.res_dt.setValue(self.project['res_dt'])
-        self.ui.nlog.setValue(self.project['nlog'])
-        self.ui.full_log.setChecked(self.project['full_log'])
-        self.ui.group_resid.setChecked(self.project['group_resid'])
-        self.ui.print_des_data.setChecked(self.project['print_des_data'])
-        self.ui.write_vtk_files.setChecked(self.project['write_vtk_files'])
-        # self.ui.ro_g0.setText(str(self.project['ro_g0']))
-        # self.ui.mu_g0.setText(str(self.project['mu_g0']))
-=======
->>>>>>> b7cabe1e
 
 
 # --- Threads ---
@@ -883,18 +831,20 @@
             time.sleep(1)
             self.sig.emit('update')
 
+
 # --- Project Manager ---
 class ProjectManager(Project):
     '''
     Manages the editing of the MFiX.dat file
     '''
-    def __init__(self, parent = None):
+    def __init__(self, parent=None):
         Project.__init__(self)
 
         self.parent = parent
         self.widgetList = []
 
-    def submit_change(self, widget, newValueDict, args=None, forceUpdate=False):
+    def submit_change(self, widget, newValueDict, args=None,
+                      forceUpdate=False):
         '''
         Submit a value change
 
@@ -906,10 +856,6 @@
             args = [args]
 
         for key, newValue in newValueDict.items():
-            if hasattr(widget, 'objectName'):
-                name = widget.objectName()
-            else:
-                name = widget
 
             if isinstance(newValue, dict):
                 if args:
@@ -943,9 +889,10 @@
         updatedValue = self.addKeyword(key, newValue, args)
 
         if args:
-            keystring = '{}({}) = {}'.format(key,
-                                             ','.join([str(arg) for arg in args]),
-                                             str(updatedValue))
+            keystring = '{}({}) = {}'.format(
+                key,
+                ','.join([str(arg) for arg in args]),
+                str(updatedValue))
         else:
             keystring = '{} = {}'.format(key, str(updatedValue))
         self.parent.print_internal(keystring)
