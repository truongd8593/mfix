#!/usr/bin/env python
"""MFIX GUI"""

# Import from the future for Python 2 and 3 compatability!
from __future__ import print_function, absolute_import, unicode_literals, division

import getopt
import logging
import multiprocessing
import os
import re
import shutil
import signal
import socket
import sys
import traceback
from collections import OrderedDict

# Initialize logger early
SCRIPT_DIRECTORY = os.path.abspath(os.path.join(os.path.dirname(__file__), ))
sys.path.append(os.path.join(SCRIPT_DIRECTORY, 'pyqtnode'))
log = logging.getLogger('mfix-gui' if __name__=='__main__' else __name__)
log.debug(SCRIPT_DIRECTORY)

# import qt
from qtpy import QtCore, QtWidgets, QtGui, PYQT5
from qtpy.QtCore import Qt, QFileSystemWatcher, QSettings, pyqtSignal

# TODO: add pyside? There is an issue to add this to qtpy:
# https://github.com/spyder-ide/qtpy/issues/16

PRECOMPILE_UI = False

if not PRECOMPILE_UI:
    from qtpy import uic


# local imports
from project_manager import ProjectManager
from job import JobManager, get_dict_from_pidfile
from monitor import Monitor

from widgets.base import (LineEdit, CheckBox, ComboBox, SpinBox, DoubleSpinBox,
                          Table, BaseWidget)
from widgets.regions import RegionsWidget
from widgets.linear_equation_table import LinearEquationTable
from widgets.species_popup import SpeciesPopup
from widgets.regions_popup import RegionsPopup
from widgets.run_popup import RunPopup
from widgets.workflow import WorkflowWidget, PYQTNODE_AVAILABLE
from widgets.parameter_dialog import ParameterDialog

from fluid_handler import FluidHandler
from solids_handler import SolidsHandler
from ics import ICS
from bcs import BCS

from interpreter import Interpreter

from tools.general import (make_callback, get_icon, get_mfix_home,
                           widget_iter, set_script_directory,
                           format_key_with_args, to_unicode_from_fs)


set_script_directory(SCRIPT_DIRECTORY)

from tools.namelistparser import buildKeywordDoc

from constants import *

if PRECOMPILE_UI:
    try:
        from uifiles.fluid import Ui_fluid
        from uifiles.geometry import Ui_geometry
        from uifiles.gui import Ui_MainWindow
        from uifiles.mesh import Ui_mesh
        from uifiles.model import Ui_model
        from uifiles.monitors import Ui_monitors
        from uifiles.numerics import Ui_numerics
        from uifiles.output import Ui_output
        from uifiles.post_processing import Ui_post_processing
        from uifiles.run import Ui_run
        from uifiles.solids import Ui_solids
        from uifiles.vtk import Ui_vtk
    except ImportError:
        print("You must compile ui files! (run 'make'")
        sys.exit(1)

# --- Main Gui ---

class MfixGui(QtWidgets.QMainWindow,
              FluidHandler,
              SolidsHandler,
              ICS,
              BCS,
              Interpreter):
    """Main window class for MFIX-GUI"""
    settings = QSettings('MFIX', 'MFIX')

    stdout_signal = pyqtSignal(str)
    stderr_signal = pyqtSignal(str)
    signal_update_runbuttons = pyqtSignal(str)

    # Allow LineEdit widgets to report out-of-bounds values.
    def popup_value_error(self, exc):
        self.message(title='Error', text=str(exc))

    def warn(self, msg, popup=False):
        """Convenience function to show the user a warning & log it"""
        if not popup:
            self.print_internal("Warning: %s" % msg)
            # print_internal will call log.warn if message starts with "Warning"
        else:
            self.message("Warning: %s" % msg)
            # Will also print-internal and log
    warning = warn

    def __init__(self, app, parent=None, project_file=None):
        # load settings early so get_project_file returns the right thing.
        if project_file:
            self.set_project_file(project_file)


        LineEdit.value_error = self.popup_value_error

        QtWidgets.QMainWindow.__init__(self, parent)
        self.setWindowIcon(get_icon('mfix.png'))

        self.message_box = None # for tests to access


        # Initialize data members - make sure these values match 'reset'!
        self.solver_name = None
        self.fluid_solver_disabled = False
        self.mfix_exe = None
        self.mfix_exe_flags = {}
        self.commandline_option_exe = None
        self.mfix_available = False
        self.open_succeeded = False
        self.unsaved_flag = False
        self.run_dialog = None

        # load ui file
        self.customWidgets = {'LineEdit':      LineEdit,
                              'CheckBox':      CheckBox,
                              'ComboBox':      ComboBox,
                              'DoubleSpinBox': DoubleSpinBox,
                              'SpinBox':       SpinBox,
                              'Table':         Table,
                              }

        if PRECOMPILE_UI:
            self.ui = Ui_MainWindow()
            self.ui.setupUi(self)
            self.ui.panes = [] # Convenience
            def make_widget(cls):
                # Create an instance of a new class which is a subclass
                # of QWidget and the specified class
                class Widget(QtWidgets.QWidget, cls):
                    def __init__(self):
                        QtWidgets.QWidget.__init__(self, parent)
                        self.setupUi(self)
                return Widget()

            for cls in (Ui_geometry, Ui_mesh, RegionsWidget,
                        Ui_model, Ui_fluid, Ui_solids,
                        Ui_initial_conditions,
                        Ui_numerics, Ui_output, Ui_vtk,
                        Ui_monitors, Ui_post_processing, Ui_run):
                if cls == RegionsWidget: # not loaded from ui file
                    widget = RegionsWidget(parent=self)
                    name = 'regions'
                else:
                    widget = make_widget(cls)
                    name = cls.__name__.split('_',1)[1] # part after "Ui_"
                # assign 'self.ui.model', etc
                setattr(self.ui, name, widget)
                self.ui.stackedWidgetTaskPane.addWidget(widget)
                self.ui.panes.append(widget)

        else:  # not precompiled
            uifiles = os.path.join(SCRIPT_DIRECTORY, 'uifiles')
            self.ui = uic.loadUi(os.path.join(uifiles, 'gui.ui'))
            self.ui.panes = [] # Convenience
            self.setCentralWidget(self.ui)
            assert self is not self.ui

            for name in ('geometry', 'mesh', 'regions',
                         'model', 'fluid', 'solids',
                         'initial_conditions',
                         'numerics',
                         'output', 'vtk','monitors', 'run'):
                if name == 'regions':  # not loaded from .ui file
                    widget = RegionsWidget(parent=self)
                else:
                    widget = QtWidgets.QWidget()
                    try:
                        path = os.path.join(uifiles, name+'.ui')
                        uic.loadUi(path, widget)
                    except Exception:
                        # report which ui file it was, otherwise stack trace
                        # is too generic to be helpful.
                        print("Error loading", path)
                        raise

                # assign 'self.ui.general', etc
                setattr(self.ui, name, widget)
                self.ui.stackedWidgetTaskPane.addWidget(widget)
                self.ui.panes.append(widget)
        # end of ui loading

        #self.status_message("Loading")
        # build keyword documentation from namelist docstrings
        # TODO: pregenerate this?
        self.keyword_doc = buildKeywordDoc(os.path.join(SCRIPT_DIRECTORY,
                                                        os.pardir, 'model'))

        # A few more ranges etc not mentioned in namelist doc
        self.add_extra_keyword_doc()

        if False:
            keys = self.keyword_doc.keys()
            keys.sort()
            with open('/tmp/keys','w') as f:
                f.write('\n'.join(keys))


        self.species_popup = SpeciesPopup(QtWidgets.QDialog())
        #self.species_popup.setModal(True) # ?
        self.regions_popup = RegionsPopup(QtWidgets.QDialog())

        # create project manager
        # NOTE.  it's a ProjectManager, not a Project.  But
        # ProjectManager is a subclass of Project.  Please
        # do not "fix" the code by renaming self.project to
        # self.project_manager
        self.project = ProjectManager(self, self.keyword_doc)

        # Extra setup for fluid & solids panes.  Needs to happen
        # after we create ProjectManager, because widgets get registered
        self.init_fluid_handler()
        self.init_solids_handler()
        self.init_ics()
        self.init_bcs()

        # In-process REPL (for development, should we enable this for users?)
        self.init_interpreter()

        # --- animation data
        self.modebuttondict = {'modeler':   self.ui.pushButtonModeler,
                               'workflow':  self.ui.pushButtonWorkflow,
                               'developer': self.ui.pushButtonDeveloper,
                               'interpreter': self.ui.pushButtonInterpreter}
        self.animation_speed = 400
        self.animating = False
        self.stack_animation = None

        # --- icons ---
        # loop through all widgets & set icons for any ToolButton with add/delete/copy
        #  in the name
        for widget in widget_iter(self):
            if isinstance(widget, QtWidgets.QToolButton):
                name = str(widget.objectName())
                if 'add' in name:
                    widget.setIcon(get_icon('add.png'))
                elif 'delete' in name or 'remove' in name:
                    widget.setIcon(get_icon('remove.png'))
                elif 'copy' in name:
                    widget.setIcon(get_icon('copy.png'))

        # Toolbuttons at top of frame
        ui = self.ui
        for (button, icon_name, function) in (
                (ui.toolbutton_settings, 'settings', self.toggle_nav_menu),
                (ui.toolbutton_new, 'newfolder', self.new_project),
                (ui.toolbutton_open, 'openfolder', self.handle_open),
                (ui.toolbutton_save, 'save', self.handle_save),
                (ui.toolbutton_run_mfix, 'play', self.handle_run),
                (ui.toolbutton_pause_mfix, 'pause', self.handle_pause),
                (ui.toolbutton_stop_mfix, 'stop', self.handle_stop),
                (ui.toolbutton_reset_mfix, 'restart', self.remove_output_files)):
            button.setIcon(get_icon(icon_name+'.png'))
            button.clicked.connect(function)

        # Make sure lineedits lose focus so keywords update before save/run !!
        for button in (ui.toolbutton_run_mfix, ui.toolbutton_save, ui.toolbutton_more):
            button.setFocusPolicy(Qt.ClickFocus)

        # "More" submenu
        ui.toolbutton_more.setIcon(get_icon('more_vert_black_crop.png'))
        ui.menu_more = QtWidgets.QMenu()
        ui.toolbutton_more.setMenu(ui.menu_more)
        self.ui.action_save_as = self.ui.menu_more.addAction(
            get_icon('save.png'), 'Save As', self.handle_save_as)
        self.ui.action_export = self.ui.menu_more.addAction(
            get_icon('open_in_new.png'), 'Export', self.handle_export)
        self.ui.action_compile_tool = self.ui.menu_more.addAction(
            get_icon('build.png'), 'Compile', self.handle_compile)
        self.ui.menu_more.addSeparator()
        self.ui.action_compile_tool = self.ui.menu_more.addAction(
            get_icon('functions.png'), 'Parameters', self.handle_parameters)
        self.ui.menu_more.addSeparator()
        #self.ui.action_about = self.ui.menu_more.addAction(
        #    get_icon('settings.png'), 'Settings', self.handle_settings)
        self.ui.action_about = self.ui.menu_more.addAction(
            get_icon('help.png'), 'Help', self.handle_help)
        self.ui.action_about = self.ui.menu_more.addAction(
            get_icon('infooutline.png'), 'About', self.handle_about)
        self.ui.menu_more.addSeparator()
        self.ui.action_close = self.ui.menu_more.addAction(
            get_icon('close.png'), 'Close', self.close)

        # Geometry toolbuttons
        geo = self.ui.geometry
        geo.toolbutton_add_geometry.setIcon(get_icon('geometry.png'))
        geo.toolbutton_add_filter.setIcon(get_icon('filter.png'))
        geo.toolbutton_geometry_union.setIcon(get_icon('union.png'))
        geo.toolbutton_geometry_intersect.setIcon(get_icon('intersect.png'))
        geo.toolbutton_geometry_difference.setIcon(get_icon('difference.png'))


        # mode (modeler, workflow, developer)
        for mode, btn in self.modebuttondict.items():
            btn.clicked.connect(make_callback(self.mode_changed, mode))

        # navigation tree
        ui.treewidget_navigation.itemSelectionChanged.connect(
            self.navigation_changed)

        # Make tree fully open & non-closable
        # We expect "rootIsDecorated" has been set False in the .ui file
        ui.treewidget_navigation.expandAll()
        ui.treewidget_navigation.setExpandsOnDoubleClick(False)


        # Job manager / monitor
        self.job_manager = None
        self.rundir_watcher = QFileSystemWatcher() # Move to monitor class
        self.rundir_watcher.directoryChanged.connect(self.slot_rundir_changed)

        self.monitor = Monitor(self)

        # buttons in 'run' pane
        run = ui.run
        run.button_run_mfix.clicked.connect(self.handle_run)
        run.button_pause_mfix.clicked.connect(self.handle_pause)
        run.button_pause_mfix.setVisible(True)
        run.button_stop_mfix.clicked.connect(self.handle_stop)
        run.button_reset_mfix.clicked.connect(self.remove_output_files)
        run.checkbox_pymfix_output.stateChanged.connect(self.handle_set_pymfix_output)

        # Print welcome message.  Do this early so it appears before any
        # other messages that may occur during this __init__
        self.print_welcome()

        ## Run signals
        self.stdout_signal.connect(self.handle_stdout)
        self.stderr_signal.connect(self.handle_stderr)
        self.signal_update_runbuttons.connect(self.slot_update_runbuttons)

        # --- setup widgets ---
        self.__setup_simple_keyword_widgets()
        self.__setup_other_widgets()  # refactor/rename - cgw

        # --- vtk setup ---
        self.__setup_vtk_widget()

        # --- workflow setup ---
        self.__setup_workflow_widget()

        # --- parameter dialog
        self.parameter_dialog = ParameterDialog(self)

        # --- default ---
        self.mode_changed('modeler')
        self.change_pane('model')

        # Update run options
        self.signal_update_runbuttons.emit('')

        # Reset everything to default values
        self.reset() # Clear command_output too?
        # end of __init__ (hooray!)

    def add_extra_keyword_doc(self):
        # Add a little extra knowledge ...
        # These are all fractions, must be btwn 0 and 1, not documented as such
        for key in ('des_em', 'eps_f_min'):
            self.keyword_doc[key]['validrange'] = {'min':0.0, 'max':1.0}
        self.keyword_doc['particles']['validrange'] = {'min':0.0}

    def set_no_project(self):
        """setup mode when no project is open"""
        self.open_succeeded = False
        self.set_solver(None)
        self.set_project_file(None)
        self.clear_unsaved_flag() # sets save button
        self.set_save_as_action(enabled=False)
        self.update_window_title()
        self.enable_input(False)
        self.ui.toolbutton_new.setEnabled(True)
        self.ui.toolbutton_open.setEnabled(True)
        # This gets set by guess_solver if we're loading a project, otherwise
        # we need to set the default.  (Do other defaults need to be set here?)
        self.status_message("No project - open existing MFIX project or create a new one")

    def reset(self):
        """Reset all widgets to default values and set GUI to blank-slate"""

        # ---- parameters which do not map neatly to keywords
        self.fluid_nscalar_eq = 0
        self.solids_nscalar_eq = 0 # Infer these from phase4scalar

        # Defaults - see __init__
        self.solver_name = None
        self.fluid_solver_disabled = False  # TODO: infer at load time

        self.project.reset() # Clears all keywords & collections

        self.slot_rundir_changed()

        self.reset_fluids()
        self.reset_solids()

        # Set all custom widgets to default
        for w in widget_iter(self):
            if isinstance(w, BaseWidget):
                w.default()
            elif hasattr(w, 'default'):
                w.default()
            else:
                pass # What to do for rest of widgets?

        # reset parameters
        PARAMETER_DICT.clear()

        self.unsaved_flag = False
        #self.clear_unsaved_flag() - sets window title to MFIX - $project_file
        #self.set_project_file(None)  - do we want to do this?


    def confirm_close(self):
        """before closing, ask user whether to end job and save project"""
        if self.job_manager:
            confirm = self.message(text="Stop running job?",
                                   buttons=['yes', 'no'],
                                   default='no')
            if confirm == 'yes':
                log.info("Stopping mfix at application exit")
                self.job_manager.stop_mfix()

        if self.unsaved_flag:
            confirm = self.message(text="Save project before quitting?",
                                   buttons=['yes', 'no', 'cancel'],
                                   default='Cancel')
            if confirm == 'yes':
                self.save_project()
            return confirm != 'cancel'
        else:
            return True

    def set_keyword(self, key, value, args=None):
        """convenience function to set keyword"""
        self.set_unsaved_flag()#?
        self.project.submit_change(None, {key:value}, args)

    def update_keyword(self, key, value, args=None):
        """like set_keyword but no action if value already set"""
        if self.project.get_value(key, args=args) == value:
            return
        self.set_keyword(key, value, args=args)

    def unset_keyword(self, key, args=None):
        """Undefine keyword.  Report to user, also catch and report any errors"""
        #  Note - keyword is still registered!  This method does not deregister
        #   keywords with project manager
        if isinstance(args, int):
            args = [args]
        elif args is None:
            args = []
        try:
            success = self.project.removeKeyword(key, args, warn=False)
            if success:
                self.set_unsaved_flag()
                self.print_internal("%s" % format_key_with_args(key, args),
                                    font='strikeout')
        except Exception as e:
            msg = 'Warning: Failed to unset %s: %s: %s' % (format_key_with_args(key, args),
                                                  e.__class__.__name__, e)
            self.print_internal(msg, color='red')
            traceback.print_exception(*sys.exc_info())


    def unimplemented(self):
        self.message(title='Unimplemented',
                     text='Feature not implemented')

    def toggle_nav_menu(self):
        nav_menu = self.ui.treewidget_navigation
        nav_menu.setVisible(not nav_menu.isVisible())

    def status_message(self, message=''):
        self.ui.label_status.setText(message)

    def slot_rundir_changed(self):
        # Note: since log files get written to project dirs, this callback
        # is triggered frequently during a run.
        log.debug("rundir changed")
        runname_mfx, runname_pid = self.get_runname_mfx_runname_pid()
        if self.get_project_dir():
            full_runname_pid = os.path.join(self.get_project_dir(), runname_pid)
            if os.path.isfile(full_runname_pid):
                self.job_manager = JobManager(full_runname_pid, parent=self)
                self.signal_update_runbuttons.emit('')


    def set_run_button(self, text=None, enabled=None):
        if text is not None:
            self.ui.run.button_run_mfix.setText(text)
            self.ui.toolbutton_run_mfix.setToolTip('Resume previous MFIX run' if text=='Resume'
                                                   else text+' MFIX')
        if enabled is not None:
            for b in (self.ui.run.button_run_mfix, self.ui.toolbutton_run_mfix):
                b.setEnabled(enabled)

    def set_pause_button(self, text=None, enabled=None, visible=None):
        buttons = (self.ui.run.button_pause_mfix, self.ui.toolbutton_pause_mfix)

        if enabled is not None:
            for b in buttons:
                b.setEnabled(enabled)
        if visible is not None:
            for b in buttons:
                b.setVisible(visible)
        if text is not None:
            self.ui.run.button_pause_mfix.setText(text)
            self.ui.toolbutton_pause_mfix.setToolTip(text + ' MFIX')

    def set_stop_button(self, enabled):
        for b in (self.ui.run.button_stop_mfix, self.ui.toolbutton_stop_mfix):
            b.setEnabled(enabled)

    def set_reset_button(self, enabled):
        for b in (self.ui.run.button_reset_mfix, self.ui.toolbutton_reset_mfix):
            b.setEnabled(enabled)

    def enable_input(self, enabled):
        # Enable/disable all inputs (while job running, etc)
        # Stop/reset buttons are left enabled
        for pane in self.ui.panes:
            pane.setEnabled(enabled)

        # Selected rows look bad with input disabled
        if not enabled:
            self.ui.fluid.tablewidget_fluid_species.clearSelection()
            self.ui.solids.tablewidget_solids.clearSelection()
            self.ui.solids.tablewidget_solids_species.clearSelection()
        else:
            self.update_fluid_species_table() # reenable sel?
            self.update_solids_table() # ?
            #self.update_solids_detail_pane()

    def update_residuals(self):
        """Get job status from JobManager and update residuals pane"""
        if not self.job_manager:
            return
        self.ui.residuals.setText(self.job_manager.cached_status)

    # TODO:  separate this into different functions - this is called by
    # several different signals for different reasons
    # This function is called a lot, and it does too much work each time
    # 1) executables changed
    # 2) project directory changed
    # 3) process started
    # 4) process stopped
    def slot_update_runbuttons(self, message=None):
        """Updates list of of mfix executables and sets run dialog options"""
        # This is the main state-transition handler

        if message is not None:
            # highlight for visibility, this is an important state chage
            self.print_internal(message, color='blue')

        # TODO: set this in __init__ or another early setup method
        # assemble list of available executables

        ui = self.ui
        project_file = os.path.basename(self.get_project_file() or '')

        project_open = bool(project_file and self.open_succeeded)
        paused = self.job_manager and self.job_manager.is_paused()
        running = self.job_manager and not paused
        resumable = bool(self.monitor.get_res_files()) # overlaps with running & paused
        ready = project_open and not (running or paused or resumable)

        log.debug("UPDATE RUN OPTIONS: running=%s paused=%s resumable=%s",
                  running, paused, resumable)

        self.update_window_title() # put run state in window titlebar

        self.enable_input(ready)
        self.ui.run.setEnabled(project_open)

        #handle buttons in order:  RESET RUN PAUSE STOP
        pause_visible = bool(self.job_manager)
        if running:
            self.status_message("MFIX running, process %s" % self.job_manager.mfix_pid)
            # also disable spinboxes for dt, tstop unless interactive
            self.set_reset_button(enabled=False)
            self.set_run_button(enabled=False)
            self.set_pause_button(text="Pause", enabled=True, visible=pause_visible)
            self.set_stop_button(enabled=True)
            self.change_pane('run')

        elif paused:
            self.status_message("MFIX paused, process %s" % self.job_manager.mfix_pid)
            self.set_reset_button(enabled=False)
            self.set_run_button(text="Unpause", enabled=True)
            self.set_pause_button(text="Pause", enabled=False, visible=pause_visible)
            self.set_stop_button(enabled=True)
            self.change_pane('run')

        elif resumable:
            self.status_message("Previous MFIX run is resumable.  Reset job to edit model")
            self.set_reset_button(enabled=True)
            self.set_run_button(text='Resume', enabled=True)
            self.set_pause_button(text="Pause", enabled=False, visible=pause_visible)
            self.set_stop_button(enabled=False)
            self.change_pane('run')

        else: # Not running, ready for input
            self.status_message("Ready" if project_open else "Loading %s"%project_file)
            self.set_reset_button(enabled=False)
            self.set_run_button(text="Run", enabled=project_open)
            self.set_pause_button(text="Pause", enabled=False, visible=pause_visible)
            self.set_stop_button(enabled=False)

        ui.run.use_spx_checkbox.setEnabled(resumable)
        ui.run.use_spx_checkbox.setChecked(resumable)
        ui.run.checkbox_pymfix_output.setEnabled(True)


    def print_welcome(self):
        self.print_internal("Welcome to MFIX - https://mfix.netl.doe.gov",
                            color='blue')
        self.print_internal("MFIX-GUI version %s" % self.get_version(),
                            color='blue')

    def get_version(self):
        return "0.2x" # placeholder

    def closeEvent(self, event):
        if not self.confirm_close():
            event.ignore()
            return
        event.accept()

    def find_navigation_tree_item(self, item_name):
        tree = self.ui.treewidget_navigation
        flags =  Qt.MatchFixedString | Qt.MatchRecursive
        items = tree.findItems(item_name, flags, 0)
        assert len(items) == 1
        return items[0]


    # Top-level "Model"
    def set_solver(self, solver):
        """handler for "Solver" combobox in Model pane"""
        self.project.solver = solver
        if solver is None: #
            return

        ui = self.ui
        model = ui.model
        cb = model.combobox_solver
        if cb.currentIndex != solver:
            cb.setCurrentIndex(solver)

        solver_name = {SINGLE:"MFIX Single-Phase",
                       TFM:"MFIX-TFM",
                       DEM:"MFIX-DEM",
                       PIC:"MFIX-PIC",
                       HYBRID:"MFIX-Hybrid"}.get(solver, "MFIX")

        self.print_internal("Solver: %s" % solver_name)
        self.solver_name = solver_name

        item_names =  ("Material", "TFM", "DEM", "PIC")

        item_states = {SINGLE: (False, False, False, False),
                       TFM: (True, True, False, False),
                       DEM: (True, False, True, False),
                       PIC: (True, False, False, True),
                       HYBRID: (True, True, True, False)}

        items = (self.find_navigation_tree_item("Solids"),
                 self.ui.solids.pushbutton_solids_tfm,
                 self.ui.solids.pushbutton_solids_dem,
                 self.ui.solids.pushbutton_solids_pic)

        for (item, state) in zip(items, item_states[solver]):
            item.setDisabled(not state)

        # Don't stay on a disabled tab!
        # (Do we ever disable "Materials"? - don't think so)
        active_tab = self.ui.solids.stackedwidget_solids.currentIndex()
        if active_tab > 0 and not item_states[solver][active_tab]:
            if solver==SINGLE:
                i, p = 0, self.ui.solids.pushbutton_solids_materials  # This one should be open (?)
            elif solver in (TFM, HYBRID):
                i, p = 1, self.ui.solids.pushbutton_solids_tfm
            elif solver==DEM:
                i, p = 2, self.ui.solids.pushbutton_solids_dem
            elif solver==PIC:
                i, p = 3, self.ui.solids.pushbutton_solids_pic
            self.solids_change_tab(i, p)

        # Options which require TFM, DEM, or PIC
        enabled = solver in (TFM, DEM, PIC)
        interphase = model.groupbox_interphase
        interphase.setEnabled(enabled)

        # TFM only
        # use a groupbox here, instead of accessing combobox + label?
        enabled = (solver == TFM)
        model.combobox_subgrid_model.setEnabled(enabled)
        model.label_subgrid_model.setEnabled(enabled)
        model.groupbox_subgrid_params.setEnabled(enabled and
                                                       self.subgrid_model > 0)

        ui.fluid.checkbox_enable_scalar_eq.setEnabled(enabled)
        ui.fluid.spinbox_nscalar_eq.setEnabled(enabled
                    and self.ui.fluid.checkbox_enable_scalar_eq.isChecked())

        # Equiv for solids is done in update_solids_detail_pane

        # Solids Model selection tied to Solver
        # FIXME XXX What to do about solids that are already defined?

        valid_models = (("DEM",) if solver==DEM
                        else ("TFM",) if solver==TFM
                        else ("PIC",) if solver==PIC
                        else ("TFM", "DEM"))

        for (i,(k,v)) in enumerate(self.solids.items(), 1):
            model = v.get('model')
            if model not in valid_models:
                model = valid_models[0]
                self.update_keyword('solids_model', model, args=[i])
                v['model'] = model
        self.update_solids_table() # some of these settings are dependent on solver
        self.setup_combobox_solids_model()
        #self.update_solids_detail_pane()
        self.update_window_title()

    def disable_fluid_solver(self, disabled):
        self.fluid_solver_disabled = disabled
        m = self.ui.model
        enabled = not disabled
        item = self.find_navigation_tree_item("Fluid")
        item.setDisabled(disabled)
        if disabled:
            self.enable_turbulence(False)
        m.checkbox_enable_turbulence.setEnabled(enabled)
        m.combobox_turbulence_model.setEnabled(enabled and
                        m.checkbox_enable_turbulence.isChecked())


    def enable_energy_eq(self, enabled):
        # Additional callback on top of automatic keyword update,
        # since this has to change availabilty of several other GUI items

        # TODO : move this to fluids_handler, like the way we do for solids

        self.ui.model.checkbox_keyword_energy_eq.setChecked(enabled)

        # It might not be necessary to do all this - will the fluid or
        # solid panes get updated before we display them?
        ui = self.ui
        f = ui.fluid
        for item in (f.label_fluid_specific_heat_model,
                     f.combobox_fluid_specific_heat_model,
                     f.label_fluid_conductivity_model,
                     f.combobox_fluid_conductivity_model,
                     # more ?
                     ):
            item.setEnabled(enabled)

        # c_pg0 == specific heat for fluid phase
        lineedit = f.lineedit_keyword_c_pg0
        label = f.label_c_pg0_units
        for item in (lineedit, label):
            item.setEnabled(enabled and (self.fluid_specific_heat_model == CONSTANT))

        # k_g0 == thermal conductivity fluid phase
        lineedit = f.lineedit_keyword_k_g0
        label = f.label_k_g0_units
        for item in (lineedit, label):
            item.setEnabled(enabled and (self.fluid_conductivity_model == CONSTANT))


    def set_subgrid_model(self, index):
        self.subgrid_model = index
        groupbox_subgrid_params = self.ui.model.groupbox_subgrid_params
        groupbox_subgrid_params.setEnabled(index > 0)

    def enable_turbulence(self, enabled):
        m = self.ui.model
        if enabled != m.checkbox_enable_turbulence.isChecked():
            m.checkbox_enable_turbulence.setChecked(enabled)
        m.combobox_turbulence_model.setEnabled(enabled)
        if not enabled:
            self.unset_keyword('turbulence_model')
        else:
            self.set_turbulence_model(m.combobox_turbulence_model.currentIndex())

    def set_turbulence_model(self, val):
        m = self.ui.model
        cb = m.combobox_turbulence_model
        if cb.currentIndex() != val:
            cb.setCurrentIndex(val)
            return
        self.update_keyword('turbulence_model',
                            ['MIXING_LENGTH', 'K_EPSILON'][val])


    def update_scalar_equations(self, prev_nscalar):
        """sets nscalar and phase4scalar(#) for all phases"""
        # Used by both fluid & solid han
        # We may have reduced nscalar, so we need to unset phase4scalar(i)
        # for any values of i > nscalar.
        nscalar = self.fluid_nscalar_eq + self.solids_nscalar_eq
        if nscalar > 0:
            self.update_keyword("nscalar", nscalar)
        else:
            self.unset_keyword("nscalar")

        for i in range(1,1+self.fluid_nscalar_eq):
            self.update_keyword("phase4scalar", 0, args=i)
        i = 1+self.fluid_nscalar_eq
        for (phase, s) in enumerate(self.solids.values(), 1):
            n = s.get('nscalar_eq', 0)
            for j in range(n):
                self.update_keyword("phase4scalar", phase, args=i)
                i += 1
        while i <= prev_nscalar:
            self.unset_keyword("phase4scalar", i)
            i += 1

    # helper functions for __init__
    def __setup_other_widgets(self): # rename/refactor
        """setup widgets which are not tied to a simple keyword"""
        ui = self.ui
        model = ui.model
        combobox = model.combobox_solver
        # activated: Only on user action, avoid recursive calls in set_solver
        combobox.activated.connect(self.set_solver)

        checkbox = model.checkbox_disable_fluid_solver
        checkbox.clicked.connect(self.disable_fluid_solver)
        self.disable_fluid_solver(self.fluid_solver_disabled)

        checkbox = model.checkbox_keyword_energy_eq
        checkbox.clicked.connect(self.enable_energy_eq)

        checkbox = model.checkbox_enable_turbulence
        checkbox.clicked.connect(self.enable_turbulence)

        combobox = model.combobox_turbulence_model
        combobox.currentIndexChanged.connect(self.set_turbulence_model)

        combobox = model.combobox_subgrid_model
        combobox.currentIndexChanged.connect(self.set_subgrid_model)
        self.set_subgrid_model(0)

        # numerics
        ui.linear_eq_table = LinearEquationTable(ui.numerics)
        ui.numerics.gridlayout_leq.addWidget(ui.linear_eq_table)
        self.project.register_widget(ui.linear_eq_table,
                             ['discretize', 'leq_method', 'leq_tol',
                              'leq_it', 'leq_sweep', 'leq_pc',
                              'ur_fac'],
                             args='*')


    def __setup_simple_keyword_widgets(self):
        """Look for and connect simple keyword widgets to the project manager.
        Keyword information from the namelist doc strings is added to each
        keyword widget. The widget must be named: *_keyword_<keyword> where
        <keyword> is the actual keyword.
        Args are also supported via widgetname_keyword_KEY_args_ARGS"""

        def try_int(str):
            try:
                return int(str)
            except ValueError:
                return str

        # loop through all widgets looking for *_keyword_<keyword>
        for widget in widget_iter(self):
            name_list = str(widget.objectName()).split('_')

            if 'keyword' in name_list:
                key_idx = name_list.index('keyword')
                args = None
                # Look for _args_ following <keyword>
                if 'args' in name_list:
                    args_idx = name_list.index('args')
                    args = [try_int(name) for name in name_list[args_idx+1:]]
                    key = '_'.join(name_list[key_idx+1:args_idx])
                else:
                    key = '_'.join(name_list[key_idx+1:])

                # sometimes multiple widgets point to the same key ...
                # name them widget_keyword_KW_1, _2, etc
                if key not in self.keyword_doc:
                    name_list = key.split('_')
                    if name_list[-1].isdigit():
                        base_key = '_'.join(name_list[:-1])
                        if base_key not in self.keyword_doc:
                            log.error("UNKNOWN KEYWORD %s: not registering %s (also tried %s)" %
                                      (key, widget.objectName(), base_key))
                            continue
                        key = base_key

                # set the key attribute to the keyword
                widget.key = key
                widget.args = args

                # add info from keyword documentation
                if key in self.keyword_doc:
                    doc = self.keyword_doc[key]
                    try:
                        widget.setdtype(doc['dtype'])
                    except:
                        print(widget, widget.objectName())
                        raise
                    vr = doc.get('validrange', {})
                    widget.setValInfo(min=vr.get("min"), max=vr.get("max"),
                                      required=doc.get("required"))

                    default = doc.get('initpython') # "Initial Python Value"
                    if default is not None:
                        widget.default(default)

                    description = doc.get('description')
                    if description is not None:
                        widget.help_text = description
                        widget.setWhatsThis(description)

                    if isinstance(widget, QtWidgets.QLineEdit) and widget.dtype in [int, float]:
                        widget.allow_parameters = True

                    if isinstance(widget, QtWidgets.QComboBox) and widget.count() < 1:
                            widget.addItems(list(doc['valids'].keys()))
                    widget.setToolTip('%s<br/>' % doc['description'])
                else:
                    log.error("UNKNOWN KEYWORD %s: not registering %s" % (key, widget.objectName()))
                    continue

                # register the widget with the project manager
                self.project.register_widget(widget, keys=[key], args=args)

    def __setup_vtk_widget(self):
        """initialize the vtk widget"""

        if 'MFIX_NO_VTK' in os.environ:
            log.info("MFIX_NO_VTK set, creating fake VTK")
            # Create a dummy object, so we don't have to test for 'if use_vtk' all over
            class FakeVtk:
                def noop(self, *args, **kwargs):
                    return None
                def __getattr__(self, key):
                    return self if key=='vtkiren' else self.noop
            self.vtkwidget = FakeVtk()
            self.ui.regions.vtkwidget = self.vtkwidget
            return

        from widgets.vtkwidget import VtkWidget
        self.vtkwidget = VtkWidget(self.project, parent=self)
        self.ui.horizontalLayoutModelGraphics.addWidget(self.vtkwidget)

        # register with project manager
        self.project.register_widget(self.vtkwidget,
                                     ['xmin', 'xlength', 'ymin', 'ylength',
                                      'zmin', 'zlength', 'imax', 'jmax',
                                      'kmax', 'no_k'])

        # add reference to other widgets
        self.ui.regions.vtkwidget = self.vtkwidget

    def __setup_workflow_widget(self):
        """set up the workflow widgets if pyqtnode is available"""
        if PYQTNODE_AVAILABLE:
            self.ui.workflow_widget = WorkflowWidget(self.project, self)
            self.ui.verticallayout_workflow_mode.addWidget(
                self.ui.workflow_widget)
        else:
            self.ui.pushButtonWorkflow.setEnabled(False)
            self.ui.pushButtonWorkflow.setToolTip(
                "Workflow disabled, can't import pyqtnode")

    @classmethod
    def get_project_file(cls):
        """get the project filename, including full path"""
        last = cls.settings.value('project_file')
        return last if last else None

    @classmethod
    def set_project_file(cls, value):
        cls.settings.setValue('project_file', value)

    def get_project_dir(self):
        """get the current project directory"""
        project_file = self.get_project_file()
        return os.path.dirname(project_file) if project_file else None

    def mode_changed(self, mode):
        """change the Modeler, Workflow, Developer tab"""
        current_index = 0
        self.capture_output(mode=='interpreter')
        for i in range(self.ui.stackedwidget_mode.count()):
            widget = self.ui.stackedwidget_mode.widget(i)
            if mode == str(widget.objectName()):
                current_index = i
                break

        for key, btn in self.modebuttondict.items():
            btn.setChecked(mode == key)

        self.animate_stacked_widget(self.ui.stackedwidget_mode,
                                    self.ui.stackedwidget_mode.currentIndex(),
                                    current_index,
                                    'horizontal')

    # --- modeler pane navigation ---
    def change_pane(self, name):
        """set current pane to the one matching 'name'"""
        clist = self.ui.treewidget_navigation.findItems(
                    name,
                    Qt.MatchFixedString | Qt.MatchRecursive, 0)
        assert len(clist) == 1
        item = clist[0]
        self.ui.treewidget_navigation.setCurrentItem(item)
        self.navigation_changed()

    def navigation_changed(self):
        """an item in the tree was selected, change panes"""

        current_selection = self.ui.treewidget_navigation.selectedItems()
        if not current_selection:
            return

        text = str(current_selection[-1].text(0))
        text = '_'.join(text.lower().split(' '))
        current_index = 0
        for i in range(self.ui.stackedWidgetTaskPane.count()):
            widget = self.ui.stackedWidgetTaskPane.widget(i)
            if text == str(widget.objectName()):
                current_index = i
                break
        self.animate_stacked_widget(
            self.ui.stackedWidgetTaskPane,
            self.ui.stackedWidgetTaskPane.currentIndex(),
            current_index)

        self.setup_current_tab()

    def setup_current_tab(self):
        # Force any open popup to close
        # (if dialog is modal we don't need this)
        self.species_popup.done(0)
        self.regions_popup.done(0)
        current_selection = self.ui.treewidget_navigation.selectedItems()
        if not current_selection:
            return
        text = str(current_selection[-1].text(0))
        text = '_'.join(text.lower().split(' '))
        if text == 'solids': # Special helper for setting up subpanes,
            # since params may have changed
            self.setup_solids_tab(self.solids_current_tab)
        elif text == 'initial_conditions':
            self.setup_ics()
        elif text == 'boundary_conditions':
            self.setup_bcs()


    # --- animation methods ---
    def animate_stacked_widget(self, stackedwidget, from_, to,
                               direction='vertical', line=None, to_btn=None,
                               btn_layout=None):
        """animate changing of qstackedwidget"""

        # check to see if already animating
        if self.animating and self.stack_animation is not None:
            self.stack_animation.stop()

        from_widget = stackedwidget.widget(from_)
        to_widget = stackedwidget.widget(to)

        # get from geometry
        width = from_widget.frameGeometry().width()
        height = from_widget.frameGeometry().height()

        # offset
        # bottom to top
        if direction == 'vertical' and from_ < to:
            offsetx = 0
            offsety = height
        # top to bottom
        elif direction == 'vertical' and from_ > to:
            offsetx = 0
            offsety = -height
        elif direction == 'horizontal' and from_ < to:
            offsetx = width
            offsety = 0
        elif direction == 'horizontal' and from_ > to:
            offsetx = -width
            offsety = 0
        else:
            return

        # move to widget and show
        # set the geometry of the next widget
        to_widget.setGeometry(0 + offsetx, 0 + offsety, width, height)
        to_widget.show()
        to_widget.raise_()
        #to_widget.activateWindow() ? needed?

        self.stack_animation = QtCore.QParallelAnimationGroup()
        # animate
        # from widget
        self.animation_setup(from_widget, 0, 0, -offsetx, -offsety)

        # to widget
        self.animation_setup(to_widget, offsetx, offsety, 0, 0)

        # line
        if line is not None and to_btn is not None:
            self.animation_setup(line, line.geometry().x(), line.geometry().y(), to_btn.geometry().x(), line.geometry().y())

        # animation group
        self.stack_animation.finished.connect(
            make_callback(self.animate_stacked_widget_finished,
                          stackedwidget, from_, to, btn_layout, line)
            )
        self.stack_animation.stateChanged.connect(
            make_callback(self.animate_stacked_widget_finished,
                          stackedwidget, from_, to, btn_layout, line))

        self.animating = True
        self.stack_animation.start()

    def animation_setup(self, target, x_start, y_start, x_end, y_end):
        """setup an animation widget"""
        animation = QtCore.QPropertyAnimation(target, "pos".encode('utf-8'))
        animation.setDuration(self.animation_speed)
        animation.setEasingCurve(QtCore.QEasingCurve.InOutQuint)
        animation.setStartValue(QtCore.QPoint(x_start, y_start))
        animation.setEndValue(QtCore.QPoint(x_end,y_end))
        self.stack_animation.addAnimation(animation)

    def animate_stacked_widget_finished(self, widget, from_, to,
                                        btn_layout=None, line=None):
        """cleanup after animation"""
        try:
            if self.stack_animation.state() == QtCore.QAbstractAnimation.Stopped:
                widget.setCurrentIndex(to)
                from_widget = widget.widget(from_)
                from_widget.hide()
                from_widget.move(0, 0)

                if btn_layout is not None and line is not None:
                    btn_layout.addItem(btn_layout.takeAt(
                        btn_layout.indexOf(line)), 1, to)
        except AttributeError: # Happends during shutdown. TODO: remove this hack
            pass
        finally:
            self.animating = False

    # --- helper methods ---
    def message(self,
                title='Warning',
                icon='warning',
                text='This is a warning.',
                buttons=['ok'],
                default='ok',
                infoText=None,
                detailedText=None,
                ):
        """Create and display a modal message box:
        title = 'title'
        icon = 'question' 'warning' or 'info'
        text = 'test to show'
        buttons = ['ok',...] where value is 'ok', 'yes', 'no', 'cancel',
            'discard'
        default = 'ok' the default selected button
        infoText = 'extended information text'
        detailedText = 'Some details'

        Returns the pressed button.  Also prints & logs message"""

        self.print_internal(title + ": " + text)
        if infoText:
            self.print_internal(infoText)
        if detailedText:
            self.print_internal(detailedText)

        message_box = QtWidgets.QMessageBox(self)
        self.message_box = message_box # Make it accessible to tests
        message_box.setWindowTitle(title)

        # Icon
        if icon == 'warning':
            icon = QtWidgets.QMessageBox.Warning
        elif icon == 'question':
            icon = QtWidgets.QMessageBox.Question
        else:
            icon = QtWidgets.QMessageBox.Information

        message_box.setIcon(icon)

        # Text
        message_box.setText(text)

        if infoText:
            message_box.setInformativeText(infoText)

        if detailedText:
            message_box.setDetailedText(detailedText)

        # TODO: support more standard buttons from #
        #   http://doc.qt.io/qt-4.8/qmessagebox.html#StandardButton-enum
        # or drop this translation dict
        # buttons
        qbuttonDict = {'ok':      QtWidgets.QMessageBox.Ok,
                       'yes':     QtWidgets.QMessageBox.Yes,
                       'no':      QtWidgets.QMessageBox.No,
                       'cancel':  QtWidgets.QMessageBox.Cancel,
                       'discard': QtWidgets.QMessageBox.Discard,
                       }
        for button in buttons:
            message_box.addButton(qbuttonDict[button])

            if button == default:
                message_box.setDefaultButton(qbuttonDict[button])
        ret = message_box.exec_()

        for key, value in qbuttonDict.items():
            if value == ret:
                return key


    def scan_errors(self, lines):
        ### "Error 1000: A keyword pair on line 129"
        ### "Error 2000: Unable to process line 185"
        # TODO: capture more of the error text and produce a fuller message
        # in the popup
        lineno = bad_line = err = None
        re_err_1000 = re.compile("Error 1000: A keyword pair on line (\d+)")
        re_err_2000 = re.compile("Error 2000: Unable to process line (\d+)")
        for (i, line) in enumerate(lines):
            for (re_err, err_type) in ((re_err_1000, 'deprecated'),
                                       (re_err_2000, 'invalid')):
                match = re_err.search(line)
            if match:
                lineno = int(match.group(1))
                bad_line = self.datfile_lines[lineno-1]
                break
        # TODO:  colorize errors in source view (red)
        if bad_line:
            key = bad_line.split("=", 1)[0].strip()
            self.report_keyword_error(key, bad_line, err_type)



    def report_keyword_error(self, key, line, err_type='deprecated'):
        """Give the user a chance to omit or edit deprecated keys"""
        #  This is a first implementation.  There's a lot more
        #  we could do here - suggest fixes, link to documentation,
        #  attempt to retain order in dat_file_list, etc.
        key = key.lower()
        line = line.strip()

        message_box = QtWidgets.QMessageBox(self)
        self.message_box = message_box
        message_box.setWindowTitle("%s keyword" % err_type.title())
        message_box.setIcon(QtWidgets.QMessageBox.Warning)
        text="'%s' is %s" % (key, err_type)
        message_box.setText(text)
        buttons = ['Drop Key', 'Edit', 'Ignore']
        for b in buttons:
            role = QtWidgets.QMessageBox.AcceptRole # Seems to be OK to use for all buttons
            message_box.addButton(QtWidgets.QPushButton(b),  role)

        def drop(key):
            if '(' in key: # This is a little crude, use parser instead?
                k, a = key.split('(', 1)
                a = a.split(')')[0]
                a = [int(x) for x in a.split(',')]
            else:
                a = None
            self.unset_keyword(k,a)

        resp = buttons[message_box.exec_()].lower()
        if not resp or resp=='ignore': # User bailed out
            return

        elif resp == 'drop key':
            drop(key)

        elif resp == 'edit':
            q = QtWidgets.QInputDialog(self)#,
            text, ok = q.getText(self, 'Edit keyword', "Deprecated keyword: %s\n\nEnter replacement text"%line, text=line)
            if not ok:
                return
            text = text.strip()
            if not text:
                drop(key) #User replaced it with blank
            for (new_key, new_args, new_value) in self.project.parseKeywordLine(text):
                if new_key:
                    drop(key) # Only drop the old one once we have a valid replacemnent
                    self.update_keyword(new_key, new_value, args=new_args) # validate key?
                else:
                    self.print_internal("Error:  cannot parse %s" % text)



    def can_skip(self, line,
                 boilerplate=set(['Program Terminated.',
                                  'Fatal error reported on one or more processes. The .LOG file',
                                  'may contain additional information about the failure.',
                                  'ERROR STOP 1',
                                  'Please see the user documentation and update the mfix.dat file.',
                                  ])):

        # These are routine messages that we are not going to trouble the user with
        # Note, the set is only constructed once (at load time)
        # Also skip lines containing only '*'
        stripped = line.strip()
        return all(c=='*' for c in stripped) or stripped in boilerplate


    def handle_stdout(self, text):
        """collect stderr from mfix/pymfix process, format and display
        to user.  Note that some errors are printed to stdout"""
        color = 'red' if "Error" in text else None
        lines = text.split('\n')
        # Scanning for errors may trigger popups, etc, so get the output to
        # the user first.
        for line in lines:
            if self.can_skip(line):
                continue

            self.print_internal(line, color=color, font='Courier')
        self.scan_errors(lines)

    def handle_stderr(self, text):
        """collect stderr from mfix/pymfix process, format and display
        to user."""
        # Scanning for errors may trigger popups, etc, so get the output to
        # the user first.

        lines = text.split('\n')
        for line in lines:
            if self.can_skip(line):
                continue
            self.print_internal(line, color='red', font='Courier') # Bold font?
        self.scan_errors(lines)

    def print_internal(self, line, color=None, font=None):
        qtextbrowser = self.ui.command_output
        stripped = line.strip()
        if not stripped:
            # Let's just skip blank lines completely
            return
        if not line.endswith('\n'):
            line += '\n'
        lower = line.lower()
        logmsg = stripped
        # hack. TODO: real msg types, map to font/color
        strikeout = font and font.lower() == 'strikeout'
        if strikeout:
            logmsg = "unset " + logmsg
        if lower.startswith("error:"):
            log.error(logmsg[6:])
        elif lower.startswith("warning:"):
            log.warn(logmsg[8:])
        elif lower.startswith("info:"):
            log.info(logmsg[5:])
            color='blue'
        else:
            log.info(logmsg)
        cursor = qtextbrowser.textCursor()
        cursor.movePosition(cursor.End)
        char_format = QtGui.QTextCharFormat()
        # HACK is this going too far?  we should define message types, not infer from messages
        if any(x in lower for x in ('error', 'warn', 'fail')) and not 'error%' in lower:
            color='red'
        if color:
            char_format.setForeground(QtGui.QColor(color))
        if font:
            if strikeout: # hack
                char_format.setFontFamily("Monospace")
                char_format.setFontStrikeOut(True)
            else:
                char_format.setFontFamily(font)
        cursor.setCharFormat(char_format)
        scrollbar = qtextbrowser.verticalScrollBar()
        scrolled_to_end = (scrollbar.value() == scrollbar.maximum())
        cursor.insertText(line)
        if scrolled_to_end:
            scrollbar.setValue(scrollbar.maximum())


    def remove_output_files(self, output_files=None, message_text=None):
        """ remove MFIX output files from current project directory

        :param output_files: List of patterns to be matched for file removal
        :type output_files: list
        :return: True for success, False for user cancel"""

        if not output_files:
            output_files = self.monitor.get_outputs()
        if not message_text:
            message_text = 'Deleting output files:\n %s' % '\n'.join(output_files)

        confirm = self.message(title="Info",
                               icon="info",
                               text=message_text,
                               buttons=['ok','cancel'],
                               default='cancel')

        if confirm != 'ok':
            return False

        for path in output_files:
            log.debug('Deleting file %s' % path)
            try:
                os.remove(path)
            except OSError as err:
                msg = 'Error: cannot delete %s: %s' % (path, err.strerror)
                self.message(title='File error',
                             icon='error',
                             text=msg,
                             buttons=['ok'],
                             default=['ok'])
                break
        self.signal_update_runbuttons.emit('')
        return True

    # Don't make these depend on current state, since (esp for pymfix)
    # the state variables are cached and potentially outdated
    def handle_run(self):
        name = 'Run'
        try:
            if not self.job_manager:
                # open the run dialog for job options
                self.open_run_dialog()
                return
            else:
                name='unpause'
                self.job_manager.unpause()
        except Exception:
            log.exception('problem in handle_run')
            self.print_internal('problem in handle_run')
        self.signal_update_runbuttons.emit('')

    def handle_set_pymfix_output(self):
        try:
            self.job_manager.set_pymfix_output(
              self.ui.run.checkbox_pymfix_output.isChecked())
        except Exception:
            log.exception('problem in handle_set_pymfix_output')
            self.print_internal('problem in handle_set_pymfix_output')

    def handle_pause(self):
        try:
            self.job_manager.pause()
        except Exception:
            log.exception('problem in handle_pause')
            self.print_internal('problem in handle_pause')

    def handle_stop(self):
        try:
            self.job_manager.stop_mfix()
        except Exception:
            log.exception('problem in handle_stop')
            self.print_internal('problem in handle_stop')

    def check_save(self):
        if self.unsaved_flag:
            response = self.message(title="Save?",
                                    icon="question",
                                    text="Save current project?",
                                    buttons=['yes', 'no'])
            if response != 'yes':
                return False
        #FIXME need to catch/report errors, writeDatFile is too low-level
        self.project.writeDatFile(self.get_project_file())
        self.clear_unsaved_flag()
        self.update_source_view()
        return True

    def open_run_dialog(self, batch=False):
        """Open run popup dialog"""
<<<<<<< HEAD
        popup_title = self.ui.run.button_run_mfix.text()
        self.run_dialog = RunPopup(popup_title, self.commandline_option_exe, self)
        if not batch:
            self.run_dialog.run.connect(self.run_mfix)
=======
        if not self.check_save():
            return
        self.run_dialog = RunPopup(self.commandline_option_exe, self)
>>>>>>> 44ad65c1
        self.run_dialog.set_run_mfix_exe.connect(self.handle_exe_changed)
        self.run_dialog.label_cores_detected.setText("Running with %d cores" % multiprocessing.cpu_count())
        self.run_dialog.setModal(True)
        if batch:
            self.run_dialog.exec_()  # blocking
        else:
            self.run_dialog.popup()

    def handle_exe_changed(self):
        """callback from run dialog when combobox is changed"""
<<<<<<< HEAD
        self.mfix_exe = mfix_exe = self.run_dialog.mfix_exe
        self.mfix_config = config = \
                self.run_dialog.mfix_exe_flags.get(mfix_exe, None)
        log.debug('exe changed signal recieved: %s' % mfix_exe)

        self.settings.setValue('mfix_exe', mfix_exe)
        self.mfix_config = config
        self.smp_enabled = 'smp' in config if config else False
        self.dmp_enabled = 'dmp' in config if config else False

        self.pymfix_enabled = any(mfix_exe.lower().endswith(x)
                                  for x in ('pymfix', 'pymfix.exe'))

        self.update_run_options()

    def _build_run_cmd(self, project_filename=None):
        """build the mfix run cmd"""
        mfix_exe = self.mfix_exe

        if self.dmp_enabled:
            mpiranks = (self.project.nodesi.value *
                        self.project.nodesj.value *
                        self.project.nodesk.value)

            run_cmd = ['mpirun', '-np', str(mpiranks), mfix_exe]
        else:
            # no dmp support
            run_cmd = [mfix_exe]

        port = None
        if self.pymfix_enabled:
            # find free port
            sock = socket.socket(socket.AF_INET, socket.SOCK_STREAM)
            sock.bind(("",0))
            sock.listen(1)
            port = sock.getsockname()[1]
            sock.close()
            run_cmd += ['-P', str(port)]

        if self.smp_enabled:
            #FIXME obtain this value from run popup dialog
            NUM_THREADS = '2'
            if not "OMP_NUM_THREADS" in os.environ:
                os.environ["OMP_NUM_THREADS"] = NUM_THREADS
            log.info('SMP enabled with OMP_NUM_THREADS=%d', NUM_THREADS)

        if project_filename is None:
            project_filename = os.path.basename(self.get_project_file())
        # Warning, not all versions of mfix support '-f' !
        run_cmd += ['-f', project_filename]

        return run_cmd, port

    def _start_mfix(self):
        """start a new local MFIX run, using pymfix, mpirun or mfix directly"""

        if not self.mfix_exe:
            self.print_internal("ERROR: MFIX not available")
            self.update_run_options()
            return

        run_cmd, port = self._build_run_cmd()

        msg = 'Starting %s' % ' '.join(run_cmd)
        #log.info(msg) # print_internal logs
        self.print_internal(msg, color='blue')

        self.job_manager.start_command(
            cmd=run_cmd,
            cwd=self.get_project_dir(),
            port=port,
            env=os.environ)

=======
        self.mfix_exe = self.run_dialog.mfix_exe
        self.settings.setValue('mfix_exe', self.mfix_exe)
        log.debug('exe changed signal recieved: %s' % self.mfix_exe)
        self.signal_update_runbuttons.emit('')
>>>>>>> 44ad65c1

    def export_project(self):
        """Copy project files to new directory, but do not switch to new project"""
        # Note, this does not do a save first.  Just copies existing files.
        project_file = self.get_project_file()
        if not project_file:
            self.message(text="Nothing to export",
                         buttons=['ok'])
            return

        export_file = self.get_save_filename()
        if not export_file: # User bailed out
            return
        export_dir = os.path.dirname(export_file)
        if not self.check_writable(export_dir):
            return

        files_to_copy = [project_file]

        sp_files = self.monitor.get_outputs(["*.SP?"])
        if (sp_files):
            resp = self.message(text="Copy .SP files?\n%s" % '\n'.join(sp_files),
                               icon='question',
                               buttons=['yes', 'no'],
                               default='yes')
            if resp=='yes':
                files_to_copy.extend(sp_files)

        files_to_copy.extend(self.monitor.get_outputs(["*.RES", "*.STL"]))
        #copy project files into new_project_directory
        for f in files_to_copy:
            try:
                shutil.copyfile(f, os.path.join(export_dir, os.path.basename(f)))
            except Exception as e:
                self.message(title='File error',
                             text="Error copying file:\n%s" % e,
                             buttons=['ok'])


    def save_project(self, filename=None):
        """save project, optionally as a new project.

        :param project_file: Filename of project (including path)
        :type project_file: str
        :return: None"""

        if filename:
            project_dir = os.path.dirname(filename)
            project_file = filename
        else:
            project_dir = self.get_project_dir()
            project_file = self.get_project_file()

        # save geometry
        self.vtkwidget.export_stl(os.path.join(project_dir, 'geometry.stl'))

        # save regions
        self.project.mfix_gui_comments['regions_dict'] = self.ui.regions.regions_to_str()

        project_base = os.path.basename(project_file)
        run_name = os.path.splitext(project_base)[0]
        self.update_keyword('run_name', run_name)
        self.print_internal("Info: Saving %s" % project_file)
        self.project.writeDatFile(project_file)

        # save workflow
        if PYQTNODE_AVAILABLE:
            self.ui.workflow_widget.save(
                os.path.abspath(os.path.join(project_dir, 'workflow.nc')))

        self.clear_unsaved_flag()
        self.update_source_view()

    def save_as(self):
        """Prompt user for new filename, save project to that file and make
        it the active project"""
        new_file = self.get_save_filename()
        if not new_file:
            return
        new_dir = os.path.dirname(new_file)
        if not self.check_writable(new_dir):
            return
        # Force run name to file name.  Is this a good idea?
        basename = os.path.basename(new_file)
        run_name = os.path.splitext(basename)[0]
        self.set_project_file(new_file)
        self.update_keyword('run_name', run_name)
        self.save_project()

    def get_save_filename(self, dialog_message=None):
        """wrapper for call to getSaveFileName, override in unit tests"""

        if not dialog_message:
            dialog_message = 'Save Project As'
        filename = QtWidgets.QFileDialog.getSaveFileName(
                            self,
                            dialog_message,
                            os.path.join(
                                self.get_project_dir(),
                                self.project.run_name.value + ".mfx"),
                            "*.mfx")
        if PYQT5:
            filename = filename[0]
        return filename


    def handle_save(self):
        project_file = self.get_project_file()
        try:
            self.save_project()
        except Exception as e:
            msg = 'Failed to save %s: %s: %s' % (project_file, e.__class__.__name__, e)
            self.print_internal("Error: %s" % msg, color='red')
            self.message(title='Error',
                         icon='error',
                         text=msg,
                         buttons=['ok'],
                         default='ok')
            traceback.print_exception(*sys.exc_info())
            return

    def handle_export(self):
        self.export_project()

    def handle_save_as(self):
        self.save_as()

#    def handle_settings(self):
#        """handle user settings"""
#        # TODO: implement
#        self.unimplemented()

    def handle_parameters(self):
        """add/change parameters"""
        changed_params = self.parameter_dialog.get_parameters()
        self.set_unsaved_flag()
        self.project.update_parameters(changed_params)

    def handle_compile(self):
        """compiling tool"""
        # TODO: implement
        self.unimplemented()

    def handle_help(self):
        """show help popup"""
        # TODO: implement
        self.unimplemented()

    def handle_about(self):
        """show about popup"""
        # TODO: implement
        self.unimplemented()

    def update_window_title(self):
        title = self.solver_name or 'MFIX'
        project_file = self.get_project_file()
        if project_file:
            title += " - " + os.path.basename(project_file)
        if self.unsaved_flag:
            title += '*'

        if self.job_manager:
            if not self.job_manager.is_paused():
                title += ', RUNNING'
                if self.job_manager.mfix_pid is not None:
                    title += ', process %s'% self.job_manager.mfix_pid
            elif self.job_manager.is_paused():
                title += ', PAUSED'
            elif self.monitor.get_res_files():
                title += ', STOPPED, resumable'
        else:
            pass
            #title += ', EDITING'
        self.setWindowTitle(title)

    def set_save_button(self, enabled):
        self.ui.toolbutton_save.setEnabled(enabled)

    def set_save_as_action(self, enabled):
        self.ui.action_save_as.setEnabled(enabled)

    def set_unsaved_flag(self):
        if not self.unsaved_flag:
            log.info("Project is unsaved")
        self.unsaved_flag = True
        self.update_window_title()
        self.set_save_button(enabled=True)


    def clear_unsaved_flag(self):
        if self.unsaved_flag:
            log.info("Project is saved")
        self.unsaved_flag = False
        self.update_window_title()
        self.set_save_button(enabled=False)

        # This should only happen when we're not already running
        # or paused
        runnable = bool(self.get_project_file()) and self.mfix_available
        self.set_run_button(enabled=runnable)

    def check_writable(self, directory):
        """check whether directory is writable """
        try:
            import tempfile
            testfile = tempfile.TemporaryFile(dir=directory)
            testfile.close()
            return True

        except Exception as e:
            # maybe to debug, but not to user dialog
            #log.debug(e.message)
            self.message(
                title='Warning',
                icon='warning',
                text="The directory %s is not writable" % directory,
                buttons=['ok'],
                default='ok')

            return False

    def new_project(self):
        # Why not use get_save_filename here?
        project_file = QtWidgets.QFileDialog.getSaveFileName(
            self, 'Create Project File',
            "", "MFX files (*.mfx)")

        if PYQT5:
            project_file = project_file[0]
        if not project_file:
            return

        project_filename = os.path.basename(project_file)
        project_dir = os.path.dirname(project_file)
        run_name = os.path.splitext(project_filename)[0]
        if not self.check_writable(project_dir):
            self.message(text='Unable to write to %s' % project_dir,
                         buttons=['ok'],
                         default='ok')
            return
        # Start with a nice template - note, there's too much set in this file.
        # FIXME, this can clobber files
        template = os.path.join(get_mfix_home(), 'gui', 'mfix.dat.template')
        shutil.copyfile(template, project_file)
        self.open_project(project_file, auto_rename=False)
        self.project.run_name.updateValue(run_name)
        self.save_project()

    def get_open_filename(self):
        """wrapper for call to getOpenFileName, override in for unit tests"""
        project_dir = self.get_project_dir()
        return QtWidgets.QFileDialog.getOpenFileName(
            self, 'Open Project Directory', project_dir)

    def handle_open(self):
        """handler for toolbar Open button"""
        if self.unsaved_flag:
            confirm = self.message(text="Project not saved\nData will be lost!\nProceed?",
                                   buttons=['yes', 'no'],
                                   default='no')
            if confirm != 'yes':
                return
            self.clear_unsaved_flag()

        project_path = self.get_open_filename()
        # qt4/qt5 compat hack
        #if type(project_path) == tuple:
        if PYQT5:
            project_path = project_path[0]
        if not project_path:
            return # user pressed Cancel
        self.open_project(project_path)


    def update_source_view(self, number_lines=True):
        project_file = self.get_project_file()
        if not project_file:
            src = ''
        else:
            try:
                with open(project_file, 'rb') as f:
                    src = to_unicode_from_fs(f.read())
            except Exception as e:
                log.error("error opening %s: %s" % (project_file, e))
                src = ''

        self.datfile_lines = src.split('\n')

        if number_lines:
            lines = src.split('\n')
            # Avoid extra blank lines at end
            while lines and lines[-1] == '':
                lines.pop(-1)
            src = '\n'.join('%4d:%s'%(lineno,line)
                            for (lineno,line) in enumerate(lines,1))

        self.ui.mfix_dat_source.setPlainText(src)

    def force_default_settings(self):
        self.update_keyword('chk_batchq_end', True)


    def get_runname_mfx_runname_pid(self):
        name = self.project.get_value('run_name', default='new_file')
        for char in ('.', '"', "'", '/', '\\', ':'):
            runname = name.replace(char, '_')
        runname_mfx = runname + '.mfx'
        runname_pid = runname + '.pid'
        return runname_mfx, runname_pid

    def open_project(self, project_path, auto_rename=True):
        """Open MFiX Project"""

        self.open_succeeded = False  # set to true on success

        # see also project_manager.load_project_file

        # Make sure path is absolute
        if not os.path.isabs(project_path):
            project_path = os.path.abspath(project_path)
        # "path" may be a directory or a file
        if os.path.isdir(project_path):
            project_dir = project_path
            project_file = os.path.abspath(os.path.join(project_path, 'mfix.dat'))
        else:
            project_dir = os.path.dirname(project_path)
            project_file = project_path

        if not os.path.exists(project_file):
            self.message(title='Error',
                         icon='error',
                         text=('%s does not exist' % project_file),
                         buttons=['ok'],
                         default='ok')
            self.set_no_project()
            return

        # --- read the mfix.dat or *.mfx file
        self.reset() # resets gui, keywords, file system watchers, etc

        self.print_internal("Loading %s" % project_file, color='blue')
        try:
            self.project.load_project_file(project_file)
        except Exception as e:
            msg = 'Failed to load %s: %s: %s' % (project_file, e.__class__.__name__, e)
            self.print_internal("Error: %s" % msg, color='red')
            self.message(title='Error',
                         icon='error',
                         text=msg,
                         buttons=['ok'],
                         default='ok')
            traceback.print_exception(*sys.exc_info())
            # Should we stick this in the output window?  no, for now.

            self.set_no_project()
            return

        runname_mfx, runname_pid = self.get_runname_mfx_runname_pid()

        if os.path.exists(runname_pid):
            pid = get_dict_from_pidfile(runname_pid)['pid']
            try:
                os.kill(pid, 0)
            except OSError:
                log.exception('unable to find process with pid %s in %s' % (pid, runname_pid))
            else:
                self.job_manager = JobManager(runname_pid, parent=self)

        if auto_rename and not project_path.endswith(runname_mfx):
            ok_to_write = False
            save_msg = 'Renaming %s to %s based on run name' % (project_file, runname_mfx)
            response = self.message(title='Info',
                                    icon='question',
                                    text=save_msg,
                                    buttons=['ok', 'cancel'],
                                    default='ok')
            if response == 'ok':
                ok_to_write = True
                renamed_project_file = os.path.join(project_dir, runname_mfx)
                if os.path.exists(renamed_project_file):
                    clobber_msg = '%s exists, replace?' % renamed_project_file
                    response = self.message(title='Warning',
                                    icon='question',
                                    text=clobber_msg,
                                    buttons=['yes', 'no'],
                                    default='no')
                    if response == 'no':
                        ok_to_write = False
                        log.info("Rename cancelled at user request")

            if ok_to_write:
                project_file = renamed_project_file
                try:
                    self.force_default_settings()
                    self.print_internal("Info: Saving %s" % project_file)
                    self.project.writeDatFile(project_file) #XX
                    #self.print_internal(save_msg, color='blue')
                    self.clear_unsaved_flag()
                except Exception as ex:
                    msg = 'Failed to save %s: %s: %s' % (project_file, ex.__class__.__name__, ex)
                    self.print_internal("Error: %s" % msg, color='red')
                    self.message(title='Error',
                                 icon='error',
                                 text=msg,
                                 buttons=['ok'],
                                 default='ok')
                    traceback.print_exception(*sys.exc_info())
                    return
            else:
                self.print_internal("Rename canceled at user request")

        self.set_project_file(project_file)
        self.clear_unsaved_flag()
        self.set_save_as_action(enabled=True)

        self.setup_current_tab() # update vals in any open tabs
        self.update_source_view()

        # set up rundir watcher
        self.rundir_watcher.addPath(project_dir)
        self.slot_rundir_changed()

        ### Geometry
        # Look for geometry.stl and load automatically
        geometry_file = os.path.abspath(os.path.join(project_dir, 'geometry.stl'))
        if os.path.exists(geometry_file):
            self.vtkwidget.add_stl(None, filename=geometry_file)
        # TODO: load more geometry

        # Additional GUI setup based on loaded projects (not handled
        # by keyword updates)
        #    .... is there a way to verify that 'energy_eq' is boolean?
        #    should that get set from keyword doc?
        self.enable_energy_eq(bool(self.project.get_value('energy_eq', default=True)))

        # cgw - lots more model setup todo here.  Should we do this here or
        #  in ProjectManager.load_project_file (where we do guess/set_solver)
        # make sure exceptions are handled & reported
        # values that don't map to keywords, saved as #!MFIX-GUI params

        # Model parameters
        # TODO: set 'disable fluid solver' checkbox if appropriate

        turbulence_model = self.project.get_value('turbulence_model')
        if turbulence_model is None:
            self.enable_turbulence(False)
        else:
            turbulence_models = ['MIXING_LENGTH', 'K_EPSILON']
            if turbulence_model not in turbulence_models:
                self.message("Error: Invalid turbulence model %s" % turbulence_model)
                self.unset_keyword('turbulence_model')
            else:
                # set model first to avoid extra keyword settings
                self.set_turbulence_model(turbulence_models.index(turbulence_model))
                self.enable_turbulence(True)


        #  Non-keyword params stored as !#MFIX_GUI comments
        solids_phase_names = {}
        for (key, val) in self.project.mfix_gui_comments.items():
            if key == 'fluid_phase_name':
                self.set_fluid_phase_name(val)
            if key.startswith('solids_phase_name('):
                n = int(key.split('(')[1][:-1])
                solids_phase_names[n] = val
            if key == 'regions_dict':
                self.ui.regions.regions_from_str(val)
            # Add more here

        # hack, copy ordered dict to modify keys w/o losing order
        if solids_phase_names:
            s = OrderedDict()
            for (i, (k, v)) in enumerate(self.solids.items(), 1):
                s[solids_phase_names.get(i, k)] = v
            self.solids = s

        #### Fluid phase
        # fluid species table
        self.update_fluid_species_table()

        # fluid momentum and species eq. handled by _keyword_ widget
        # fluid scalar eq
        nscalar = self.project.get_value('nscalar', default=0)

        self.fluid_nscalar_eq = sum(1 for i in range(1, nscalar+1)
                                    if self.project.get_value('phase4scalar', args=i) == 0)
        self.solids_nscalar_eq = sum(1 for i in range(1, nscalar+1)
                                    if self.project.get_value('phase4scalar', args=i) != 0)

        self.enable_fluid_scalar_eq(self.fluid_nscalar_eq > 0)
        # solid scalar eq checkbox will be handled in update_solids_detail_pane

        #Move to fluid_handler
        # handle a bunch of items which are essentially the same
        for (setter, name) in ((self.set_fluid_density_model, 'ro'),
                               (self.set_fluid_viscosity_model, 'mu'),
                               (self.set_fluid_specific_heat_model, 'c_p'), # inconsistent
                               (self.set_fluid_conductivity_model, 'k'),
                               (self.set_fluid_diffusion_model, 'dif')):
            name_g0 = 'c_pg0' if name=='c_p' else name+'_g0'
            name_usr = 'usr_cpg' if name=='c_p' else 'usr_'+name+'g'
            val_g0 = self.project.get_value(name_g0)
            val_usr = self.project.get_value(name_usr)

            if (val_usr is not None and val_g0 is not None):
                self.print_internal('Warning: %s and %s are both set' % (name_g0, name_usr))
                # FIXME this is getting printed after error count ... should be included in # of errs
                # (another reason to move this to load_project_file)

            # XXX FIXME conflicts with default fluid models
            setter(CONSTANT if val_g0 is not None
                   else UDF if val_usr is not None
                   else 1)

        # molecular weight model is the odd one (only 2 settings)
        if self.project.get_value('mw_avg') is not None:
            self.set_fluid_mol_weight_model(CONSTANT)
        else:
            self.set_fluid_mol_weight_model(1)
        # requires molecular weights for all species components, when should we validate?

        ### Solids
        self.update_solids_table()
        #self.update_solids_detail_pane()

        ### Regions
        # Look for regions in IC, BC, PS, etc.
        self.ui.regions.extract_regions(self.project, defer_render=True)
        # Take care of updates we deferred during extract_region
        self.ui.regions.tablewidget_regions.fit_to_contents()
        self.vtkwidget.render()

        ### Workflow
        workflow_file = os.path.abspath(os.path.join(project_dir, 'workflow.nc'))
        if PYQTNODE_AVAILABLE and os.path.exists(workflow_file):
            self.ui.workflow_widget.clear()
            self.ui.workflow_widget.load(workflow_file)

        # FIXME: is this a good idea?  it means we can't open a file read-only
        #self.force_default_settings()
        #if self.unsaved_flag: # Settings changed after loading
        #    self.save_project()

        self.open_succeeded = True
        self.signal_update_runbuttons.emit('')

def Usage(name):
    print("""Usage: %s [directory|file] [-h, --help] [-l, --log=LEVEL] [-q, --quit]
    directory: open mfix.dat file in specified directory
    file: open mfix.dat or <RUN_NAME>.mfx project file
    -h, --help: display this help message
    -e, --exe:  specify MFIX executable (full path)
    -l, --log=LEVEL: set logging level (error,warning,info,debug)
    -n, --new:  open new project (do not autoload previous)
    -q, --quit: quit after opening file (for testing)"""  % name, file=sys.stderr)
    sys.exit(1)


def main(args):
    global gui
    args = sys.argv
    name = args[0]
    try:
        opts, args = getopt.getopt(args[1:], "hqnl:e:", ["help", "quit", "new", "log=", "exe="])
    except getopt.GetoptError as err:
        print(err)
        Usage(name)

    quit_after_loading = False
    project_file = None
    new_project = False
    log_level = 'WARN'
    mfix_exe_option = None

    for opt, arg in opts:
        if opt in ("-l", "--log"):
            log_level = arg
        elif opt in ("-h", "--help"):
            Usage(name)
        elif opt in ("-q", "--quit"):
            quit_after_loading = True
        elif opt in ("-n", "--new"):
            new_project = True
        elif opt in ("-e", "--exe"):
            mfix_exe_option = arg
        else:
            Usage(name)

    logging.basicConfig(stream=sys.stdout,
                        filemode='w', level=getattr(logging, log_level.upper()),
                        format='%(name)s - %(levelname)s - %(message)s')

    if len(args) > 1:
        Usage(name)
    if args:
        project_file = args[0]
    if new_project and project_file: # Should we allow this - create new proj. by name?
        Usage(name)
    if project_file and not os.path.exists(project_file):
        print("%s: no such file or directory" % project_file)
        Usage(name)

    qapp = QtWidgets.QApplication([])
    gui = MfixGui(qapp, project_file=project_file)
    gui.show()

    if mfix_exe_option:
        #print('exe option passed: %s' % mfix_exe_option)
        gui.commandline_option_exe = mfix_exe_option

    if project_file is None and not new_project:
        # autoload last project
        project_file = gui.get_project_file()

    if project_file:
        gui.open_project(project_file, auto_rename=(not quit_after_loading))
    else:
        gui.set_no_project()

    # print number of keywords
    gui.print_internal('Registered %d keywords' %
                        len(gui.project.registered_keywords))

    # have to initialize vtk after the widget is visible!
    gui.vtkwidget.vtkiren.Initialize()

    # exit with Ctrl-C at the terminal
    signal.signal(signal.SIGINT, signal.SIG_DFL)

    if not quit_after_loading:
        qapp.exec_()

    qapp.deleteLater()
    sys.exit()

if __name__  == '__main__':
    main(sys.argv)<|MERGE_RESOLUTION|>--- conflicted
+++ resolved
@@ -1504,16 +1504,9 @@
 
     def open_run_dialog(self, batch=False):
         """Open run popup dialog"""
-<<<<<<< HEAD
-        popup_title = self.ui.run.button_run_mfix.text()
-        self.run_dialog = RunPopup(popup_title, self.commandline_option_exe, self)
-        if not batch:
-            self.run_dialog.run.connect(self.run_mfix)
-=======
         if not self.check_save():
             return
         self.run_dialog = RunPopup(self.commandline_option_exe, self)
->>>>>>> 44ad65c1
         self.run_dialog.set_run_mfix_exe.connect(self.handle_exe_changed)
         self.run_dialog.label_cores_detected.setText("Running with %d cores" % multiprocessing.cpu_count())
         self.run_dialog.setModal(True)
@@ -1524,86 +1517,10 @@
 
     def handle_exe_changed(self):
         """callback from run dialog when combobox is changed"""
-<<<<<<< HEAD
-        self.mfix_exe = mfix_exe = self.run_dialog.mfix_exe
-        self.mfix_config = config = \
-                self.run_dialog.mfix_exe_flags.get(mfix_exe, None)
-        log.debug('exe changed signal recieved: %s' % mfix_exe)
-
-        self.settings.setValue('mfix_exe', mfix_exe)
-        self.mfix_config = config
-        self.smp_enabled = 'smp' in config if config else False
-        self.dmp_enabled = 'dmp' in config if config else False
-
-        self.pymfix_enabled = any(mfix_exe.lower().endswith(x)
-                                  for x in ('pymfix', 'pymfix.exe'))
-
-        self.update_run_options()
-
-    def _build_run_cmd(self, project_filename=None):
-        """build the mfix run cmd"""
-        mfix_exe = self.mfix_exe
-
-        if self.dmp_enabled:
-            mpiranks = (self.project.nodesi.value *
-                        self.project.nodesj.value *
-                        self.project.nodesk.value)
-
-            run_cmd = ['mpirun', '-np', str(mpiranks), mfix_exe]
-        else:
-            # no dmp support
-            run_cmd = [mfix_exe]
-
-        port = None
-        if self.pymfix_enabled:
-            # find free port
-            sock = socket.socket(socket.AF_INET, socket.SOCK_STREAM)
-            sock.bind(("",0))
-            sock.listen(1)
-            port = sock.getsockname()[1]
-            sock.close()
-            run_cmd += ['-P', str(port)]
-
-        if self.smp_enabled:
-            #FIXME obtain this value from run popup dialog
-            NUM_THREADS = '2'
-            if not "OMP_NUM_THREADS" in os.environ:
-                os.environ["OMP_NUM_THREADS"] = NUM_THREADS
-            log.info('SMP enabled with OMP_NUM_THREADS=%d', NUM_THREADS)
-
-        if project_filename is None:
-            project_filename = os.path.basename(self.get_project_file())
-        # Warning, not all versions of mfix support '-f' !
-        run_cmd += ['-f', project_filename]
-
-        return run_cmd, port
-
-    def _start_mfix(self):
-        """start a new local MFIX run, using pymfix, mpirun or mfix directly"""
-
-        if not self.mfix_exe:
-            self.print_internal("ERROR: MFIX not available")
-            self.update_run_options()
-            return
-
-        run_cmd, port = self._build_run_cmd()
-
-        msg = 'Starting %s' % ' '.join(run_cmd)
-        #log.info(msg) # print_internal logs
-        self.print_internal(msg, color='blue')
-
-        self.job_manager.start_command(
-            cmd=run_cmd,
-            cwd=self.get_project_dir(),
-            port=port,
-            env=os.environ)
-
-=======
         self.mfix_exe = self.run_dialog.mfix_exe
         self.settings.setValue('mfix_exe', self.mfix_exe)
         log.debug('exe changed signal recieved: %s' % self.mfix_exe)
         self.signal_update_runbuttons.emit('')
->>>>>>> 44ad65c1
 
     def export_project(self):
         """Copy project files to new directory, but do not switch to new project"""
