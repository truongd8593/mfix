--- conflicted
+++ resolved
@@ -1538,13 +1538,8 @@
 
         # Now look for mfix/pymfix in these dirs
         for directory in dirs:
-<<<<<<< HEAD
-            for name in ['dummymfix', 'pymfix', 'mfix', 'mfix.exe', 'pymfix', 'pymfix.exe']:
-                exe = os.path.join(directory, name)
-=======
             for name in 'mfix', 'mfix.exe', 'pymfix', 'pymfix.exe':
                 exe = os.path.abspath(os.path.join(directory, name))
->>>>>>> dc723212
                 if os.path.isfile(exe):
                     log.debug("found {} executable in {}".format(name, directory))
                     config_options[exe] = str(mfix_print_flags(exe))
