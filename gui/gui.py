#!/usr/bin/env python
""" MFIX GUI """


# Import from the future for Python 2 and 3 compatability!
from __future__ import print_function, absolute_import, unicode_literals
import glob
import logging
import os
import shutil
import signal
import subprocess
import sys
import time
from collections import OrderedDict
import copy
import warnings

try:
    # For Python 3.0 and later
    from urllib.request import urlopen
except ImportError:
    # Fall back to Python 2's urllib2
    from urllib2 import urlopen

# import qt
from qtpy import QtCore, QtWidgets, QtGui
from qtpy.QtCore import (QObject, QThread, pyqtSignal, QUrl, QTimer, QSettings,
                         Qt)

# TODO: add pyside? There is an issue to add this to qtpy:
# https://github.com/spyder-ide/qtpy/issues/16
# TODO: cache ui file to a py file, use the ui file if newer, else py file
try:
    from PyQt5 import uic
except ImportError:
    from PyQt4 import uic


# Debugging hooks
def debug_trace():
  '''Set a tracepoint in the Python debugger that works with Qt'''
  from qtpy.QtCore import pyqtRemoveInputHook
  from pdb import set_trace
  pyqtRemoveInputHook()
  set_trace()


# local imports
from widgets.vtkwidget import VtkWidget
from widgets.base import (LineEdit, CheckBox, ComboBox, SpinBox, DoubleSpinBox,
                          Table)
from widgets.regions import RegionsWidget
from widgets.linear_equation_table import LinearEquationTable
from tools.mfixproject import Project, Keyword
from tools.general import (make_callback, get_icon, get_unique_string,
                           widget_iter, set_script_directory, CellColor)
from tools.namelistparser import buildKeywordDoc

# look for pyqtnode
try:
    from pyqtnode import NodeWidget
except ImportError:
    NodeWidget = None

logging.basicConfig(stream=sys.stdout,
                    filemode='w', level=logging.INFO,
                    format='%(name)s - %(levelname)s - %(message)s')

SCRIPT_DIRECTORY = os.path.abspath(os.path.join(os.path.dirname(__file__), ))
sys.path.append(os.path.join(SCRIPT_DIRECTORY, 'pyqtnode'))
log = logging.getLogger(__name__)
log.debug(SCRIPT_DIRECTORY)
set_script_directory(SCRIPT_DIRECTORY)  # should this be in an __init__.py?

def get_mfix_home():
    " return the top level directory (since __file__ is mfix_home/gui/gui.py) "
    return os.path.dirname(
        os.path.dirname(os.path.realpath(__file__)))

def format_key_with_args(key, args=None):
    if args:
        return "%s(%s)" % (key, ','.join(str(a) for a in args))
    else:
        return str(key)

def plural(n, word):
    fmt = "%d %s" if n==1 else "%d %ss"
    return fmt % (n, word)

# Constants

# Solver types
# must match combobox_solver in model_setup.ui
SINGLE, TFM, DEM, PIC, HYBRID = range(5)
CONSTANT, AIR, UDF = 0, 1, 2

# --- Main Gui ---
class MfixGui(QtWidgets.QMainWindow):
    '''
    Main window class handling all gui interactions
    '''
    def __init__(self, app, parent=None):
        QtWidgets.QMainWindow.__init__(self, parent)

        # reference to qapp instance
        self.app = app

        # load ui file
        self.customWidgets = {'LineEdit':      LineEdit,
                              'CheckBox':      CheckBox,
                              'ComboBox':      ComboBox,
                              'DoubleSpinBox': DoubleSpinBox,
                              'SpinBox':       SpinBox,
                              'Table':         Table,
                              }

        self.ui = uic.loadUi(os.path.join('uifiles', 'gui.ui'), self)

        self.ui.general = QtWidgets.QWidget()
        uic.loadUi(os.path.join('uifiles', 'general.ui'), self.ui.general)
        self.ui.stackedWidgetTaskPane.addWidget(self.ui.general)

        self.ui.geometry = QtWidgets.QWidget()
        uic.loadUi(os.path.join('uifiles', 'geometry.ui'), self.ui.geometry)
        self.ui.stackedWidgetTaskPane.addWidget(self.ui.geometry)

        self.ui.mesh = QtWidgets.QWidget()
        uic.loadUi(os.path.join('uifiles', 'mesh.ui'), self.ui.mesh)
        self.ui.stackedWidgetTaskPane.addWidget(self.ui.mesh)

        self.ui.regions = RegionsWidget()
        self.ui.stackedWidgetTaskPane.addWidget(self.ui.regions)

        self.ui.model_setup = QtWidgets.QWidget()
        uic.loadUi(os.path.join('uifiles', 'model_setup.ui'), self.ui.model_setup)
        self.ui.stackedWidgetTaskPane.addWidget(self.ui.model_setup)

        self.ui.numerics = QtWidgets.QWidget()
        uic.loadUi(os.path.join('uifiles', 'numerics.ui'), self.ui.numerics)
        self.ui.stackedWidgetTaskPane.addWidget(self.ui.numerics)

        self.ui.output = QtWidgets.QWidget()
        uic.loadUi(os.path.join('uifiles', 'output.ui'), self.ui.output)
        self.ui.stackedWidgetTaskPane.addWidget(self.ui.output)

        self.ui.monitors = QtWidgets.QWidget()
        uic.loadUi(os.path.join('uifiles', 'monitors.ui'), self.ui.monitors)
        self.ui.stackedWidgetTaskPane.addWidget(self.ui.monitors)

        self.ui.run = QtWidgets.QWidget()
        uic.loadUi(os.path.join('uifiles', 'run.ui'), self.ui.run)
        self.ui.stackedWidgetTaskPane.addWidget(self.ui.run)

        self.ui.post_processing = QtWidgets.QWidget()
        uic.loadUi(os.path.join('uifiles', 'post_processing.ui'), self.ui.post_processing)
        self.ui.stackedWidgetTaskPane.addWidget(self.ui.post_processing)

        # load settings
        self.settings = QSettings('MFIX', 'MFIX')

        # set title and icon
        self.setWindowTitle('MFIX')
        self.setWindowIcon(get_icon('mfix.png'))

        # build keyword documentation from namelist docstrings
        self.keyword_doc = buildKeywordDoc(os.path.join(SCRIPT_DIRECTORY,
                                                        os.pardir, 'model'))

        # create project manager
        self.project = ProjectManager(self, self.keyword_doc)

        # --- data ---
        self.modebuttondict = {'modeler':   self.ui.pushButtonModeler,
                               'workflow':  self.ui.pushButtonWorkflow,
                               'developer': self.ui.pushButtonDeveloper,
                               }

        self.animation_speed = 400
        self.animating = False
        self.stack_animation = None

        # ---- parameters which do not map neatly to keywords
        self.fluid_nscalar_eq = 0
        self.solid_nscalar_eq = 0 # Infer these from phase4scalar?
        # Defaults
        self.solver = SINGLE
        self.fluid_density_model = CONSTANT
        self.fluid_viscosity_model = CONSTANT
        self.fluid_molecular_weight_model = CONSTANT
        self.fluid_specific_heat_model = CONSTANT
        self.fluid_conductivity_model = AIR
        self.fluid_diffusion_model = AIR

        # --- icons ---
        # loop through all widgets, because I am lazy
        for widget in widget_iter(self.ui):
            if isinstance(widget, QtWidgets.QToolButton):
                name = str(widget.objectName())
                if 'add' in name:
                    widget.setIcon(get_icon('add.png'))
                elif 'delete' in name or 'remove' in name:
                    widget.setIcon(get_icon('remove.png'))
                elif 'copy' in name:
                    widget.setIcon(get_icon('copy.png'))

        self.ui.toolbutton_new.setIcon(get_icon('newfolder.png'))
        self.ui.toolbutton_open.setIcon(get_icon('openfolder.png'))
        self.ui.toolbutton_save.setIcon(get_icon('save.png'))
        self.ui.toolbutton_saveas.setIcon(get_icon('save.png'))

        self.ui.toolbutton_run.setIcon(get_icon('play.png'))
        self.ui.toolbutton_restart.setIcon(get_icon('restart.png'))

        self.ui.geometry.toolbutton_add_geometry.setIcon(get_icon('geometry.png'))
        self.ui.geometry.toolbutton_add_filter.setIcon(get_icon('filter.png'))
        self.ui.geometry.toolbutton_geometry_union.setIcon(get_icon('union.png'))
        self.ui.geometry.toolbutton_geometry_intersect.setIcon(
            get_icon('intersect.png'))
        self.ui.geometry.toolbutton_geometry_difference.setIcon(
            get_icon('difference.png'))

        self.ui.toolButtonTFMSolidsDatabase.setIcon(get_icon('download.png'))

        # --- Connect Signals to Slots---
        # open/save/new project
        self.ui.toolbutton_open.clicked.connect(self.handle_open_action)
        self.ui.toolbutton_save.clicked.connect(self.save_project)
        self.ui.toolbutton_saveas.clicked.connect(self.handle_saveas_action)

        # mode (modeler, workflow, developer)
        for mode, btn in self.modebuttondict.items():
            btn.clicked.connect(make_callback(self.mode_changed, mode))

        # navigation tree
        self.ui.treewidget_model_navigation.itemSelectionChanged.connect(
            self.navigation_changed)

        # build/run/connect MFIX
        self.ui.run.run_mfix_button.clicked.connect(self.run_mfix)
        self.ui.toolbutton_run.clicked.connect(self.run_mfix)
        self.ui.run.mfix_executables.activated.connect(self.handle_select_executable)

        # Print welcome message.  Do this early so it appears before any
        # other messages that may occur during this __init__
        self.print_welcome()

        # --- Threads ---
        self.run_thread = MfixThread(self)
        self.monitor_thread = MonitorThread(self)

        def make_handler(qtextbrowser):
            " make a closure to read output from external process "

            def handle_line(line, color=None): # Combine with print_internal
                " closure to read output from external process "
                log.debug(str(line).strip())
                cursor = qtextbrowser.textCursor()
                cursor.movePosition(cursor.End)
                char_format = QtGui.QTextCharFormat()
                if color:
                    char_format.setForeground(QtGui.QColor(color))
                cursor.setCharFormat(char_format)
                cursor.insertText(line)
                scrollbar = qtextbrowser.verticalScrollBar()
                scrollbar.setValue(scrollbar.maximum())

            return handle_line

        self.run_thread.line_printed.connect(
            make_handler(self.ui.command_output))

        self.monitor_thread.sig.connect(self.update_whats_enabled)
        self.monitor_thread.start()

        # --- setup widgets ---
        self.__setup_simple_keyword_widgets()
        self.__setup_other_widgets()  # refactor/rename - cgw

        # --- vtk setup ---
        self.__setup_vtk_widget()

        # --- workflow setup ---
        if NodeWidget is not None:
            self.__setup_workflow_widget()

        # --- default ---
        self.mode_changed('modeler')
        self.change_pane('geometry')

    def update_whats_enabled(self):
        "Updates the list of executables available"
        not_running = (self.run_thread.popen is None)

        self.ui.run.mfix_executables.setEnabled(not_running)
        self.ui.run.run_mfix_button.setEnabled(not_running)
        self.ui.run.resume_mfix_button.setEnabled(not_running)
        self.ui.toolbutton_run.setEnabled(not_running)
        self.ui.toolbutton_restart.setEnabled(not_running)
        self.ui.run.openmp_threads.setEnabled(not_running)
        self.ui.run.spinbox_keyword_nodesi.setEnabled(not_running)
        self.ui.run.spinbox_keyword_nodesj.setEnabled(not_running)
        self.ui.run.spinbox_keyword_nodesk.setEnabled(not_running)

        if not not_running:
            return

        self.handle_select_executable()

        current_selection = self.ui.run.mfix_executables.currentText()
        self.ui.run.mfix_executables.clear()
        LOG.debug("qui.py:MfixGui().update_whats_enabled() calling get_executables")
        output = self.monitor_thread.get_executables()
        for executable in output:
            self.ui.run.mfix_executables.addItem(executable)
        mfix_available = bool(output)
        self.ui.run.mfix_executables.setVisible(mfix_available)
        self.ui.run.mfix_executables_warning.setVisible(not mfix_available)
        if current_selection in self.monitor_thread.executables:
            self.ui.run.mfix_executables.setEditText(current_selection)

        res_file_exists = bool(self.monitor_thread.get_res())
        self.ui.run.resume_mfix_button.setEnabled(res_file_exists)
        self.ui.toolbutton_restart.setEnabled(res_file_exists)

    def print_welcome(self):
        self.print_internal("Welcome to MFIX - https://mfix.netl.doe.gov", color='blue')
        self.print_internal("MFIX-GUI version %s" % self.get_version(), color='blue')

    def get_version(self):
        return "0.2x" # placeholder

    def set_navigation_item_state(self, item_name, state):
        on = Qt.ItemIsSelectable | Qt.ItemIsEnabled
        off = Qt.ItemFlags(0)
        tree = self.ui.treewidget_model_navigation
        flags =  Qt.MatchFixedString | Qt.MatchRecursive
        items = tree.findItems(item_name, flags, 0)
        assert len(items) == 1, "Multiple menu items matching %s"%item_name
        items[0].setFlags(on if state else off)

    def set_solver(self, index):
        """handler for "Solver" combobox in Model Setup"""
        self.solver = index

        model_setup = self.ui.model_setup
        solver_name = model_setup.combobox_solver.currentText()
        self.print_internal("set solver to %d: %s" % (index, solver_name))

        item_names =  ("Solids", "Continuum Solids Model",
                       "Discrete Element Model", "Particle in Cell Model")

        item_states = {SINGLE: (False, False, False, False),
                       TFM: (True, True, False, False),
                       DEM: (True, False, True, False),
                       PIC: (True, False, False, True),
                       HYBRID: (True, True, True, False)}

        for item_name, item_state in zip(item_names, item_states[index]):
            self.set_navigation_item_state(item_name, item_state)

        # Options which require TFM, DEM, or PIC
        enabled = self.solver in (TFM, DEM, PIC)
        interphase = model_setup.groupbox_interphase
        interphase.setEnabled(enabled)

        # TFM only
        # use a groupbox here, instead of accessing combobox + label?
        enabled = (self.solver == TFM)
        model_setup.combobox_subgrid_model.setEnabled(enabled)
        model_setup.label_subgrid_model.setEnabled(enabled)
        model_setup.groupbox_subgrid_params.setEnabled(enabled and
                                                       self.subgrid_model > 0)

        self.ui.checkbox_enable_fluid_scalar_eq.setEnabled(enabled)
        self.ui.spinbox_fluid_nscalar_eq.setEnabled(enabled
            and self.ui.checkbox_enable_fluid_scalar_eq.isChecked())

    def set_keyword(self, key, value, args=None):
        self.project.submit_change(None, {key:value}, args)

    def unset_keyword(self, key, args=None):
        if self.project.removeKeyword(key, args, warn=False):
            self.print_internal("unset %s" %
                                format_key_with_args(key, args))

    def enable_energy_eq(self, state):
        # Additional callback on top of automatic keyword update,
        # since this has to change availabilty of a bunch of other GUI items
        self.model_setup.checkbox_keyword_energy_eq.setChecked(state)
        ui = self.ui
        for item in (ui.combobox_fluid_specific_heat_model,
                     ui.combobox_fluid_conductivity_model,
                     # more ?
                     ):
            item.setEnabled(state)

        # TODO: these should probably be lineEdits not spinboxes
        spinbox = ui.spinbox_keyword_cp_g0 # cp_g0 == specific heat for fluid phase
        if state:
            spinbox.setEnabled(self.fluid_specific_heat_model == CONSTANT)
        else:
            spinbox.setEnabled(False)

    def enable_fluid_species_eq(self, state):
        ui = self.ui
        for item in (ui.combobox_fluid_diffusion_model,
                     # more ?
                     ):
            item.setEnabled(state)
        spinbox = ui.spinbox_keyword_dif_g0 # dif_g0 == diffusion coeff model
        if state:
            spinbox.setEnabled(self.fluid_diffusion_model == CONSTANT)
        else:
            spinbox.setEnabled(False)

    def enable_fluid_scalar_eq(self, state):
        self.ui.spinbox_fluid_nscalar_eq.setEnabled(state)
        if state:
            self.set_fluid_nscalar_eq(self.fluid_nscalar_eq)

    def set_fluid_nscalar_eq(self, value):
        # TODO:  load from mfix.dat (do we save this explicitly,
        # or infer from PHASE4SCALAR settings?
        self.fluid_nscalar_eq = value
        self.project.submit_change(None,{"nscalar":
                                         self.fluid_nscalar_eq + self.solid_nscalar_eq})
        for i in range(1,1+value):
            self.project.submit_change(None,{"phase4scalar":0},args=i)

    # note, the set_fluid_*_model methods have a lot of repeated code

    def set_fluid_density_model(self, value):
        self.fluid_density_model = value

        # Enable spinbox for constant density model
        spinbox = self.ui.spinbox_keyword_ro_g0
        spinbox.setEnabled(value==0)
        if value == CONSTANT:
            self.set_keyword("ro_g0", spinbox.value())
            self.unset_keyword("usr_rog")
        elif value == 1: # Ideal Gas Law
            self.unset_keyword("ro_g0")
            self.unset_keyword("usr_rog")
        elif value == UDF:
            self.unset_keyword("ro_g0")
            self.set_keyword("usr_rog", True)

    def set_fluid_viscosity_model(self, value):
        self.fluid_viscosity_model = value

        # Enable spinbox for constant viscosity model
        spinbox = self.ui.spinbox_keyword_mu_g0
        spinbox.setEnabled(value==0)
        if value == CONSTANT:
            self.set_keyword("mu_g0", spinbox.value())
            self.unset_keyword("usr_mug")
        elif value == 1: # Sutherland's Law
            self.unset_keyword("mu_g0")
            self.unset_keyword("usr_mug")
        elif value == UDF:
            self.unset_keyword("mu_g0")
            self.set_keyword("usr_mug", True)

    def set_fluid_molecular_weight_model(self, value):
        self.fluid_molecular_weight_model = value

        # Enable spinbox for constant molecular_weight model
        spinbox = self.ui.spinbox_keyword_mw_avg
        spinbox.setEnabled(value==0)
        if value == CONSTANT:
            self.set_keyword("mw_avg", spinbox.value())
        elif value == 1: # Mixture
            # TODO: require mw for all component species
            self.unset_keyword("mw_avg")

    def set_fluid_specific_heat_model(self, value):
        self.fluid_specific_heat_model = value

        # Enable spinbox for constant specific_heat model
        spinbox = self.ui.spinbox_keyword_cp_g0
        spinbox.setEnabled(value==0)
        if value == CONSTANT:
            self.set_keyword("cp_g0", spinbox.value())
            self.unset_keyword("usr_cpg")
        elif value == 1: # Mixture
            # TODO: require cp for all component species
            self.unset_keyword("cp_g0")
            self.unset_keyword("usr_mug")
        elif value == UDF:
            self.unset_keyword("cp_g0")
            self.set_keyword("usr_cpg", True)

    def set_fluid_conductivity_model(self, value):
        self.fluid_conductivity_model = value

        # Enable spinbox for constant (thermal) conductivity model
        spinbox = self.ui.spinbox_keyword_k_g0
        spinbox.setEnabled(value==0)
        if value == CONSTANT:
            self.set_keyword("k_g0", spinbox.value())
            self.unset_keyword("usr_kg")
        elif value == 1: # Temperature dep.
            # TODO: require cp for all component species
            self.unset_keyword("k_g0")
            self.unset_keyword("usr_kg")
        elif value == UDF:
            self.unset_keyword("k_g0")
            self.set_keyword("usr_kg", True)

    def set_fluid_diffusion_model(self, value):
        self.fluid_diffusion_model = value

        # Enable spinbox for constant diffusion model
        spinbox = self.ui.spinbox_keyword_dif_g0
        spinbox.setEnabled(value==CONSTANT)

        if value == CONSTANT:
            self.set_keyword("dif_g0", spinbox.value())
            self.unset_keyword("usr_difg")
        elif value == AIR: # Temperature dep.
            # TODO: require temperature field for full domain
            self.unset_keyword("dif_g0")
            self.unset_keyword("usr_difg")
        elif value == UDF:
            self.unset_keyword("dif_g0")
            self.set_keyword("usr_difg", True)

    def disable_fluid_solver(self, state):
        enabled = not state # "disable"
        self.set_navigation_item_state("Fluid", enabled)
        ms = self.ui.model_setup
        checkbox = ms.checkbox_enable_turbulence
        checkbox.setEnabled(enabled)
        ms.combobox_turbulence_model.setEnabled(enabled and
                                                checkbox.isChecked())

    def set_subgrid_model(self, index):
        self.subgrid_model = index
        groupbox_subgrid_params = self.ui.model_setup.groupbox_subgrid_params
        groupbox_subgrid_params.setEnabled(index > 0)

    def __setup_other_widgets(self): # rename/refactor
        """setup widgets which are not tied to a simple keyword"""

        model_setup = self.ui.model_setup
        combobox = model_setup.combobox_solver
        combobox.currentIndexChanged.connect(self.set_solver)
        self.set_solver(self.solver) # Default - Single Phase - (?)

        checkbox = model_setup.checkbox_disable_fluid_solver
        checkbox.stateChanged.connect(self.disable_fluid_solver)
        self.disable_fluid_solver(False)

        checkbox = model_setup.checkbox_keyword_energy_eq
        checkbox.stateChanged.connect(self.enable_energy_eq)

        checkbox = self.ui.checkbox_keyword_species_eq_args_0
        checkbox.stateChanged.connect(self.enable_fluid_species_eq)

        combobox = model_setup.combobox_subgrid_model
        combobox.currentIndexChanged.connect(self.set_subgrid_model)
        self.set_subgrid_model(0)

        self.enable_energy_eq(False)

        # Fluid phase
        self.ui.checkbox_enable_fluid_scalar_eq.stateChanged.connect(
            self.enable_fluid_scalar_eq)
        self.ui.spinbox_fluid_nscalar_eq.valueChanged.connect(
            self.set_fluid_nscalar_eq)

        # Fluid phase models
        # Density
        self.ui.combobox_fluid_density_model.currentIndexChanged.connect(
            self.set_fluid_density_model)
        self.set_fluid_density_model(self.fluid_density_model)
        # Viscosity
        self.ui.combobox_fluid_viscosity_model.currentIndexChanged.connect(
            self.set_fluid_viscosity_model)
        self.set_fluid_viscosity_model(self.fluid_viscosity_model)
        # Molecular Weight
        self.ui.combobox_fluid_molecular_weight_model.currentIndexChanged.connect(
            self.set_fluid_molecular_weight_model)
        self.set_fluid_molecular_weight_model(self.fluid_molecular_weight_model)
        # Specific Heat
        self.ui.combobox_fluid_specific_heat_model.currentIndexChanged.connect(
            self.set_fluid_specific_heat_model)
        self.set_fluid_specific_heat_model(self.fluid_specific_heat_model)
        # (Thermal) Conductivity
        self.ui.combobox_fluid_conductivity_model.currentIndexChanged.connect(
            self.set_fluid_conductivity_model)
        self.set_fluid_conductivity_model(self.fluid_conductivity_model)
        # Diffusion (Coefficient)
        self.ui.combobox_fluid_diffusion_model.currentIndexChanged.connect(
            self.set_fluid_diffusion_model)
        self.set_fluid_diffusion_model(self.fluid_diffusion_model)

        # Fluid species
        # Automate the connecting?
        toolbutton = self.ui.toolbutton_fluid_species_add
        toolbutton.clicked.connect(self.fluid_species_add)

        # lineedit = self.ui.lineedit_fluid_species_name
        # class FluidSpeciesNameValidator(QtGui.QValidator):
        #     def validate(self, text, pos):
        #         if text == "":
        #             return (QtGui.QValidator.Intermediate, text, pos)
        #         elif not isalpha(text[0]):
        #             return (QtGui.QValidator.Invalid, text, pos)
        #         # additional constraints, ie no spaces, etc? - cgw

        #         return (QtGui.QValidator.Acceptable, text, pos)

        #     # see http://stackoverflow.com/questions/26759623/why-is-the-return-of-qtgui-qvalidator-validate-so-inconsistent-robust-way-to
        # lineedit.setValidator(FluidSpeciesNameValidator())

        # numerics
        self.ui.linear_eq_table = LinearEquationTable(self.ui.numerics)
        self.ui.numerics.gridlayout_leq.addWidget(self.ui.linear_eq_table)
        self.project.register_widget(self.ui.linear_eq_table,
                                     ['leq_method', 'leq_tol', 'leq_it',
                                      'leq_sweep', 'leq_pc', 'ur_fac'],
                                     args='*')


    def __setup_simple_keyword_widgets(self):
        """Look for and connect simple keyword widgets to the project manager.
        Keyword information from the namelist doc strings is added to each
        keyword widget. The widget must be named: *_keyword_<keyword> where
        <keyword> is the actual keyword. For example:
        lineedit_keyword_run_name"""

        def try_int(str):
            try:
                return int(str)
            except ValueError:
                return str

        # loop through all widgets looking for *_keyword_<keyword>
        for widget in widget_iter(self.ui):
            name_list = str(widget.objectName()).lower().split('_')

            if 'keyword' in name_list:
                keyword_idx = name_list.index('keyword')
                args = None
                if 'args' in name_list:
                    args_idx = name_list.index('args')
                    args = map(try_int, name_list[args_idx+1:])
                    keyword = '_'.join(name_list[keyword_idx+1:args_idx])
                else:
                    keyword = '_'.join(name_list[keyword_idx+1:])

                # set the key attribute to the keyword
                widget.key = keyword
                widget.args = args

                # add info from keyword documentation
                if keyword in self.keyword_doc:
                    doc = self.keyword_doc[keyword]
                    widget.setdtype(doc['dtype'])
                    if 'required' in doc:
                        widget.setValInfo(
                            req=(doc['required'] == 'true'))
                    if 'validrange' in doc:
                        vr = doc['validrange']
                        if 'max' in vr:
                            widget.setValInfo(_max=vr['max'])
                        if 'min' in doc['validrange']:
                            widget.setValInfo(_min=vr['min'])

                    if 'initpython' in doc:
                        widget.default(doc['initpython'])

                    if isinstance(widget, QtWidgets.QComboBox) and widget.count() < 1:
                            widget.addItems(list(doc['valids'].keys()))

                # register the widget with the project manager
                self.project.register_widget(widget, keys=[keyword], args=args)

                # connect to unsaved method
                widget.value_updated.connect(self.unsaved)

    def __setup_vtk_widget(self):
        " setup the vtk widget "

        self.vtkwidget = VtkWidget(self.project, parent=self)
        self.ui.horizontalLayoutModelGraphics.addWidget(self.vtkwidget)

        # register with project manager
        self.project.register_widget(self.vtkwidget,
                                     ['xmin', 'xlength', 'ymin', 'ylength',
                                      'zmin', 'zlength', 'imax', 'jmax',
                                      'kmax'])

        # add reference to other widgets
        self.ui.regions.vtkwidget = self.vtkwidget

    def __setup_workflow_widget(self):

        self.nodeChart = NodeWidget(showtoolbar=False)
        # Build default node library
        self.nodeChart.nodeLibrary.buildDefaultLibrary()
        self.ui.horizontalLayoutPyqtnode.addWidget(self.nodeChart)

    def __setup_regions(self):
        " setup the region connections etc."

        regions = self.ui.regions
        regions.combobox_regions_shape.addItems(['box', 'sphere',
                                                         'point'])

        regions.toolbutton_region_add.pressed.connect(
            self.new_region)
        regions.toolbutton_region_delete.pressed.connect(
            self.delete_region)
        regions.toolbutton_region_copy.pressed.connect(
            self.copy_region)

        tablewidget = regions.tablewidget_regions
        tablewidget.dtype = OrderedDict
        tablewidget._setModel()
        tablewidget.set_columns(['shape', 'from', 'to'])
        tablewidget.show_vertical_header(True)
        tablewidget.set_value(OrderedDict())
        tablewidget.auto_update_rows(True)
        tablewidget.set_selection_model('cell', multi=False)
        tablewidget.new_selection.connect(self.update_region_parameters)

        for widget in widget_iter(self.ui.regions.groupbox_region_parameters):
            if hasattr(widget, 'value_updated'):
                widget.value_updated.connect(self.region_value_changed)

                # lineedit_regions_to_x
                name = str(widget.objectName())
                if '_to_' in name:
                    widget.key = '_'.join(name.split('_')[-2:])
                    widget.dtype = float
                elif '_from_' in str(widget.objectName()):
                    widget.key = '_'.join(name.split('_')[-2:])
                    widget.dtype = float
                elif 'name' in name:
                    widget.key = 'name'
                    widget.dtype = str
                elif 'shape' in name:
                    widget.key = 'shape'
                    widget.dtype = str

    def get_project_file(self):
        "get the current project filename, including full path"
        last = self.settings.value('project_file')
        return last if last else None

    def get_project_dir(self):
        "get the current project directory"
        project_file = self.get_project_file()
        return os.path.dirname(project_file) if project_file else None

    def mode_changed(self, mode):
        "change the Modeler, Workflow, Developer tab"

        current_index = 0
        for i in range(self.ui.stackedwidget_mode.count()):
            widget = self.ui.stackedwidget_mode.widget(i)
            if mode == str(widget.objectName()):
                current_index = i
                break

        for key, btn in self.modebuttondict.items():
            btn.setChecked(mode == key)

        self.animate_stacked_widget(self.ui.stackedwidget_mode,
                                    self.ui.stackedwidget_mode.currentIndex(),
                                    current_index,
                                    'horizontal')

    # --- modeler pane navigation ---
    def change_pane(self, name):
        """change to the specified pane"""

        clist = self.ui.treewidget_model_navigation.findItems(
                    name,
                    Qt.MatchContains | Qt.MatchRecursive,
                    0)

        for item in clist:
            if str(item.text(0)).lower() == name.lower():
                break

        self.ui.treewidget_model_navigation.setCurrentItem(item)
        self.navigation_changed()

    def navigation_changed(self):
        """an item in the tree was selected, change panes"""
        current_selection = self.ui.treewidget_model_navigation.selectedItems()

        if current_selection:

            text = str(current_selection[-1].text(0))
            text = '_'.join(text.lower().split(' '))

            current_index = 0
            for i in range(self.ui.stackedWidgetTaskPane.count()):
                widget = self.ui.stackedWidgetTaskPane.widget(i)
                if text == str(widget.objectName()):
                    current_index = i
                    break

            self.animate_stacked_widget(
                self.ui.stackedWidgetTaskPane,
                self.ui.stackedWidgetTaskPane.currentIndex(),
                current_index)

    # --- animation methods ---
    def animate_stacked_widget(self, stackedwidget, from_, to,
                               direction='vertical', line=None, to_btn=None,
                               btn_layout=None):
        """animate changing of qstackedwidget"""

        # check to see if already animating
        if self.animating and self.stack_animation is not None:
            self.stack_animation.stop()

        from_widget = stackedwidget.widget(from_)
        to_widget = stackedwidget.widget(to)

        # get from geometry
        width = from_widget.frameGeometry().width()
        height = from_widget.frameGeometry().height()

        # offset
        # bottom to top
        if direction == 'vertical' and from_ < to:
            offsetx = 0
            offsety = height
        # top to bottom
        elif direction == 'vertical' and from_ > to:
            offsetx = 0
            offsety = -height
        elif direction == 'horizontal' and from_ < to:
            offsetx = width
            offsety = 0
        elif direction == 'horizontal' and from_ > to:
            offsetx = -width
            offsety = 0
        else:
            return

        # move to widget and show
        # set the geometry of the next widget
        to_widget.setGeometry(0 + offsetx, 0 + offsety, width, height)
        to_widget.show()
        to_widget.raise_()

        # animate
        # from widget
        animnow = QtCore.QPropertyAnimation(from_widget, "pos".encode('utf-8'))
        animnow.setDuration(self.animation_speed)
        animnow.setEasingCurve(QtCore.QEasingCurve.InOutQuint)
        animnow.setStartValue(
            QtCore.QPoint(0,
                          0))
        animnow.setEndValue(
            QtCore.QPoint(0 - offsetx,
                          0 - offsety))

        # to widget
        animnext = QtCore.QPropertyAnimation(to_widget, "pos".encode('utf-8'))
        animnext.setDuration(self.animation_speed)
        animnext.setEasingCurve(QtCore.QEasingCurve.InOutQuint)
        animnext.setStartValue(
            QtCore.QPoint(0 + offsetx,
                          0 + offsety))
        animnext.setEndValue(
            QtCore.QPoint(0,
                          0))

        # line
        animline = None
        if line is not None and to_btn is not None:
            animline = QtCore.QPropertyAnimation(line, "pos".encode('utf-8'))
            animline.setDuration(self.animation_speed)
            animline.setEasingCurve(QtCore.QEasingCurve.InOutQuint)
            animline.setStartValue(
                QtCore.QPoint(line.geometry().x(),
                              line.geometry().y()))
            animline.setEndValue(
                QtCore.QPoint(to_btn.geometry().x(),
                              line.geometry().y()))

        # animation group
        self.stack_animation = QtCore.QParallelAnimationGroup()
        self.stack_animation.addAnimation(animnow)
        self.stack_animation.addAnimation(animnext)
        if animline is not None:
            self.stack_animation.addAnimation(animline)
        self.stack_animation.finished.connect(
            make_callback(self.animate_stacked_widget_finished,
                          stackedwidget, from_, to, btn_layout, line)
            )
        self.stack_animation.stateChanged.connect(
            make_callback(self.animate_stacked_widget_finished,
                          stackedwidget, from_, to, btn_layout, line)
            )

        self.animating = True
        self.stack_animation.start()

    def animate_stacked_widget_finished(self, widget, from_, to,
                                        btn_layout=None, line=None):
        """cleanup after animation"""
        if self.stack_animation.state() == QtCore.QAbstractAnimation.Stopped:
            widget.setCurrentIndex(to)
            from_widget = widget.widget(from_)
            from_widget.hide()
            from_widget.move(0, 0)

            if btn_layout is not None and line is not None:
                btn_layout.addItem(btn_layout.takeAt(
                    btn_layout.indexOf(line)), 1, to)

            self.animating = False

    # --- helper methods ---
    def message(self,
                title='Warning',
                icon='warning',
                text='This is a warning.',
                buttons=['ok'],
                default='ok',
                infoText=None,
                detailedtext=None,
                ):
        '''
        Create a message box:
        title = 'title'
        icon = 'warning' or 'info'
        text = 'test to show'
        buttons = ['ok',...] where value is 'ok', 'yes', 'no', 'cancel',
            'discard'
        default = 'ok' the default selected button
        infotext = 'extended information text'
        detailedtext = 'Some details'
        '''

        # TODO: tie this in with logging & print_internal

        msgBox = QtWidgets.QMessageBox(self)
        msgBox.setWindowTitle(title)

        # Icon
        if icon == 'warning':
            icon = QtWidgets.QMessageBox.Warning
        else:
            icon = QtWidgets.QMessageBox.Information

        msgBox.setIcon(icon)

        # Text
        msgBox.setText(text)

        if infoText:
            msgBox.setInformativeText(infoText)

        if detailedtext:
            msgBox.setDetailedText(detailedtext)

        # buttons
        qbuttonDict = {'ok':      QtWidgets.QMessageBox.Ok,
                       'yes':     QtWidgets.QMessageBox.Yes,
                       'no':      QtWidgets.QMessageBox.No,
                       'cancel':  QtWidgets.QMessageBox.Cancel,
                       'discard': QtWidgets.QMessageBox.Discard,
                       }
        for button in buttons:
            msgBox.addButton(qbuttonDict[button])

            if button == default:
                msgBox.setDefaultButton(qbuttonDict[button])

        ret = msgBox.exec_()

        for key, value in qbuttonDict.items():
            if value == ret:
                result = key
                break

        return result

    def print_internal(self, line, color=None, font=None): # basically same as handle_line
        qtextbrowser = self.ui.command_output
        if not line.endswith('\n'):
            line += '\n'
        lower = line.lower()
        if 'warning:' in lower or 'error:' in lower:
            log.warn(line.strip())
        else:
            log.info(line.strip())
        cursor = qtextbrowser.textCursor()
        cursor.movePosition(cursor.End)
        char_format = QtGui.QTextCharFormat()
        if color:
            char_format.setForeground(QtGui.QColor(color))
        if font:
            char_format.setFontFamily(font)
        cursor.setCharFormat(char_format)
        cursor.insertText(line)
        scrollbar = qtextbrowser.verticalScrollBar()
        scrollbar.setValue(scrollbar.maximum())

    def handle_select_executable(self):
        """Enable/disable run options based on selected executable"""
        mfix_exe = self.ui.run.mfix_executables.currentText()
        if not mfix_exe:
            return
        config = self.monitor_thread.executables[mfix_exe]
        smp_enabled = 'smp' in config
        dmp_enabled = 'dmp' in config
        pymfix_enabled = 'pymfix' in mfix_exe
        self.ui.run.openmp_threads.setEnabled(smp_enabled)
        if not dmp_enabled:
            self.ui.run.spinbox_keyword_nodesi.setValue(1)
            self.ui.run.spinbox_keyword_nodesj.setValue(1)
            self.ui.run.spinbox_keyword_nodesk.setValue(1)
        self.ui.run.spinbox_keyword_nodesi.setEnabled(dmp_enabled)
        self.ui.run.spinbox_keyword_nodesj.setEnabled(dmp_enabled)
        self.ui.run.spinbox_keyword_nodesk.setEnabled(dmp_enabled)

    def run_mfix(self):

        output_paths = self.monitor_thread.get_outputs()
        if output_paths:
            self.message(title='Warning',
                         icon='warning',
                         text=('Deleting output files'+str(output_paths)),
                         buttons=['ok'],
                         default='ok',
                         )
            for path in output_paths:
                log.debug('deleting path: '+path)
                os.remove(path)

        mfix_exe = self.ui.run.mfix_executables.currentText()
        LOG.debug("qui.py:MfixGui().run_mfix() calling get_executables")
        config = self.monitor_thread.get_executables()[mfix_exe]

        if not mfix_exe.endswith('mfix'):
            # run pymfix.  python or python3, depending on sys.executable
            run_cmd = [sys.executable, mfix_exe]

        else:
            # run mfix
            executable = [mfix_exe,]

            # todo: does pymfix accept and pass on dmp setup options? if
            # so, swap this if statement back to original logic
            if 'dmp' in config:
                nodesi = self.project.nodesi.value
                nodesj = self.project.nodesj.value
                nodesk = self.project.nodesk.value
                dmptotal = nodesi * nodesj * nodesk
                # FIXME: maybe we should save NODES* keywords to runname.mfx
                # instead of passing them on command line?
                run_cmd = ['mpirun', '-np', str(dmptotal)] + executable + [
                    'NODESI=%s' % nodesi,
                    'NODESJ=%s' % nodesj,
                    'NODESK=%s' % nodesj]
                # adjust environment for to-be called process
                # assume user knows what they are doing and don't override vars
                if not os.environ.has_key("OMP_NUM_THREADS"):
                    os.environ["OMP_NUM_THREADS"] = str(dmptotal)
                LOG.info(
                    'will run MFIX with OMP_NUM_THREADS: {}'.format(os.environ["OMP_NUM_THREADS"]))


            else:
                # no dmp support, but maybe we should check for smp support and
                # set required environment vars?
                run_cmd = executable


        project_filename = os.path.basename(self.get_project_file())
        run_cmd += ['-f', project_filename]
<<<<<<< HEAD
        LOG.info('running MFIX as: {}'.format(str(run_cmd)))
        self.run_thread.start_command(
            cmd=run_cmd,
            cwd=self.get_project_dir(),
            env=os.environ)
=======
        log.debug('running MFIX as: '+str( run_cmd ))
        self.run_thread.start_command(cmd=run_cmd, cwd=self.get_project_dir())
>>>>>>> f22c6e47
        self.update_whats_enabled()

    def update_residuals(self):
        self.ui.residuals.setText(str(self.update_residuals_thread.residuals))
        if self.update_residuals_thread.job_done:
            self.ui.mfix_browser.setHTML('')

    # --- open/save/new ---
    def save_project(self):
        project_dir = self.get_project_dir()
        project_file = self.get_project_file()

        # export geometry
        self.vtkwidget.export_stl(os.path.join(project_dir, 'geometry.stl'))

        self.project.writeDatFile(project_file)
        with open(project_file, 'r') as mfx:
            src = mfx.read()
        self.ui.mfix_dat_source.setPlainText(src)
        self.setWindowTitle('MFIX - %s' % project_dir)

    def handle_saveas_action(self):
        """ Save As user dialog
        updates project.run_name with user-supplied data
        opens the new project
        """
        project_dir = self.get_project_dir()

        project_path = QtWidgets.QFileDialog.getSaveFileName(
            self, 'Save Project As',
            os.path.join(project_dir, self.project.run_name.value + ".mfx"),
            "*.mfx")

        # qt4/qt5 compat hack
        if type(project_path) == tuple:
            project_path = project_path[0]

        # must be a better way to know the user clicked cancel
        if len(project_path) == 0:
            return

        # change project.run_name to user supplied
        newprojectfile = os.path.split(project_path)[-1]
        newrunname = os.path.splitext(newprojectfile)[0]
        self.project.run_name.value = newrunname

        self.save_project_as(project_path)

    def save_project_as(self, project_path=None):
        """Save current project to a user-supplied location
        """

        # duplicated most of save_project in order to handle
        # directory permissions or other write errors.

        project_dir = os.path.dirname(project_path)

        # check that we can write
        # show warning (in check_writable) and reopen saveas dialog if needed
        if not self.check_writable(project_dir):
            # this will recurse for every failed attempt, but user interaction
            # is required to trigger each loop
            self.handle_saveas_action()
            return

        self.vtkwidget.export_stl(os.path.join(project_dir, 'geometry.stl'))

        self.project.writeDatFile(project_path)

        # open new project
        self.open_project(project_path)

        with open(project_path, 'r') as mfx:
            src = mfx.read()
        self.ui.mfix_dat_source.setPlainText(src)
        self.setWindowTitle('MFIX - %s' % project_path)


    def unsaved(self):
        self.setWindowTitle('MFIX - %s *' % self.get_project_file())


    def check_writable(self, directory):
        " check whether directory is writable "
        try:
            import tempfile
            testfile = tempfile.TemporaryFile(dir=directory)
            testfile.close()
            return True

        except Exception as e:
            message_text = "The directory {} is not writable"
            error_text = e.message

            dialog_text = '\n'.join([
                message_text.format(directory),
                error_text])

            self.message(
                title='Warning',
                icon='warning',
                text=(dialog_text),
                buttons=['ok'],
                default='ok')

            return False

    def new_project(self, project_dir=None):
        if not project_dir:
            project_dir = str(
                QtWidgets.QFileDialog.getOpenFileName(
                    self, 'Create Project in Directory',
                    ""))
        if len(project_dir) < 1:
            return

        if os.path.isdir(project_path):
            project_dir = project_path
            project_file = os.path.join(project_dir, 'mfix.dat')
        else:
            project_dir = os.path.dirname(project_path)
            project_file = proj
        if not self.check_writable(project_dir):
            return

        shutil.copyfile('mfix.dat.template', project_path)

        self.open_project(project_file)

    def handle_open_action(self):
        project_dir = self.get_project_dir()
        project_path = QtWidgets.QFileDialog.getOpenFileName(
            self, 'Open Project Directory', project_dir)

        # qt4/qt5 compat hack
        if type(project_path) == tuple:
            project_path = project_path[0]

        if len(project_path) < 1 or not os.path.exists(project_path):
            msg = 'Cannot load %s' % project_path
            self.print_internal("Warning: %s" % msg, color='red')
            self.message(title='Warning',
                         icon='warning',
                         text=msg,
                         buttons=['ok'],
                         default='ok')
            return

        self.open_project(project_path)

    def open_project(self, project_path, auto_rename=True):
        """Open MFiX Project"""
        if os.path.isdir(project_path):
            project_dir = project_path
            project_file = os.path.abspath(os.path.join(project_path, 'mfix.dat'))
        else:
            project_dir = os.path.dirname(project_path)
            project_file = project_path


        if not os.path.exists(project_file):
            self.message(title='Warning',
                         icon='warning',
                         text=('%s does not exist' % project_file),
                         buttons=['ok'],
                         default='ok')
            return

        self.print_internal("Loading %s" % project_file, color='blue')
        try:
            self.project.load_project_file(project_file)

        except Exception as e:
            msg = 'Failed to load %s: %s' % (project_file, e)
            self.print_internal("Warning: %s" % msg, color='red')
            self.message(title='Warning',
                         icon='warning',
                         text=msg,
                         buttons=['ok'],
                         default='ok')
            return

        if hasattr(self.project, 'run_name'):
            name = self.project.run_name.value
        else:
            name = 'new_file'
        for char in ('.', '"', "'", '/', '\\', ':'):
            name = name.replace(char, '_')
        runname_mfx = name + '.mfx'

        if auto_rename and not project_path.endswith(runname_mfx):
            self.message(title='Warning',
                            icon='warning',
                            text=('Saving %s as %s based on run name\n' % (project_path, runname_mfx)),
                            buttons=['ok'],
                            default='ok',
            )
            project_file = os.path.join(project_dir, runname_mfx)
            self.project.writeDatFile(project_file)

        self.settings.setValue('project_file', project_file)
        self.setWindowTitle('MFIX - %s' % project_file)

        # read the file (again)
        with open(project_file, 'r') as mfx:
            src = mfx.read()
        self.ui.mfix_dat_source.setPlainText(src)
        # self.mode_changed('developer')

        # Additional GUI setup based on loaded projects (not handled
        # by keyword updates)
        self.enable_energy_eq(self.project['energy_eq'])
        # cgw - lots more model setup todo here

    # --- fluid species methods ---
    def fluid_species_add(self):
        pass
        # table =  self.ui.tablewidget_fluid_species
        # n = table.rowCount()
        # table.setRowCount(n+1)
        # for i in range(table.columnCount()):
        #     item = QtWidgets.QTableWidgetItem("New" if i==0 else "")
        #     item.setFlags(item.flags() ^ Qt.ItemIsEditable)
        #     table.setItem(n, i, item)
        # table.setCurrentCell(n, 0)
        # lineedit =  self.ui.lineedit_fluid_species_name
        # lineedit.clear()
        # lineedit.insert("New")
        # lineedit.selectAll()
        # lineedit.setFocus()


# --- Threads ---
class MfixThread(QThread):
    line_printed = pyqtSignal(str, str)

    def __init__(self, parent):
        super(MfixThread, self).__init__(parent)
        self.cmd = None
        self.cwd = None
        self.popen = None

<<<<<<< HEAD
    def start_command(self, cmd, cwd, env):
        """ Initialize local logging object, set local command and
        working directory to those provided.

        :param cmd: list of subprocess.Popen compatible ['command','arg'...]
        :param cwd: string containing the working directory for the command

        """
        log = logging.getLogger(__name__)
=======
    def start_command(self, cmd, cwd):
>>>>>>> f22c6e47
        log.debug("Running in %s : %s", cwd, cmd)
        self.cmd = cmd
        self.cwd = cwd
        self.env = env
        self.start()

    def run(self):
        """ Run a subprocess, with executable and arguments obtained
        from class-local self.cmd (provided in call to start())

        """
        if self.cmd:
            self.popen = subprocess.Popen(self.cmd,
                                          stdout=subprocess.PIPE,
                                          stderr=subprocess.PIPE,
                                          universal_newlines = True,
                                          shell=False, cwd=self.cwd,
                                          env=self.env)
            LOG.info("popen'd {} in {}".format(str(self.cmd), self.cwd))


            """
            # original output readers

            self.popen.wait()

            lines_iterator = iter(self.popen.stdout.readline,b"")
            for line in lines_iterator:
                self.line_printed.emit(str(line), None)

            lines_iterator = iter(self.popen.stderr.readline,b"")
            for line in lines_iterator:
                self.line_printed.emit(str(line), "red")

            """

            childpid = self.popen.pid

            while True:
                # spin reading stdout and stderr from child proc
                # check child.poll every pass and break when child has
                # exited.
                # this burns a lot of cpu for what it is. 15% cpu on my system
                # 
                # plus the readline calls will block until a linebreak ...
                # 
                # TODO: Also listen for a terminate signal, pass to child
                # TODO: look at QTimer(?) or Queue as a way to avoid the
                #       blocking readline calls
                # TODO: buffer some lines of the child output streams and
                #       update the gui less frequently than every line
                # TODO: use a signals to the parent thread:
                #       - signal when child proc has started
                #       - signal when child proc has exited

                if self.popen.poll() is not None:
                    # child has exited. Do something special with returncode?
                    #self.popen.returncode
                    # other cleanup tasks?
                    # signal the parent that the mfix proc has exited
                    #PyQt4 only it seems:
                    #self.emit(SIGNAL(something))
                    break

                #if signal.terminate
                #   self.popen.pid

                self.line_printed.emit(str(self.popen.stdout.readline()), None)

                # readline blocks, so stderr is ignored for the moment.
                # maybe something can be done with signals and timerEvent to
                # break out of the readline call
                #self.line_printed.emit(str(self.popen.stderr.readline()),'red')


            self.popen = None
            self.parent.update_whats_enabled()


class MonitorThread(QThread):

    sig = QtCore.pyqtSignal()

    def __init__(self, parent):
        QThread.__init__(self)
        self.parent = parent
        self.mfix_home = get_mfix_home()
        self.cache = {}
        LOG.debug("qui.py:MonitorThread().__init__() calling get_executables")
        self.executables = self.get_executables()
        self.outputs = self.get_outputs()

    def get_executables(self):
        """returns a dict mapping full [mfix|pymfix] paths
        to configuration options."""

        # get_executables is getting called multiple times during gui setup:
        #   MfixGui.update_whats_enabled
        #   MonitorThread.__init__
        #   MonitorThread.run

        # it is also called repeatedly from MonitorThread.run so 
        # we could be changing the target executable throughout the run of
        # the gui. That seems unpredictable to me, as the state of the gui
        # may enable incompatible options if the target binary changes
        # (dmp for example) -eh

        def mfix_print_flags(mfix_exe, cache=self.cache):
            """Determine mfix configuration by running mfix --print-flags.  Cache results"""
            try: # Possible race, file may have been deleted/renamed since isfile check!
                stat = os.stat(mfix_exe)
            except OSError:
                return ''

            cached_stat, cached_flags = cache.get(mfix_exe, (None, None))
            if cached_stat and cached_stat == stat:
                return cached_flags

            popen = subprocess.Popen(mfix_exe + " --print-flags",
                                     stdout=subprocess.PIPE,
                                     stderr=subprocess.PIPE,
                                     shell=True)
            out = popen.stdout.read()
            err = popen.stderr.read()
            flags = '' if err else out
            cache[mfix_exe] = (stat, flags)
            return flags

        config_options = {}

        # Check system PATH dirs first
        PATH = os.environ.get("PATH")
        if PATH:
            dirs = set(PATH.split(os.pathsep))
        else:
            dirs = set()

        # Look in subdirs of build dir
        build_dir = os.path.join(self.mfix_home,'build')
        if os.path.exists(build_dir):
            for subdir in os.listdir(build_dir):
                dirs.add(os.path.join(build_dir, subdir))

        # Check run_dir
        project_dir = self.parent.get_project_dir()
        if project_dir:
            dirs.add(project_dir)
        # Check mfix home
        dirs.add(self.mfix_home)

        # Now look for mfix/pymfix in these dirs
        for directory in dirs:
            for name in ['pymfix', 'mfix', 'mfix.exe', 'pymfix', 'pymfix.exe']:
                exe = os.path.join(directory, name)
                if os.path.isfile(exe):
                    LOG.debug("found {} executable in {}".format(name, directory))
                    config_options[exe] = str(mfix_print_flags(exe))

        return config_options

    def get_res(self):
        if not self.parent.get_project_dir():
            return
        globb = os.path.join(self.parent.get_project_dir(),'*.RES')
        return glob.glob(globb)

    def get_outputs(self):
        if not self.parent.get_project_dir():
            return
        output_paths = ['*.LOG', '*.OUT', '*.RES', '*.SP?', '*.pvd', '*.vtp', 'VTU_FRAME_INDEX.TXT']
        output_paths = [glob.glob(os.path.join(self.parent.get_project_dir(), path)) for path in output_paths]
        log.debug("outputs are"+ str( output_paths ))
        outputs = []
        for path in output_paths:
            outputs += path
        return outputs

    def run(self):
        self.sig.emit()
        while True:
            tmp = self.get_outputs()
            if tmp != self.outputs:
                self.outputs = tmp
                self.sig.emit()
            LOG.debug("qui.py:MonitorThread().run() calling get_executables")
            tmp = self.get_executables()
            if tmp != self.executables:
                self.executables = tmp
                self.sig.emit()
            time.sleep(1)


class UpdateResidualsThread(QThread):

    sig = QtCore.pyqtSignal(object)

    def run(self):
        while True:
            self.job_done = False
            try:
                self.residuals = urlopen('http://localhost:5000/residuals').read()
            except Exception:
                log.debug("cannot retrieve residuals; pymfix process must have terminated.")
                self.job_done = True
                return
            time.sleep(1)
            self.sig.emit('update')


# --- Project Manager ---
class ProjectManager(Project):
    '''
    Manages the editing of the MFiX.dat file
    '''
    def __init__(self, parent=None, keyword_doc=None):
        Project.__init__(self, keyword_doc=keyword_doc)

        self.parent = parent
        self.keyword_and_args_to_widget = {}
        self.registered_keywords = set()
        self._widget_update_stack = [] # prevent circular updates

    def submit_change(self, widget, newValueDict, args=None,
                      forceUpdate=False): # forceUpdate unused (?)
        '''
        Submit a value change

        Examples:
        submitChange(lineEdit, {'run_name':'new run name'}, args)
        '''

        # Note, this may be a callback from Qt (in which case 'widget' is
        # the widget that the user activated), or from the initial mfix
        # loading (in which case widget == None)

        if isinstance(args, int):
            args = [args]

        for key, newValue in newValueDict.items():
            if isinstance(newValue, dict):
                if args:
                    for ind, value in newValue.items():
                        self._change(widget, key, value, args=args+[ind],
                                     forceUpdate=forceUpdate)
                else:
                    for ind, value in newValue.items():
                        self._change(widget, key, value, args=[ind],
                                     forceUpdate=forceUpdate)
            else:
                self._change(widget, key, newValue, args=args,
                             forceUpdate=forceUpdate)

        self._cleanDeletedItems()


    def _change(self, widget, key, newValue, args=None, forceUpdate=False):
        # prevent circular updates, from this widget or any higher in stack
        if widget in self._widget_update_stack:
            return

        key = key.lower()
        updatedValue = None
        if isinstance(newValue, Keyword): # why needed?
            keyword = newValue
            newValue = keyword.value
        else:
            keyword = None
        if args is None:
            args = []

        try:
            updatedValue = self.updateKeyword(key, newValue, args)
        except Exception as e:
            self.parent.print_internal("Warning: %s: %s" %
                                       (format_key_with_args(key, args), e),
                                       color='red')
            return


        keytuple = tuple([key]+args)
        widgets_to_update = self.keyword_and_args_to_widget.get(keytuple)
        keytuple_star = tuple([key]+['*'])
        widgets_star = self.keyword_and_args_to_widget.get(keytuple_star)

        warn = False
        if widgets_to_update == None:
            widgets_to_update = []
        if widgets_star:
            widgets_to_update.extend(widgets_star)
        if not widgets_to_update:
            warn = True

        # Are we using the 'all' mechanism?
        #widgets_to_update.extend(
        #    self.keyword_and_args_to_widget.get("all", []))

        for w in widgets_to_update:
            # Prevent circular updates
            self._widget_update_stack.append(w)
            try:
                w.updateValue(key, updatedValue, args)
            except Exception as e:
                ka = format_key_with_args(key, args)
                #log.warn("%s: %s" % (e, ka))
                msg = "Cannot set %s = %s: %s" % (ka, updatedValue, e)
                if widget: # We're in a callback, not loading
                    self.parent.print_internal(msg, color='red')
                raise ValueError(msg)

            finally:
                self._widget_update_stack.pop()

        self.parent.print_internal("%s = %s" % (format_key_with_args(key, args),
                                                updatedValue),
                                   font="Monospace", color='red' if warn else None)


    def load_project_file(self, project_file):
        """Load an MFiX project file."""
        n_errs = 0
        errlist = []
        with warnings.catch_warnings(record=True) as ws:
            self.parsemfixdat(fname=project_file)
            # emit loaded keys
            # some of these changes may cause new keywords to be instantiated,
            # so iterate over a copy of the list, which may change
            kwlist = list(self.keywordItems())
            for keyword in kwlist:
                try:
                    self.submit_change(None, {keyword.key: keyword.value},
                                       args=keyword.args, forceUpdate=True)
                except ValueError as e:
                    errlist.append(e)

            # report any errors
            for w in errlist + ws:
                self.parent.print_internal("Warning: %s" % w.message, color='red')
            n_errs = len(errlist) + len(ws)
            if n_errs:
                self.parent.print_internal("Warning: %s loading %s" %
                                           (plural(n_errs, "error") , project_file),
                                           color='red')
            else:
                self.parent.print_internal("Loaded %s, 0 errors" % project_file, color='blue')

    def register_widget(self, widget, keys=None, args=None):
        '''
        Register a widget with the project manager. The widget must have a
        value_updated signal to connect to.
        '''
        if args is None:
            args = []
        else:
            args = list(args)

        log.debug('ProjectManager: Registering {} with keys {}, args {}'.format(
            widget.objectName(),
            keys, args))

        # add widget to dictionary of widgets to update
        d = self.keyword_and_args_to_widget
        for key in keys:
            keytuple = tuple([key]+args)
            if keytuple not in d:
                d[keytuple] = []
            d[keytuple].append(widget)

        widget.value_updated.connect(self.submit_change)

        self.registered_keywords = self.registered_keywords.union(set(keys))

    def objectName(self):
        return 'Project Manager'


if __name__ == '__main__':
    LOG.debug("starting application at " +  str(time.time()))
    args = sys.argv
    qapp = QtWidgets.QApplication(args)
    mfix = MfixGui(qapp)
    mfix.show()
    # --- print welcome message
    #mfix.print_internal("MFiX-GUI version %s" % mfix.get_version())

    auto_rename = True
    # TODO: real argument handling
    quit = '-quit' in args # For testing
    if quit:
        args.remove('-quit')
        auto_rename = False

    if len(args) > 1:
        for arg in args[1:]:
            mfix.open_project(arg, auto_rename)
    else:
        # autoload last project
        project_file = mfix.get_project_file()
        if project_file:
            mfix.open_project(project_file, auto_rename)

    # print number of keywords
    mfix.print_internal('Registered %d keywords' %
                        len(mfix.project.registered_keywords), color='blue')

    # have to initialize vtk after the widget is visible!
    mfix.vtkwidget.vtkiren.Initialize()

    LOG.debug("finished loading application at " +  str(time.time()))
    # exit with Ctrl-C at the terminal
    signal.signal(signal.SIGINT, signal.SIG_DFL)

    if not quit:
        qapp.exec_()

    LOG.debug("exiting application at " +  str(time.time()))
    qapp.deleteLater()
    sys.exit()<|MERGE_RESOLUTION|>--- conflicted
+++ resolved
@@ -1081,16 +1081,13 @@
 
         project_filename = os.path.basename(self.get_project_file())
         run_cmd += ['-f', project_filename]
-<<<<<<< HEAD
-        LOG.info('running MFIX as: {}'.format(str(run_cmd)))
+
+        log.debug('running MFIX as: '+str( run_cmd ))
         self.run_thread.start_command(
             cmd=run_cmd,
             cwd=self.get_project_dir(),
             env=os.environ)
-=======
-        log.debug('running MFIX as: '+str( run_cmd ))
-        self.run_thread.start_command(cmd=run_cmd, cwd=self.get_project_dir())
->>>>>>> f22c6e47
+
         self.update_whats_enabled()
 
     def update_residuals(self):
@@ -1333,7 +1330,6 @@
         self.cwd = None
         self.popen = None
 
-<<<<<<< HEAD
     def start_command(self, cmd, cwd, env):
         """ Initialize local logging object, set local command and
         working directory to those provided.
@@ -1343,9 +1339,6 @@
 
         """
         log = logging.getLogger(__name__)
-=======
-    def start_command(self, cmd, cwd):
->>>>>>> f22c6e47
         log.debug("Running in %s : %s", cwd, cmd)
         self.cmd = cmd
         self.cwd = cwd
