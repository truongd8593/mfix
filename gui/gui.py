--- conflicted
+++ resolved
@@ -383,12 +383,6 @@
 
         self.project.reset() # Clears all keywords & collections
 
-<<<<<<< HEAD
-        #reset filesystem watchers: TODO: promote watchers to their own objects
-        for d in self.rundir_watcher.directories():
-            self.rundir_watcher.removePath(d)
-=======
->>>>>>> e834fdee
         self.slot_rundir_changed()
 
         self.reset_fluids()
@@ -1332,28 +1326,6 @@
         if scrolled_to_end:
             scrollbar.setValue(scrollbar.maximum())
 
-<<<<<<< HEAD
-=======
-    def handle_select_exe(self):
-        """Enable/disable run options based on selected executable"""
-
-        # FIXME: clean up merge with run dialog methods
-        if self.mfix_exe is not None:
-            mfix_exe = self.mfix_exe
-        else:
-            mfix_exe = ''
-
-        self.settings.setValue('mfix_exe', mfix_exe)
-        config = self.monitor.get_exes().get(mfix_exe)
-        self.mfix_config = config
-        self.smp_enabled = 'smp' in config if config else False
-        self.dmp_enabled = 'dmp' in config if config else False
-
-        self.pymfix_enabled = any(mfix_exe.lower().endswith(x)
-                                  for x in ('pymfix', 'pymfix.exe'))
-
-        self.update_run_options()
->>>>>>> e834fdee
 
     def remove_output_files(self, output_files=None, message_text=None):
         """ remove MFIX output files from current project directory
@@ -2109,25 +2081,9 @@
     mfix = MfixGui(qapp, project_file=project_file)
     mfix.show()
 
-<<<<<<< HEAD
-    # --- print welcome message
-    #mfix.print_internal("MFiX-GUI version %s" % mfix.get_version())
-
-    #saved_exe = mfix.settings.value('mfix_exe') #
-    #cb =  mfix.ui.run.combobox_mfix_exes
-    #if saved_exe and os.path.exists(saved_exe):
-    #    if cb.findText(saved_exe) == -1:
-    #        cb.addItem(saved_exe)
-    #    cb.setCurrentText(saved_exe)
     if mfix_exe_option:
         print('exe option passed: %s' % mfix_exe_option)
         mfix.commandline_option_exe = mfix_exe_option
-=======
-    if mfix_exe:
-        print('exe option passed: %s' % mfix_exe)
-        mfix.commandline_option_exe = mfix_exe
-        mfix.handle_select_exe()
->>>>>>> e834fdee
 
     if project_file is None and not new_project:
         # autoload last project
