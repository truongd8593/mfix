--- conflicted
+++ resolved
@@ -8,29 +8,29 @@
 import signal
 import sys
 import subprocess
-import re
-
+
+
+# import qt
 from qtpy import QtCore, QtGui
 from qtpy.QtCore import QObject, QThread, pyqtSignal, QUrl, QTimer, QSettings
 
-<<<<<<< HEAD
 # TODO: add pyside?
-=======
-from tools.mfixproject import Project
-
->>>>>>> 50b519f9
 try:
     from PyQt5 import uic
 except ImportError:
     from PyQt4 import uic
 
-<<<<<<< HEAD
-=======
-# VTK imports
-import vtk
-from vtk.qt4.QVTKRenderWindowInteractor import QVTKRenderWindowInteractor
-
->>>>>>> 50b519f9
+
+# local imports
+try:
+    from pyqtnode import NodeWidget
+except ImportError:
+    NodeWidget = None
+from widgets.vtkwidget import VtkWidget
+from tools.mfixproject import Project
+from tools.general import (get_image_path, make_callback, get_icon,
+                           widget_iter, set_script_directory)
+
 logging.basicConfig(stream=sys.stdout,
                     filemode='w', level=logging.DEBUG,
                     format='%(name)s - %(levelname)s - %(message)s')
@@ -39,118 +39,9 @@
 sys.path.append(os.path.join(SCRIPT_DIRECTORY, 'pyqtnode'))
 LOG = logging.getLogger(__name__)
 LOG.debug(SCRIPT_DIRECTORY)
-
-# local imports
-# from pyqtnode import NodeWidget
-from widgets.vtkwidget import VtkWidget
-
-def get_image_path(name):
-    " get path to images "
-    path = os.path.join(SCRIPT_DIRECTORY, 'icons', name)
-
-    if os.name == 'nt':
-        path = path.replace('\\', '//')
-
-    return path
-
-def make_callback(func, param):
-    '''
-    Helper function to make sure lambda functions are cached and not lost.
-    '''
-    return lambda: func(param)
-
-def get_icon(name, default=None, resample=False):
-    """Return image inside a QIcon object
-    default: default image name or icon
-    resample: if True, manually resample icon pixmaps for usual sizes
-    (16, 24, 32, 48, 96, 128, 256). This is recommended for QMainWindow icons
-    created from SVG images on non-Windows platforms due to a Qt bug (see
-    http://code.google.com/p/spyderlib/issues/detail?id=1314)."""
-    if default is None:
-        icon = QtGui.QIcon(get_image_path(name))
-    elif isinstance(default, QtGui.QIcon):
-        icon_path = get_image_path(name)
-        icon = default if icon_path is None else QtGui.QIcon(icon_path)
-    else:
-        icon = QtGui.QIcon(get_image_path(name, default))
-    if resample:
-        icon0 = QtGui.QIcon()
-        for size in (16, 24, 32, 48, 96, 128, 256, 512):
-            icon0.addPixmap(icon.pixmap(size, size))
-        return icon0
-    else:
-        return icon
-
-def get_unique_string(base, listofstrings):
-    " uniquify a string "
-    if base in listofstrings:
-        # look for number at end
-        nums = re.findall('[\d]+', base)
-        if nums:
-            number = int(nums[-1]) + 1
-            base = base.replace(nums[-1], '')
-        else:
-            number = 1
-
-        base = get_unique_string(''.join([base, str(number)]), listofstrings)
-
-    return base
-
-def widget_iter(widget):
-    for child in widget.children():
-        if child.children():
-            for child2 in widget_iter(child):
-                yield child2
-        yield child
-
-<<<<<<< HEAD
-=======
-# --- vtk stuff ---
-class CustomInteractorStyleTrackballCamera(vtk.vtkInteractorStyleTrackballCamera):
-
-    def __init__(self,parent=None):
-        self.AddObserver("LeftButtonPressEvent",self.leftButtonPressEvent)
-
-        self.LastPickedActor = None
-        self.LastPickedProperty = vtk.vtkProperty()
-
-    def leftButtonPressEvent(self,obj,event):
-        clickPos = self.GetInteractor().GetEventPosition()
-
-        picker = vtk.vtkPropPicker()
-        picker.Pick(clickPos[0], clickPos[1], 0, self.GetDefaultRenderer())
-
-        # get the new
-        self.NewPickedActor = picker.GetActor()
-
-        # If something was selected
-        if self.NewPickedActor:
-            # If we picked something before, reset its property
-            if self.LastPickedActor:
-                self.LastPickedActor.GetProperty().DeepCopy(self.LastPickedProperty)
-
-
-            # Save the property of the picked actor so that we can
-            # restore it next time
-            self.LastPickedProperty.DeepCopy(self.NewPickedActor.GetProperty())
-            # Highlight the picked actor by changing its properties
-            self.NewPickedActor.GetProperty().SetColor(0.0, 0.0, 1.0)
-            self.NewPickedActor.GetProperty().SetDiffuse(1.0)
-            self.NewPickedActor.GetProperty().SetSpecular(0.0)
-
-            # save the last picked actor
-            self.LastPickedActor = self.NewPickedActor
-
-        # clear selection
-        elif self.LastPickedActor:
-            self.LastPickedActor.GetProperty().DeepCopy(self.LastPickedProperty)
-            self.LastPickedActor = None
-
-
-        self.OnLeftButtonDown()
-        return
-
->>>>>>> 50b519f9
+set_script_directory(SCRIPT_DIRECTORY)  # should this be in an __init__.py
+
+
 # --- Main Gui ---
 class MfixGui(QtGui.QMainWindow):
     '''
@@ -158,33 +49,26 @@
     '''
     def __init__(self, app, parent=None):
         QtGui.QMainWindow.__init__(self, parent)
+        
+        # reference to qapp instance
         self.app = app
 
-        self.ui = uic.loadUi('uifiles/gui.ui', self)
-
+        # load ui file
+        self.ui = uic.loadUi(os.path.join('uifiles', 'gui.ui'), self)
+
+        # load settings
         self.settings = QSettings('MFIX', 'MFIX')
 
+        # set title and icon
         self.setWindowTitle('MFIX')
         self.setWindowIcon(get_icon('mfix.png'))
 
         # --- data ---
-        self.modebuttondict = {'modeler':self.ui.pushButtonModeler,
-                               'workflow':self.ui.pushButtonWorkflow,
-                               'developer':  self.ui.pushButtonDeveloper,
-                              }
-
-<<<<<<< HEAD
-=======
-        self.geometrydict = {}
-
-        self.primitivedict = {
-            'sphere': vtk.vtkSphereSource,
-            'box':    vtk.vtkCubeSource,
-            'cylinder': vtk.vtkCylinderSource,
-            'cone': vtk.vtkConeSource,
-            }
-
->>>>>>> 50b519f9
+        self.modebuttondict = {'modeler':   self.ui.pushButtonModeler,
+                               'workflow':  self.ui.pushButtonWorkflow,
+                               'developer': self.ui.pushButtonDeveloper,
+                               }
+
         self.booleanbtndict = {
             'union':      self.ui.toolButtonGeometryUnion,
             'intersection':  self.ui.toolButtonGeometryIntersect,
@@ -195,12 +79,13 @@
         self.ui.toolButtonNew.setIcon(get_icon('newfolder.png'))
         self.ui.toolButtonOpen.setIcon(get_icon('openfolder.png'))
         self.ui.toolButtonSave.setIcon(get_icon('save.png'))
-        
+
         self.ui.toolButtonAddGeometry.setIcon(get_icon('add.png'))
         self.ui.toolButtonRemoveGeometry.setIcon(get_icon('remove.png'))
         self.ui.toolButtonGeometryUnion.setIcon(get_icon('union.png'))
         self.ui.toolButtonGeometryIntersect.setIcon(get_icon('intersect.png'))
-        self.ui.toolButtonGeometryDifference.setIcon(get_icon('difference.png'))
+        self.ui.toolButtonGeometryDifference.setIcon(
+            get_icon('difference.png'))
 
         self.ui.toolButtonRegionAdd.setIcon(get_icon('add.png'))
         self.ui.toolButtonRegionDelete.setIcon(get_icon('remove.png'))
@@ -216,12 +101,24 @@
         self.ui.toolButtonTFMSolidsDatabase.setIcon(get_icon('download.png'))
 
         self.ui.toolButtonTFMSolidsSpeciesAdd.setIcon(get_icon('add.png'))
-        self.ui.toolButtonTFMSolidsSpeciesDelete.setIcon(get_icon('remove.png'))
+        self.ui.toolButtonTFMSolidsSpeciesDelete.setIcon(
+            get_icon('remove.png'))
         self.ui.toolButtonTFMSolidsSpeciesCopy.setIcon(get_icon('copy.png'))
-        
+
+        # --- Connect Signals to Slots---
+        # open/save/new project
         self.ui.toolButtonOpen.pressed.connect(self.open_project)
         self.ui.toolButtonSave.pressed.connect(self.save_project)
 
+        # mode (modeler, workflow, developer)
+        for mode, btn in self.modebuttondict.items():
+            btn.pressed.connect(make_callback(self.mode_changed, mode))
+
+        # navigation tree
+        self.ui.treeWidgetModelNavigation.itemSelectionChanged.connect(
+            self.navigation_changed)
+
+        # build/run/connect MFIX
         self.ui.build_mfix_button.pressed.connect(self.build_mfix)
         self.ui.run_mfix_button.pressed.connect(self.run_mfix)
         self.ui.connect_mfix_button.pressed.connect(self.connect_mfix)
@@ -230,6 +127,7 @@
         self.ui.run_name.textChanged.connect(self.unsaved)
         self.ui.description.textChanged.connect(self.unsaved)
 
+        # --- Threads ---
         self.build_thread = BuildThread(self)
         self.run_thread = RunThread(self)
         self.clear_thread = ClearThread(self)
@@ -249,25 +147,18 @@
 
             return handle_line
 
-        self.build_thread.line_printed.connect(make_handler(self.ui.build_output))
+        self.build_thread.line_printed.connect(
+            make_handler(self.ui.build_output))
         self.run_thread.line_printed.connect(make_handler(self.ui.run_output))
-        self.clear_thread.line_printed.connect(make_handler(self.ui.run_output))
-
-        
+        self.clear_thread.line_printed.connect(
+            make_handler(self.ui.run_output))
+
         # --- vtk setup ---
         self.__setup_vtk_widget()
 
         # --- workflow setup ---
-        # self.nodeChart = NodeWidget(showtoolbar=False)
-        # Build defualt node library
-        # self.nodeChart.nodeLibrary.buildDefualtLibrary()
-        # self.ui.horizontalLayoutPyqtnode.addWidget(self.nodeChart)
-
-        # --- signals ---
-        for mode, btn in self.modebuttondict.items():
-            btn.pressed.connect(make_callback(self.mode_changed, mode))
-
-        self.ui.treeWidgetModelNavigation.itemSelectionChanged.connect(self.navigation_changed)
+        if NodeWidget is not None:
+            self.__setup_workflow_widget()
 
         # --- default ---
         self.ui.pushButtonModeler.setChecked(True)
@@ -275,12 +166,14 @@
         top = self.ui.treeWidgetModelNavigation.topLevelItem(0)
         self.ui.treeWidgetModelNavigation.setCurrentItem(top)
 
-        self.open_project(self.get_project_dir())
+        # autoload last project
+        if self.get_project_dir():
+            self.open_project(self.get_project_dir())
 
     def __setup_vtk_widget(self):
         " setup the vtk widget "
 
-        self.vtkwidget = VtkWidget(self.ui.treeWidgetGeometry, parent=self)
+        self.vtkwidget = VtkWidget(parent=self)
         self.ui.horizontalLayoutModelGraphics.addWidget(self.vtkwidget)
 
         # --- geometry buttons ---
@@ -306,70 +199,9 @@
                get_image_path('visibility.png'))
             )
 
-<<<<<<< HEAD
         # setup signals
         self.ui.toolButtonRemoveGeometry.pressed.connect(
             self.vtkwidget.remove_geometry)
-=======
-        # --- vtk setup ---
-        self.vtkWidget = QVTKRenderWindowInteractor(self.ui.widgetModelGraphics)
-        self.ui.horizontalLayoutModelGraphics.addWidget(self.vtkWidget)
-
-        self.vtkrenderer = vtk.vtkRenderer()
-        self.vtkrenderer.GradientBackgroundOn()
-        self.vtkrenderer.SetBackground(.4, .4, .4)
-        self.vtkrenderer.SetBackground2(1.0, 1.0, 1.0)
-
-        self.vtkRenderWindow = self.vtkWidget.GetRenderWindow()
-        self.vtkRenderWindow.AddRenderer(self.vtkrenderer)
-        self.vtkiren = self.vtkWidget.GetRenderWindow().GetInteractor()
-
-        self.style = CustomInteractorStyleTrackballCamera()
-        self.style.SetDefaultRenderer(self.vtkrenderer)
-        self.vtkiren.SetInteractorStyle(self.style)
-
-        # Orientation Marker Widget
-        self.axes = vtk.vtkAxesActor()
-        self.axes.AxisLabelsOn()
-        self.axes.GetXAxisCaptionActor2D().GetCaptionTextProperty().SetColor(1,0,0)
-        self.axes.GetXAxisCaptionActor2D().GetCaptionTextProperty().ShadowOff()
-        self.axes.GetYAxisCaptionActor2D().GetCaptionTextProperty().SetColor(0,1,0)
-        self.axes.GetYAxisCaptionActor2D().GetCaptionTextProperty().ShadowOff()
-        self.axes.GetZAxisCaptionActor2D().GetCaptionTextProperty().SetColor(0,0,1)
-        self.axes.GetZAxisCaptionActor2D().GetCaptionTextProperty().ShadowOff()
-
-        self.orientationWidget = vtk.vtkOrientationMarkerWidget()
-        self.orientationWidget.SetOutlineColor( 0.9300, 0.5700, 0.1300 )
-        self.orientationWidget.SetOrientationMarker(self.axes)
-        self.orientationWidget.SetInteractor(self.vtkiren)
-        self.orientationWidget.SetViewport( 0.0, 0.0, 0.2, 0.2 )
-        self.orientationWidget.SetEnabled( 1 )
-        self.orientationWidget.InteractiveOff()
-
-        self.vtkrenderer.ResetCamera()
-
-        # --- workflow setup ---
-        # self.nodeChart = NodeWidget(showtoolbar=False)
-        # Build defualt node library
-        # self.nodeChart.nodeLibrary.buildDefualtLibrary()
-        # self.ui.horizontalLayoutPyqtnode.addWidget(self.nodeChart)
-
-        # --- workflow setup ---
-        # self.nodeChart = NodeWidget(showtoolbar=False)
-        # Build defualt node library
-        # self.nodeChart.nodeLibrary.buildDefualtLibrary()
-        # self.ui.horizontalLayoutPyqtnode.addWidget(self.nodeChart)
-
-        # --- signals ---
-        for mode, btn in self.modebuttondict.items():
-            btn.pressed.connect(make_callback(self.mode_changed, mode))
-
-        self.ui.treeWidgetModelNavigation.itemSelectionChanged.connect(self.navigationChanged)
-
-        self.ui.toolButtonRemoveGeometry.pressed.connect(self.remove_geometry)
-        self.ui.treeWidgetGeometry.itemSelectionChanged.connect(self.treeWidgetGeometryChanged)
-        self.ui.treeWidgetGeometry.itemClicked.connect(self.geometryClicked)
->>>>>>> 50b519f9
 
         # connect boolean
         for key, btn in self.booleanbtndict.items():
@@ -382,6 +214,13 @@
                 widget.editingFinished.connect(
                     make_callback(self.vtkwidget.primitive_edited, widget))
 
+    def __setup_workflow_widget(self):
+
+        self.nodeChart = NodeWidget(showtoolbar=False)
+        # Build defualt node library
+        self.nodeChart.nodeLibrary.buildDefualtLibrary()
+        self.ui.horizontalLayoutPyqtnode.addWidget(self.nodeChart)
+
     def get_project_dir(self):
         " get the current project directory"
 
@@ -390,7 +229,6 @@
             return last_dir
         else:
             return None
-
 
     def mode_changed(self, mode):
         " change the Modeler, Workflow, Developer tab"
@@ -405,7 +243,8 @@
         self.ui.stackedWidgetMode.setCurrentIndex(current_index)
 
         for key, btn in self.modebuttondict.items():
-            btn.setChecked(mode == key)
+            if mode != key:  # don't touch the pressed btn
+                btn.setChecked(False)
 
     def navigation_changed(self):
         current_selection = self.ui.treeWidgetModelNavigation.selectedItems()
@@ -424,361 +263,23 @@
 
             self.ui.stackedWidgetTaskPane.setCurrentIndex(current_index)
 
-<<<<<<< HEAD
-
-=======
-    def treeWidgetGeometryChanged(self):
-
-        current_selection = self.ui.treeWidgetGeometry.selectedItems()
-
-
-        enableboolbtn = False
-        if len(current_selection) == 2 and all(
-                [self.ui.treeWidgetGeometry.indexOfTopLevelItem(select) > -1
-                 for select in current_selection]
-        ):
-
-            enableboolbtn = True
-
-        for btn in self.booleanbtndict.values():
-            btn.setEnabled(enableboolbtn)
-
-        if current_selection:
-            text = str(current_selection[-1].text(0)).lower()
-            self.ui.toolButtonRemoveGeometry.setEnabled(True)
-
-            current_index = 0
-            for i in range(self.ui.stackedWidgetGeometryDetails.count()):
-                widget = self.ui.stackedWidgetGeometryDetails.widget(i)
-                if str(widget.objectName()) in text:
-                    current_index = i
-                    break
-
-            for child in widget_iter(widget):
-                if isinstance(child, QtGui.QLineEdit):
-                    for key, value in self.geometrydict[text].items():
-                        if key in str(child.objectName()).lower():
-                            child.setText(str(value))
-
-            self.ui.groupBoxGeometryParameters.setTitle(text)
-
-            self.ui.stackedWidgetGeometryDetails.setCurrentIndex(current_index)
-        else:
-            self.ui.stackedWidgetGeometryDetails.setCurrentIndex(
-                self.ui.stackedWidgetGeometryDetails.count()-1
-                )
-
-            self.ui.groupBoxGeometryParameters.setTitle('Parameters')
-            self.ui.toolButtonRemoveGeometry.setEnabled(False)
-
-    def geometryClicked(self, item):
-
-        name = str(item.text(0)).lower()
-        if item.checkState(0) == QtCore.Qt.Unchecked:
-            self.geometrydict[name]['actor'].VisibilityOff()
-        else:
-            self.geometrydict[name]['actor'].VisibilityOn()
-
-        self.vtkRenderWindow.Render()
-
-
-    def addStl(self):
-
-        # filename = str(QtGui.QFileDialog.getOpenFileName(
-        #     self, 'Select an STL File',
-        #     self.currentDirectory,
-        #     'STL File (*.stl)',))
-
-        if filename:
-            # TODO: check to see if name is unique in self.geometrydict
-            name = os.path.basename(filename).lower()
-            name = get_unique_string(name, list(self.geometrydict.keys()))
-
-            reader = vtk.vtkSTLReader()
-            reader.SetFileName(filename)
-
-            mapper = vtk.vtkPolyDataMapper()
-            mapper.SetInputConnection(reader.GetOutputPort())
-
-            actor = vtk.vtkActor()
-            actor.SetMapper(mapper)
-            actor.GetProperty().SetRepresentationToWireframe()
-
-            self.vtkrenderer.AddActor(actor)
-
-            self.vtkrenderer.ResetCamera()
-            self.vtkRenderWindow.Render()
-
-            # Add to dict
-            self.geometrydict[name] = {
-                'reader': reader,
-                'mapper': mapper,
-                'actor':  actor,
-                'type':   'stl',
-                'centerx': 0.0,
-                'centery': 0.0,
-                'centerz': 0.0,
-                }
-
-            # Add to tree
-            item = QtGui.QTreeWidgetItem([name])
-            item.setFlags(item.flags() | QtCore.Qt.ItemIsUserCheckable)
-            item.setCheckState(0, QtCore.Qt.Checked)
-            self.ui.treeWidgetGeometry.addTopLevelItem(item)
-            self.ui.treeWidgetGeometry.setCurrentItem(item)
-
-    def primitive_edited(self, widget):
-
-        current_selection = self.ui.treeWidgetGeometry.selectedItems()
-        parameter = str(widget.objectName()).lower()
-
-        if current_selection:
-            name = str(current_selection[-1].text(0)).lower()
-
-            for key in self.geometrydict[name].keys():
-                if key in parameter:
-                    string = str(widget.text())
-                    if 'resolution' in parameter:
-                        self.geometrydict[name][key] = int(string)
-                    else:
-                        self.geometrydict[name][key] = float(string)
-
-            self.update_primitive(name)
-            self.update_transform(name)
-            self.vtkRenderWindow.Render()
-
-    def update_primitive(self, name):
-        primtype = self.geometrydict[name]['type']
-        source = self.geometrydict[name]['source']
-
-        if primtype == 'sphere':
-            # Create source
-            source.SetRadius(self.geometrydict[name]['radius'])
-            source.SetThetaResolution(self.geometrydict[name]['thetaresolution'])
-            source.SetPhiResolution(self.geometrydict[name]['phiresolution'])
-
-        elif primtype == 'box':
-            source.SetXLength(self.geometrydict[name]['lengthx'])
-            source.SetYLength(self.geometrydict[name]['lengthy'])
-            source.SetZLength(self.geometrydict[name]['lengthz'])
-
-        elif primtype == 'cone':
-            source.SetRadius(self.geometrydict[name]['radius'])
-            source.SetHeight(self.geometrydict[name]['height'])
-            source.SetDirection(self.geometrydict[name]['directionx'],
-                                self.geometrydict[name]['directiony'],
-                                self.geometrydict[name]['directionz'])
-            source.SetResolution(self.geometrydict[name]['resolution'])
-            source.CappingOn()
-
-        elif primtype == 'cylinder':
-            source.SetRadius(self.geometrydict[name]['radius'])
-            source.SetHeight(self.geometrydict[name]['height'])
-            source.SetResolution(self.geometrydict[name]['resolution'])
-
-        else:
-            return
-
-        # common props
-        source.SetCenter(self.geometrydict[name]['centerx'],
-                         self.geometrydict[name]['centery'],
-                         self.geometrydict[name]['centerz'])
-
-        source.Update()
-
-        return source
-
-    def update_transform(self, name):
-        transform = self.geometrydict[name]['transform']
-        transform_filter = self.geometrydict[name]['transformFilter']
-
-        # rotation
-        transform.RotateWXYZ(self.geometrydict[name]['rotationx'], 1, 0, 0)
-        transform.RotateWXYZ(self.geometrydict[name]['rotationy'], 0, 1, 0)
-        transform.RotateWXYZ(self.geometrydict[name]['rotationz'], 0, 0, 1)
-#        transformFilter.SetTransform(transform)
-        transform_filter.Update()
-
-        return transform_filter
-
-    def add_primitive(self, primtype='sphere'):
-
-        name = get_unique_string(primtype, list(self.geometrydict.keys()))
-
-        # create primative
-        if primtype in self.primitivedict:
-            source = self.primitivedict[primtype]()
-        else:
-            return
-
-        self.geometrydict[name] = {
-            'centerx':  0.0,
-            'centery':  0.0,
-            'centerz':  0.0,
-            'rotationx': 0.0,
-            'rotationy': 0.0,
-            'rotationz': 0.0,
-            'radius':  1.0,
-            'directionx': 1.0,
-            'directiony': 0.0,
-            'directionz': 0.0,
-            'lengthx': 1.0,
-            'lengthy': 1.0,
-            'lengthz': 1.0,
-            'height':  1.0,
-            'resolution': 10,
-            'thetaresolution':10,
-            'phiresolution':10,
-            'type':primtype,
-            'source': source,
-        }
-
-        source = self.update_primitive(name)
-
-        # convert to triangles
-        trianglefilter = vtk.vtkTriangleFilter()
-        trianglefilter.SetInputData(source.GetOutput())
-
-        # Create transformer
-        transform = vtk.vtkTransform()
-        transformFilter = vtk.vtkTransformPolyDataFilter()
-        transformFilter.SetTransform(transform)
-        transformFilter.SetInputConnection(source.GetOutputPort())
-
-        self.geometrydict[name]['transform'] = transform
-        self.geometrydict[name]['transformFilter'] = transformFilter
-
-        self.update_transform(name)
-
-
-        # Create a mapper
-        mapper = vtk.vtkPolyDataMapper()
-        mapper.SetInputConnection(transformFilter.GetOutputPort())
-
-        # Create an actor
-        actor = vtk.vtkActor()
-        actor.SetMapper(mapper)
-#        actor.GetProperty().SetOpacity(0.25)
-        actor.GetProperty().SetRepresentationToWireframe()
-
-        self.vtkrenderer.AddActor(actor)
-
-        self.vtkrenderer.ResetCamera()
-        self.vtkRenderWindow.Render()
-
-        # add to dict
-        self.geometrydict[name]['mapper'] = mapper
-        self.geometrydict[name]['actor'] = actor
-        self.geometrydict[name]['trianglefiler'] = trianglefilter
-        self.geometrydict[name]['source'] = source
-
-
-        # Add to tree
-        item = QtGui.QTreeWidgetItem([name])
-        item.setFlags(item.flags() | QtCore.Qt.ItemIsUserCheckable)
-        item.setCheckState(0, QtCore.Qt.Checked)
-        self.ui.treeWidgetGeometry.addTopLevelItem(item)
-        self.ui.treeWidgetGeometry.setCurrentItem(item)
-
-
-    def boolean_operation(self, booltype):
-
-        current_selection = self.ui.treeWidgetGeometry.selectedItems()
-
-        if len(current_selection) == 2:
-
-            # Save references
-            boolname = get_unique_string(booltype, list(self.geometrydict.keys()))
-            self.geometrydict[boolname] = {
-                'type':     booltype,
-                'children': [],
-            }
-
-            boolean_operation = vtk.vtkBooleanOperationPolyDataFilter()
-
-            if booltype == 'union':
-                boolean_operation.SetOperationToUnion()
-            elif booltype == 'intersection':
-                boolean_operation.SetOperationToIntersection()
-            else:
-                boolean_operation.SetOperationToDifference()
-
-            for i, selection in enumerate(current_selection):
-                name = str(selection.text(0)).lower()
-                self.geometrydict[boolname]['children'].append(name)
-
-                if 'trianglefiler' in self.geometrydict[name]:
-                    geometry = self.geometrydict[name]['trianglefiler']
-                elif 'booleanoperation' in self.geometrydict[name]:
-                    geometry = self.geometrydict[name]['booleanoperation']
-                elif 'reader' in self.geometrydict[name]:
-                    geometry = self.geometrydict[name]['reader']
-
-                # hide the sources
-                self.geometrydict[name]['actor'].VisibilityOff()
-
-                if vtk.VTK_MAJOR_VERSION <= 5:
-                    boolean_operation.SetInputConnection(i, geometry.GetOutputPort())
-                else:
-                    boolean_operation.SetInputData(i, geometry.GetOutput())
-
-            boolean_operation.Update()
-
-            mapper = vtk.vtkPolyDataMapper()
-            mapper.SetInputConnection(boolean_operation.GetOutputPort())
-            mapper.ScalarVisibilityOff()
-
-            actor = vtk.vtkActor()
-            actor.SetMapper(mapper)
-            actor.GetProperty().SetRepresentationToWireframe()
-
-            self.vtkrenderer.AddActor(actor)
-
-            self.vtkRenderWindow.Render()
-
-            # save references
-            self.geometrydict[boolname]['booleanoperation'] = boolean_operation
-            self.geometrydict[boolname]['mapper'] = mapper
-            self.geometrydict[boolname]['actor'] = actor
-
-            # Add to tree
-            toplevel = QtGui.QTreeWidgetItem([boolname])
-            toplevel.setFlags(toplevel.flags() | QtCore.Qt.ItemIsUserCheckable)
-            toplevel.setCheckState(0, QtCore.Qt.Checked)
-
-            # remove children from tree
-            for select in current_selection:
-                toplevelindex = self.ui.treeWidgetGeometry.indexOfTopLevelItem(select)
-                item = self.ui.treeWidgetGeometry.takeTopLevelItem(toplevelindex)
-                item.setCheckState(0, QtCore.Qt.Unchecked)
-                toplevel.addChild(item)
-
-            self.ui.treeWidgetGeometry.addTopLevelItem(toplevel)
-            self.ui.treeWidgetGeometry.setCurrentItem(toplevel)
-
-    def remove_geometry(self):
-        " unfinished "
-        pass
-
-        # current_selection = self.ui.treeWidgetGeometry.selectedItems()
-        # if current_selection:
-        #     text = str(current_selection[-1].text(0)).lower()
->>>>>>> 50b519f9
-
     def build_mfix(self):
         """ build mfix """
-        mfix_home = os.path.dirname(os.path.dirname(os.path.realpath(__file__)))
+        mfix_home = os.path.dirname(
+            os.path.dirname(os.path.realpath(__file__)))
         dmp = '--dmp' if self.ui.dmp_button.isChecked() else ''
         smp = '--smp' if self.ui.smp_button.isChecked() else ''
-        build_cmd = os.path.join(mfix_home, 'configure_mfix %s %s && make pymfix' % (smp, dmp))
+        build_cmd = os.path.join(
+            mfix_home, 'configure_mfix %s %s && make pymfix' % (smp, dmp))
         self.build_thread.start_command(build_cmd, self.get_project_dir())
 
     def clear_output(self):
         """ build mfix """
-        self.run_thread.start_command('echo "Removing:";'
-                                      ' ls *.LOG *.OUT *.RES *.SP? *.pvd *vtp;'
-                                      ' rm -f *.LOG *.OUT *.RES *.SP? *.pvd *vtp',
-                                      self.get_project_dir())
+        self.run_thread.start_command(
+            'echo "Removing:";'
+            ' ls *.LOG *.OUT *.RES *.SP? *.pvd *vtp;'
+            ' rm -f *.LOG *.OUT *.RES *.SP? *.pvd *vtp',
+            self.get_project_dir())
 
     def run_mfix(self):
         """ build mfix """
@@ -809,9 +310,10 @@
 
         if not project_dir:
             project_dir = str(
-                 QtGui.QFileDialog.getExistingDirectory(self, 'Open Project Directory',
-                                                        "",
-                                                        QtGui.QFileDialog.ShowDirsOnly))
+                 QtGui.QFileDialog.getExistingDirectory(
+                     self, 'Open Project Directory',
+                     "",
+                     QtGui.QFileDialog.ShowDirsOnly))
 
         if len(project_dir) < 1:
             return
@@ -832,7 +334,7 @@
                                'Please fix and try again.'),
                          buttons=['ok'],
                          default='ok',
-                        )
+                         )
             return
 
         self.settings.setValue('project_dir', project_dir)
@@ -848,7 +350,7 @@
 
         if os.path.exists(mfix_dat):
             # mylogger.debug('found mfix.dat: {}'.format(mfix_dat))
-            #check to see if file is already open
+            # check to see if file is already open
             # if not self.codeEditor.is_file_opened(mfix_dat):
                 # self.codeEditor.load(mfix_dat)
             # parse and update widget values
@@ -869,6 +371,8 @@
             print("mfix.dat doesn't exist")
             # self.newMfixDat()
 
+
+# --- Threads ---
 class MfixThread(QThread):
 
     line_printed = pyqtSignal(str)
@@ -885,17 +389,21 @@
 
     def run(self):
         if self.cmd:
-            popen = subprocess.Popen(self.cmd, stdout=subprocess.PIPE, shell=True, cwd=self.cwd)
+            popen = subprocess.Popen(
+                self.cmd, stdout=subprocess.PIPE, shell=True, cwd=self.cwd)
             lines_iterator = iter(popen.stdout.readline, b"")
             for line in lines_iterator:
                 self.line_printed.emit(line)
 
+
 class RunThread(MfixThread):
     line_printed = pyqtSignal(str)
 
+
 class BuildThread(MfixThread):
     line_printed = pyqtSignal(str)
 
+
 class ClearThread(MfixThread):
     line_printed = pyqtSignal(str)
 
@@ -905,12 +413,9 @@
     mfix = MfixGui(qapp)
 
     mfix.show()
-<<<<<<< HEAD
+
     # have to initialize vtk after the widget is visible!
     mfix.vtkwidget.vtkiren.Initialize()
-=======
-    mfix.vtkiren.Initialize()
->>>>>>> 50b519f9
 
     # exit with Ctrl-C at the terminal
     timer = QTimer()
