#!/usr/bin/env python
from __future__ import print_function, absolute_import, unicode_literals, division

"""MFIX GUI"""

import getopt
import logging
import multiprocessing
import os
import re
import shutil
import signal
import socket
import sys
import traceback
from collections import OrderedDict
from functools import partial

# Initialize logger early
SCRIPT_DIRECTORY = os.path.abspath(os.path.join(os.path.dirname(__file__), ))
sys.path.append(os.path.join(SCRIPT_DIRECTORY, 'pyqtnode'))
log = logging.getLogger('mfix-gui' if __name__=='__main__' else __name__)
log.debug(SCRIPT_DIRECTORY)

# import qt
from qtpy import QtCore, QtWidgets, QtGui, PYQT5
from qtpy.QtCore import Qt, QFileSystemWatcher, QSettings, pyqtSignal
UserRole = QtCore.Qt.UserRole

# TODO: add pyside? There is an issue to add this to qtpy:
# https://github.com/spyder-ide/qtpy/issues/16

PRECOMPILE_UI = False

if not PRECOMPILE_UI:
    from qtpy import uic


# local imports
from project_manager import ProjectManager
from project import Equation
from job import JobManager, get_dict_from_pidfile
from monitor import Monitor

from widgets.base import (LineEdit, CheckBox, ComboBox, SpinBox, DoubleSpinBox,
                          Table, BaseWidget)
from widgets.regions import RegionsWidget
from widgets.linear_equation_table import LinearEquationTable
from widgets.species_popup import SpeciesPopup
from widgets.regions_popup import RegionsPopup
from widgets.run_popup import RunPopup
from widgets.workflow import WorkflowWidget, PYQTNODE_AVAILABLE
from widgets.parameter_dialog import ParameterDialog

from fluid_handler import FluidHandler
from solids_handler import SolidsHandler
from ics import ICS
from bcs import BCS

from interpreter import Interpreter

from tools.general import (get_icon, get_mfix_home,
                           widget_iter, set_script_directory,
                           format_key_with_args, to_unicode_from_fs)


set_script_directory(SCRIPT_DIRECTORY)

from tools.namelistparser import buildKeywordDoc

from constants import *

if PRECOMPILE_UI:
    try:
        from uifiles.fluid import Ui_fluid
        from uifiles.geometry import Ui_geometry
        from uifiles.gui import Ui_MainWindow
        from uifiles.mesh import Ui_mesh
        from uifiles.model import Ui_model
        from uifiles.monitors import Ui_monitors
        from uifiles.numerics import Ui_numerics
        from uifiles.output import Ui_output
        from uifiles.post_processing import Ui_post_processing
        from uifiles.run import Ui_run
        from uifiles.solids import Ui_solids
        from uifiles.vtk import Ui_vtk
    except ImportError:
        print("You must compile ui files! (run 'make'")
        sys.exit(1)

# --- Main Gui ---

class MfixGui(QtWidgets.QMainWindow,
              FluidHandler,
              SolidsHandler,
              ICS,
              BCS,
              Interpreter):
    """Main window class for MFIX-GUI"""
    settings = QSettings('MFIX', 'MFIX')

    stdout_signal = pyqtSignal(str)
    stderr_signal = pyqtSignal(str)
    signal_update_runbuttons = pyqtSignal(str)

    # Allow LineEdit widgets to report out-of-bounds values.
    def popup_value_error(self, exc):
        self.message(title='Error', text=str(exc))

    def error(self, msg, popup=False):
        """Convenience function to show the user a warning & log it"""
        self.print_internal('Error: %s' % msg)
        # No popup

    def warn(self, msg, popup=False):
        """Convenience function to show the user a warning & log it"""
        if not popup:
            self.print_internal("Warning: %s" % msg)
            # print_internal will call log.warn if message starts with "Warning"
        else:
            self.message(text=msg)
            # Will also print-internal and log
    warning = warn

    def __init__(self, app, parent=None, project_file=None):
        # load settings early so get_project_file returns the right thing.
        if project_file:
            self.set_project_file(project_file)

        self.app = app
        LineEdit.report_value_error = self.popup_value_error

        QtWidgets.QMainWindow.__init__(self, parent)
        self.setWindowIcon(get_icon('mfix.png'))

        self.message_box = None # for tests to access


        # Initialize data members - make sure these values match 'reset'!
        self.solver_name = None
        self.fluid_solver_disabled = False
        self.mfix_exe = None
        self.mfix_exe_flags = {}
        self.commandline_option_exe = None
        self.mfix_available = False
        self.open_succeeded = False
        self.unsaved_flag = False
        self.run_dialog = None

        # Hack -remove these once better 'restore value' framework exists
        self.saved_ro_g0 = None

        # load ui file
        self.customWidgets = {'LineEdit':      LineEdit,
                              'CheckBox':      CheckBox,
                              'ComboBox':      ComboBox,
                              'DoubleSpinBox': DoubleSpinBox,
                              'SpinBox':       SpinBox,
                              'Table':         Table,
                              }

        if PRECOMPILE_UI:
            self.ui = Ui_MainWindow()
            self.ui.setupUi(self)
            self.ui.panes = [] # Convenience
            def make_widget(cls):
                # Create an instance of a new class which is a subclass
                # of QWidget and the specified class
                class Widget(QtWidgets.QWidget, cls):
                    def __init__(self):
                        QtWidgets.QWidget.__init__(self, parent)
                        self.setupUi(self)
                return Widget()

            for cls in (Ui_model_setup,
                        Ui_geometry,
                        Ui_mesh,
                        RegionsWidget,
                        Ui_Fluid,
                        Ui_Solids,
                        Ui_initial_conditions,
                        Ui_boundary_conditions,
                        # Ui_point_sources,
                        # Ui_internal_surfaces,
                        # Ui_chemistry,
                        Ui_numerics,
                        Ui_output,
                        Ui_vtk,
                        Ui_monitors,
                        Ui_post_processing,
                        Ui_run):
                if cls == RegionsWidget: # not loaded from ui file
                    widget = RegionsWidget(parent=self)
                    name = 'regions'
                else:
                    widget = make_widget(cls)
                    name = cls.__name__.split('_',1)[1] # part after "Ui_"
                # assign 'self.ui.model_setup', etc
                setattr(self.ui, name, widget)
                self.ui.stackedWidgetTaskPane.addWidget(widget)
                self.ui.panes.append(widget)

        else:  # not precompiled
            uifiles = os.path.join(SCRIPT_DIRECTORY, 'uifiles')
            self.ui = uic.loadUi(os.path.join(uifiles, 'gui.ui'))
            self.ui.panes = [] # Convenience
            self.setCentralWidget(self.ui)
            assert self is not self.ui

            for name in ('model_setup',
                         'geometry',
                         'mesh',
                         'regions',
                         'fluid',
                         'solids',
                         'initial_conditions',
                         'boundary_conditions',
                         #'point_sources',
                         #'internal_surfaces',
                         #'chemistry',
                         'numerics',
                         'output',
                         'vtk',
                         'monitors',
                         'run',
                         #'post-processing'
                         ):
                if name == 'regions':  # not loaded from .ui file
                    widget = RegionsWidget(parent=self)
                else:
                    widget = QtWidgets.QWidget()
                    try:
                        path = os.path.join(uifiles, name+'.ui')
                        uic.loadUi(path, widget)
                    except Exception:
                        # report which ui file it was, otherwise stack trace
                        # is too generic to be helpful.
                        print("Error loading", path)
                        raise

                # assign 'self.ui.general', etc
                setattr(self.ui, name, widget)
                self.ui.stackedWidgetTaskPane.addWidget(widget)
                self.ui.panes.append(widget)
        # end of ui loading

        #self.status_message("Loading")
        # build keyword documentation from namelist docstrings
        # TODO: pregenerate this?
        self.keyword_doc = buildKeywordDoc(os.path.join(SCRIPT_DIRECTORY,
                                                        os.pardir, 'model'))

        # A few more ranges etc not mentioned in namelist doc
        self.add_extra_keyword_doc()

        if False:
            keys = self.keyword_doc.keys()
            keys.sort()
            with open('/tmp/keys','w') as f:
                f.write('\n'.join(keys))


        # Setup the navigation tree widget
        tw = self.ui.treewidget_navigation
        self.max_label_len = tw.fontMetrics().width('Boundary Conditions') + 10

        self.nav_labels = [("Model Setup", "Model"),
                           ("Post-processing", "Post"),
                           ("Boundary Conditions", "BCs"),
                           ("Initial Conditions", "ICs"),
                           ("Point Sources", "Points"), ### Only under "Model Setup", not "Monitors"
                           ("Internal Surfaces", "Surfaces")]

        # Set tooltips for nav tree & set a data property on
        # Monitors / Points to distinguish it
        root = tw.invisibleRootItem()
        for i in range(root.childCount()):
            item = root.child(i)
            item.setToolTip(0, item.text(0))
            for j in range(item.childCount()):
                subitem = item.child(j)
                subitem.setToolTip(0, subitem.text(0))
                if item.text(0)=='Monitors' and subitem.text(0) == 'Points':
                    subitem.setData(UserRole, 0, True) # Mark this item

        # Intercept the resize event
        tw.resizeEvent = (lambda old_method:
                          (lambda event:
                           (self._on_resized(event),
                            old_method(event))[-1]))(tw.resizeEvent)

        # Disable items that are not yet implemented
        for name in ('Point Sources',
                     'Internal Surfaces',
                     'Chemistry',
                     'Monitors',
                     'Points',
                     'Planes',
                     'Volumes',
                     'Post-processing',
                     'Export',
                     'Plugins'):
            self.find_navigation_tree_item(name).setDisabled(True)

        # Initialize popup dialogs
        self.species_popup = SpeciesPopup(QtWidgets.QDialog())
        #self.species_popup.setModal(True) # ?
        self.regions_popup = RegionsPopup(QtWidgets.QDialog())

        # Create project manager
        # NOTE.  it's a ProjectManager, not a Project.  But
        # ProjectManager is a subclass of Project.  Please
        # do not "fix" the code by renaming self.project to
        # self.project_manager
        self.project = ProjectManager(self, self.keyword_doc)

        # Extra setup for fluid & solids panes.  Needs to happen
        # after we create ProjectManager, because widgets get registered
        self.init_fluid_handler()
        self.init_solids_handler()
        self.init_ics()
        self.init_bcs()

        # In-process REPL (for development, should we enable this for users?)
        self.init_interpreter()

        # --- animation data
        self.modebuttondict = {'modeler':   self.ui.pushButtonModeler,
                               'workflow':  self.ui.pushButtonWorkflow,
                               'developer': self.ui.pushButtonDeveloper,
                               'interpreter': self.ui.pushButtonInterpreter}
        self.animation_speed = 400
        self.animating = False
        self.stack_animation = None

        # --- icons ---
        # loop through all widgets & set icons for any ToolButton with add/delete/copy
        #  in the name
        for widget in widget_iter(self):
            if isinstance(widget, QtWidgets.QToolButton):
                name = str(widget.objectName())
                if 'add' in name:
                    widget.setIcon(get_icon('add.png'))
                elif 'delete' in name or 'remove' in name:
                    widget.setIcon(get_icon('remove.png'))
                elif 'copy' in name:
                    widget.setIcon(get_icon('copy.png'))

        # Toolbuttons at top of frame
        ui = self.ui
        for (button, icon_name, function) in (
                (ui.toolbutton_settings, 'settings', self.toggle_nav_menu),
                (ui.toolbutton_new, 'newfolder', self.new_project),
                (ui.toolbutton_open, 'openfolder', self.handle_open),
                (ui.toolbutton_save, 'save', self.handle_save),
                (ui.toolbutton_run_mfix, 'play', self.handle_run),
                (ui.toolbutton_pause_mfix, 'pause', self.handle_pause),
                (ui.toolbutton_stop_mfix, 'stop', self.handle_stop),
                (ui.toolbutton_reset_mfix, 'restart', self.remove_output_files)):
            button.setIcon(get_icon(icon_name+'.png'))
            button.clicked.connect(function)

        # Make sure lineedits lose focus so keywords update before save/run !!
        for button in (ui.toolbutton_run_mfix, ui.toolbutton_save, ui.toolbutton_more):
            button.setFocusPolicy(Qt.ClickFocus)

        # "More" submenu
        ui.toolbutton_more.setIcon(get_icon('more_vert_black_crop.png'))
        ui.menu_more = QtWidgets.QMenu()
        ui.toolbutton_more.setMenu(ui.menu_more)
        self.ui.action_save_as = self.ui.menu_more.addAction(
            get_icon('save.png'), 'Save As', self.handle_save_as)
        self.ui.action_export = self.ui.menu_more.addAction(
            get_icon('open_in_new.png'), 'Export', self.handle_export)
        self.ui.action_compile_tool = self.ui.menu_more.addAction(
            get_icon('build.png'), 'Compile', self.handle_compile)
        self.ui.menu_more.addSeparator()
        self.ui.action_compile_tool = self.ui.menu_more.addAction(
            get_icon('functions.png'), 'Parameters', self.handle_parameters)
        self.ui.menu_more.addSeparator()
        #self.ui.action_about = self.ui.menu_more.addAction(
        #    get_icon('settings.png'), 'Settings', self.handle_settings)
        self.ui.action_about = self.ui.menu_more.addAction(
            get_icon('help.png'), 'Help', self.handle_help)
        self.ui.action_about = self.ui.menu_more.addAction(
            get_icon('infooutline.png'), 'About', self.handle_about)
        self.ui.menu_more.addSeparator()
        self.ui.action_close = self.ui.menu_more.addAction(
            get_icon('close.png'), 'Close', self.close)

        # Geometry toolbuttons
        geo = self.ui.geometry
        geo.toolbutton_add_geometry.setIcon(get_icon('geometry.png'))
        geo.toolbutton_add_filter.setIcon(get_icon('filter.png'))
        geo.toolbutton_geometry_union.setIcon(get_icon('union.png'))
        geo.toolbutton_geometry_intersect.setIcon(get_icon('intersect.png'))
        geo.toolbutton_geometry_difference.setIcon(get_icon('difference.png'))


        # mode (modeler, workflow, developer)
        for mode, btn in self.modebuttondict.items():
            btn.clicked.connect(partial(self.mode_changed,mode))

        # navigation tree
        ui.treewidget_navigation.itemSelectionChanged.connect(
            self.navigation_changed)

        # Make tree fully open & non-closable
        # We expect "rootIsDecorated" has been set False in the .ui file
        tree = ui.treewidget_navigation
        tree.expandAll()
        tree.setExpandsOnDoubleClick(False)
        tree.setMaximumWidth(tree.fontMetrics().width('Boundary Conditions') + 10)
        tree.setMinimumWidth(tree.fontMetrics().width('Chemistry') + 10)

        # Job manager / monitor
        self.job_manager = JobManager(self)
        self.job_manager.sig_change_run_state.connect(self.slot_update_runbuttons)
        self.job_manager.sig_update_job_status.connect(self.slot_update_residuals)
        self.rundir_watcher = QFileSystemWatcher() # Move to monitor class
        self.rundir_watcher.directoryChanged.connect(self.slot_rundir_changed)

        self.monitor = Monitor(self)

        # buttons in 'run' pane
        run = ui.run
        run.button_run_mfix.clicked.connect(self.handle_run)
        run.button_pause_mfix.clicked.connect(self.handle_pause)
        run.button_pause_mfix.setVisible(True)
        run.button_stop_mfix.clicked.connect(self.handle_stop)
        run.button_reset_mfix.clicked.connect(self.remove_output_files)
        run.checkbox_pymfix_output.stateChanged.connect(self.handle_set_pymfix_output)

        # Print welcome message.  Do this early so it appears before any
        # other messages that may occur during this __init__
        self.print_welcome()

        ## Run signals
        self.stdout_signal.connect(self.handle_stdout)
        self.stderr_signal.connect(self.handle_stderr)
        self.signal_update_runbuttons.connect(self.slot_update_runbuttons)

        # --- setup widgets ---
        self.__setup_simple_keyword_widgets()
        self.__setup_other_widgets()  # refactor/rename - cgw

        # --- vtk setup ---
        self.__setup_vtk_widget()

        # --- workflow setup ---
        self.__setup_workflow_widget()

        # --- parameter dialog
        self.parameter_dialog = ParameterDialog(self)

        # --- default ---
        self.mode_changed('modeler')
        self.change_pane('model setup')

        # Update run options
        log.info('init update_runbuttons')
        self.signal_update_runbuttons.emit('')

        # Reset everything to default values
        self.reset() # Clear command_output too?
        # end of __init__ (hooray!)

    def add_extra_keyword_doc(self):
        # Add a little extra knowledge ...
        # These are all fractions, must be btwn 0 and 1, not documented as such
        for key in ('des_em', 'eps_f_min'):
            self.keyword_doc[key]['validrange'] = {'min':0.0, 'max':1.0}
        self.keyword_doc['particles']['validrange'] = {'min':0.0}

        # All temperatures > 0 ?

    def set_no_project(self):
        """setup mode when no project is open"""
        self.open_succeeded = False
        self.set_solver(None)
        self.set_project_file(None)
        self.clear_unsaved_flag() # sets save button
        self.set_save_as_action(enabled=False)
        self.update_window_title()
        self.enable_input(False)
        self.ui.toolbutton_new.setEnabled(True)
        self.ui.toolbutton_open.setEnabled(True)
        # This gets set by guess_solver if we're loading a project, otherwise
        # we need to set the default.  (Do other defaults need to be set here?)
        self.status_message("No project - open existing MFIX project or create a new one")
        self.change_pane("model setup")

    def reset(self):
        """Reset all widgets to default values and set GUI to blank-slate"""

        self.change_pane("model setup") # Default pane

        # ---- parameters which do not map neatly to keywords
        self.fluid_nscalar_eq = 0
        self.solids_nscalar_eq = 0 # Infer these from phase4scalar

        # Defaults - see __init__
        self.solver_name = None
        self.fluid_solver_disabled = False  # TODO: infer at load time
        self.saved_ro_g0 = None # Hack

        self.project.reset() # Clears all keywords & collections

        self.slot_rundir_changed()

        self.reset_fluids()
        self.reset_solids()
        self.reset_ics()
        self.reset_bcs()

        # Set all custom widgets to default
        for w in widget_iter(self):
            if isinstance(w, BaseWidget):
                w.default()
            elif hasattr(w, 'default'):
                w.default()
            else:
                pass # What to do for rest of widgets?

        # reset parameters
        base_parameters = OrderedDict([(key, 0.0) for key in SPECIAL_PARAMETERS])
        PARAMETER_DICT.clear()
        PARAMETER_DICT.update(base_parameters)

        self.unsaved_flag = False

        self.update_nav_tree()
        #self.clear_unsaved_flag() - sets window title to MFIX - $project_file
        #self.set_project_file(None)  - do we want to do this?


    def confirm_close(self):
        """before closing, ask user whether to end job and save project"""
        if self.job_manager.job:
            confirm = self.message(text="Stop running job?",
                                   buttons=['yes', 'no'],
                                   default='no')
            if confirm == 'yes':
                log.info("Stopping mfix at application exit")
                self.job_manager.job.stop_mfix()

        if self.unsaved_flag:
            confirm = self.message(text="Save project before quitting?",
                                   buttons=['yes', 'no', 'cancel'],
                                   default='Cancel')
            if confirm == 'yes':
                self.save_project()
            return confirm != 'cancel'
        else:
            return True

    def set_keyword(self, key, value, args=None):
        """convenience function to set keyword"""
        self.set_unsaved_flag()#?
        self.project.submit_change(None, {key:value}, args)

    def update_keyword(self, key, value, args=None):
        """like set_keyword but no action if value already set"""
        if value is None or value=='':
            self.unset_keyword(key, args)
            return
        if not isinstance(value, Equation):  # Always update equations (why?)
            # Note, not all keyword updates use this function (should they?)
            v = self.project.get_value(key, args=args)
            if v==value:
                return
        self.set_keyword(key, value, args=args)

    def unset_keyword(self, key, args=None):
        """Undefine keyword.  Report to user, also catch and report any errors"""
        #  Note - keyword is still registered!  This method does not deregister
        #   keywords with project manager
        if isinstance(args, int):
            args = [args]
        try:
            success = self.project.removeKeyword(key, args, warn=False)
            if success:
                self.set_unsaved_flag()
                self.print_internal("%s" % format_key_with_args(key, args),
                                    font='strikeout')
        except Exception as e:
            msg = 'Warning: Failed to unset %s: %s: %s' % (format_key_with_args(key, args),
                                                  e.__class__.__name__, e)
            self.print_internal(msg, color='red')
            traceback.print_exception(*sys.exc_info())

    def _on_resized(self, ev):
        ui = self.ui
        w = ev.size().width()
        if w < self.max_label_len:
            self.short_labels()
        else:
            self.long_labels()

        g = ui.treewidget_navigation.geometry()

    def short_labels(self):
        tree = self.ui.treewidget_navigation
        flags =  Qt.MatchFixedString | Qt.MatchRecursive
        for (long, short) in self.nav_labels:
            items = tree.findItems(long, flags, 0)
            for item in items:
                if item.data(UserRole, 0): # Avoid toggling
                    continue
                item.setText(0, short)

    def long_labels(self):
        tree = self.ui.treewidget_navigation
        flags =  Qt.MatchFixedString | Qt.MatchRecursive
        for (long, short) in self.nav_labels:
            items = tree.findItems(short, flags, 0)
            for item in items:
                if item.data(UserRole,0): # Avoid toggling
                    continue
                item.setText(0, long)


    def unimplemented(self):
        self.message(title='Unimplemented',
                     text='Feature not implemented')

    def update_nav_tree(self):
        n_regions = len(self.ui.regions.get_region_dict()) # causes an extra copy
        enabled = (n_regions > 0) and (self.fluid_nscalar_eq > 0
                                       or self.solids_nscalar_eq > 0
                                       or len(self.solids) > 0
                                       or not(self.fluid_solver_disabled) )
        for name in ("Initial Conditions", "Boundary Conditions"):
            item = self.find_navigation_tree_item(name)
            item.setDisabled(not enabled)

    def toggle_nav_menu(self):
        nav_menu = self.ui.treewidget_navigation
        nav_menu.setVisible(not nav_menu.isVisible())

    def status_message(self, message=''):
        self.ui.label_status.setText(message)

    def slot_rundir_changed(self):
        # Note: since log files get written to project dirs, this callback
        # is triggered frequently during a run.
        runname = self.get_runname()
        runname_mfx, runname_pid = runname + '.mfx', runname + '.pid'
        if self.get_project_dir() and not self.job_manager.job:
            log.debug("SLOT_RUNDIR_CHANGED was called")
            full_runname_pid = os.path.join(self.get_project_dir(), runname_pid)
            self.job_manager.try_to_connect(full_runname_pid)

    def set_run_button(self, text=None, enabled=None):
        if text is not None:
            self.ui.run.button_run_mfix.setText(text)
            self.ui.toolbutton_run_mfix.setToolTip('Resume previous MFIX run' if text=='Resume'
                                                   else text+' MFIX')
        if enabled is not None:
            for b in (self.ui.run.button_run_mfix, self.ui.toolbutton_run_mfix):
                b.setEnabled(enabled)

    def set_pause_button(self, text=None, enabled=None, visible=None):
        buttons = (self.ui.run.button_pause_mfix, self.ui.toolbutton_pause_mfix)

        if enabled is not None:
            for b in buttons:
                b.setEnabled(enabled)
        if visible is not None:
            for b in buttons:
                b.setVisible(visible)
        if text is not None:
            self.ui.run.button_pause_mfix.setText(text)
            self.ui.toolbutton_pause_mfix.setToolTip(text + ' MFIX')

    def set_stop_button(self, enabled):
        for b in (self.ui.run.button_stop_mfix, self.ui.toolbutton_stop_mfix):
            b.setEnabled(enabled)

    def set_reset_button(self, enabled):
        for b in (self.ui.run.button_reset_mfix, self.ui.toolbutton_reset_mfix):
            b.setEnabled(enabled)

    def enable_input(self, enabled):
        # Enable/disable all inputs (while job running, etc)
        # Stop/reset buttons are left enabled
        for pane in self.ui.panes:
            pane.setEnabled(enabled)

        # Selected rows look bad with input disabled
        if not enabled:
            self.ui.fluid.tablewidget_fluid_species.clearSelection()
            self.ui.solids.tablewidget_solids.clearSelection()
            self.ui.solids.tablewidget_solids_species.clearSelection()
        else:
            self.update_fluid_species_table() # reenable sel?
            self.update_solids_table() # ?
            #self.update_solids_detail_pane()

    def slot_update_residuals(self):
        """Get job status from JobManager and update residuals pane"""
        #if not self.job_manager:
        #    return
        if self.job_manager and self.job_manager.job:
            log.debug('update_residuals')
            self.ui.residuals.setText(self.job_manager.job.pretty_status)
        else:
            log.debug('no Job object (update_residuals)')

    # TODO:  separate this into different functions - this is called by
    # several different signals for different reasons
    # This function is called a lot, and it does too much work each time
    # 1) executables changed
    # 2) project directory changed
    # 3) process started
    # 4) process stopped
    def slot_update_runbuttons(self, message=None):
        """Updates list of of mfix executables and sets run dialog options"""
        # This is the main state-transition handler

        if message is not None:
            # highlight for visibility, this is an important state chage
            self.print_internal(message, color='blue')

        # TODO: set this in __init__ or another early setup method
        # assemble list of available executables

        ui = self.ui
        project_file = os.path.basename(self.get_project_file() or '')

        log.debug('accessing job_manager object: %s (slot_update_runbuttons)', self.job_manager)
        if self.job_manager.job:
            log.debug('accessing job_manager.job object: %s (slot_update_runbuttons)', self.job_manager.job)
        project_open = bool(project_file and self.open_succeeded)
        pending = self.job_manager.is_job_pending()
        # why both paused and unpaused states?
        paused = self.job_manager.job and self.job_manager.job.is_paused()
        unpaused = self.job_manager.job and not paused
        resumable = bool(self.monitor.get_res_files()) and not self.job_manager.job
        editable = project_open and not (pending or paused or unpaused or resumable)

        log.debug("UPDATE RUN OPTIONS: pending=%s paused=%s resumable=%s",
                   pending, paused, resumable)

        self.update_window_title() # put run state in window titlebar

        self.enable_input(editable)
        self.ui.run.setEnabled(project_open)

        #handle buttons in order:  RESET RUN PAUSE STOP
        pause_visible = bool(self.job_manager.job)
        if pending:
            self.status_message("MFIX starting up, process %s" % self.job_manager.job.mfix_pid)
            # also disable spinboxes for dt, tstop unless interactive
            self.set_reset_button(enabled=False)
            self.set_run_button(enabled=False)
            self.set_pause_button(text="Pause", enabled=False, visible=pause_visible)
            self.set_stop_button(enabled=True)
            self.change_pane('run')

        elif unpaused:
            self.status_message("MFIX running, process %s" % self.job_manager.job.mfix_pid)
            # also disable spinboxes for dt, tstop unless interactive
            self.set_reset_button(enabled=False)
            self.set_run_button(enabled=False)
            self.set_pause_button(text="Pause", enabled=True, visible=pause_visible)
            self.set_stop_button(enabled=True)
            self.change_pane('run')

        elif paused:
            self.status_message("MFIX paused, process %s" % self.job_manager.job.mfix_pid)
            self.set_reset_button(enabled=False)
            self.set_run_button(text="Unpause", enabled=True)
            self.set_pause_button(text="Pause", enabled=False, visible=pause_visible)
            self.set_stop_button(enabled=True)
            self.change_pane('run')

        elif resumable:
            self.status_message("Previous MFIX run is resumable.  Reset job to edit model")
            self.set_reset_button(enabled=True)
            self.set_run_button(text='Resume', enabled=True)
            self.set_pause_button(text="Pause", enabled=False, visible=pause_visible)
            self.set_stop_button(enabled=False)
            self.change_pane('run')

        else: # Not running, ready for input
            self.status_message("Ready" if project_open else "Loading %s"%project_file)
            self.set_reset_button(enabled=False)
            self.set_run_button(text="Run", enabled=project_open)
            self.set_pause_button(text="Pause", enabled=False, visible=pause_visible)
            self.set_stop_button(enabled=False)

        ui.run.use_spx_checkbox.setEnabled(resumable)
        ui.run.use_spx_checkbox.setChecked(resumable)
        ui.run.checkbox_pymfix_output.setEnabled(True)

    def print_welcome(self):
        self.print_internal("Welcome to MFIX - https://mfix.netl.doe.gov",
                            color='blue')
        self.print_internal("MFIX-GUI version %s" % self.get_version(),
                            color='blue')

    def get_version(self):
        return "0.2x" # placeholder

    def closeEvent(self, event):
        if not self.confirm_close():
            event.ignore()
            return
        event.accept()

    def find_navigation_tree_item(self, item_name):
        tree = self.ui.treewidget_navigation
        flags =  Qt.MatchFixedString | Qt.MatchRecursive
        items = tree.findItems(item_name, flags, 0)
        if len(items) == 1:
            return items[0]
        else:
            for (long,short) in self.nav_labels:
                if (item_name == long):
                    items = tree.findItems(short, flags, 0)
                    if len(items) == 1:
                        return items[0]


    # Top-level "Model"
    def set_solver(self, solver):
        """handler for "Solver" combobox in Model pane"""
        self.project.solver = solver
        if solver is None: #
            return

        ui = self.ui
        m = ui.model_setup
        cb = m.combobox_solver
        if cb.currentIndex != solver:
            cb.setCurrentIndex(solver)

        solver_name = {SINGLE:"MFIX Single-Phase",
                       TFM:"MFIX-TFM",
                       DEM:"MFIX-DEM",
                       PIC:"MFIX-PIC",
                       HYBRID:"MFIX-Hybrid"}.get(solver, "MFIX")

        self.print_internal("Solver: %s" % solver_name)
        self.solver_name = solver_name

        enabled = (solver != SINGLE)
        self.find_navigation_tree_item("Solids").setDisabled(not enabled)
        if enabled:
            self.solids_update_tabs()

        # Options which require TFM, DEM, or PIC
        enabled = solver in (TFM, DEM, PIC)
        interphase = m.groupbox_interphase
        interphase.setEnabled(enabled)

        # TFM only
        # use a groupbox here, instead of accessing combobox + label?
        enabled = (solver == TFM)
        m.combobox_subgrid_model.setEnabled(enabled)
        m.label_subgrid_model.setEnabled(enabled)
        m.groupbox_subgrid_params.setEnabled(enabled and
                                                       self.subgrid_model > 0)

        enabled = (self.fluid_nscalar_eq > 0)
        ui.fluid.checkbox_enable_scalar_eq.setChecked(self.fluid_nscalar_eq>0)
        ui.fluid.spinbox_nscalar_eq.setEnabled(enabled)

        # Equiv for solids is done in update_solids_detail_pane

        # Solids Model selection tied to Solver
        # FIXME XXX What to do about solids that are already defined?

        valid_models = (("DEM",) if solver==DEM
                        else ("TFM",) if solver==TFM
                        else ("PIC",) if solver==PIC
                        else ("TFM", "DEM"))

        for (i,(k,v)) in enumerate(self.solids.items(), 1):
            model = v.get('model')
            if model not in valid_models:
                model = valid_models[0]
                self.update_keyword('solids_model', model, args=[i])
                v['model'] = model
        self.update_solids_table() # some of these settings are dependent on solver
        self.setup_combobox_solids_model()
        #self.update_solids_detail_pane()
        self.update_window_title()

    def disable_fluid_solver(self, disabled):
        # Option to disable the fluid phase
        # Disables the Fluid task pane menu
        # Sets keyword RO_G0 to 0.0
        self.fluid_solver_disabled = disabled
        m = self.ui.model_setup
        enabled = not disabled
        item = self.find_navigation_tree_item("Fluid")
        item.setDisabled(disabled)
        if disabled:
            self.enable_turbulence(False)
            self.saved_ro_g0 = self.project.get_value('ro_g0')
            self.update_keyword('ro_g0', 0) # issues/124
            if self.saved_ro_g0 is not None:
                self.ui.fluid.lineedit_keyword_ro_g0.setText(str(self.saved_ro_g0))
        else:
            # would be nice to restore turbulence vals
            val = self.saved_ro_g0 if self.fluid_density_model == CONSTANT else None
            self.update_keyword('ro_g0', val)

        m.checkbox_enable_turbulence.setEnabled(enabled)
        m.combobox_turbulence_model.setEnabled(enabled and
                        m.checkbox_enable_turbulence.isChecked())

        self.ics_update_enabled()
        self.update_nav_tree()
        # TODO update nscalar

    def enable_energy_eq(self, enabled):
        # Additional callback on top of automatic keyword update,
        # since this has to change availabilty of several other GUI items

        # TODO : move this to fluids_handler, like the way we do for solids

        self.ui.model_setup.checkbox_keyword_energy_eq.setChecked(enabled)

        # It might not be necessary to do all this - will the fluid or
        # solid panes get updated before we display them?
        ui = self.ui
        f = ui.fluid
        for item in (f.label_fluid_specific_heat_model,
                     f.combobox_fluid_specific_heat_model,
                     f.label_fluid_conductivity_model,
                     f.combobox_fluid_conductivity_model,
                     # more ?
                     ):
            item.setEnabled(enabled)

        # c_pg0 == specific heat for fluid phase
        lineedit = f.lineedit_keyword_c_pg0
        label = f.label_c_pg0_units
        for item in (lineedit, label):
            item.setEnabled(enabled and (self.fluid_specific_heat_model == CONSTANT))

        # k_g0 == thermal conductivity fluid phase
        lineedit = f.lineedit_keyword_k_g0
        label = f.label_k_g0_units
        for item in (lineedit, label):
            item.setEnabled(enabled and (self.fluid_conductivity_model == CONSTANT))


    def set_subgrid_model(self, index):
        self.subgrid_model = index
        groupbox_subgrid_params = self.ui.model_setup.groupbox_subgrid_params
        groupbox_subgrid_params.setEnabled(index > 0)

    def enable_turbulence(self, enabled):
        m = self.ui.model_setup
        if enabled != m.checkbox_enable_turbulence.isChecked():
            m.checkbox_enable_turbulence.setChecked(enabled)
        for item in (m.label_turbulence_model,
                     m.combobox_turbulence_model,
                     m.label_mu_gmax,
                     m.lineedit_keyword_mu_gmax,
                     m.label_mu_gmax_units):
            item.setEnabled(enabled)
        if not enabled:
            self.unset_keyword('turbulence_model')
            self.unset_keyword('mu_gmax')
        else:
            self.set_turbulence_model(m.combobox_turbulence_model.currentIndex())

    def set_turbulence_model(self, val):
        m = self.ui.model_setup
        cb = m.combobox_turbulence_model
        if cb.currentIndex() != val:
            cb.setCurrentIndex(val)
            return
        self.update_keyword('turbulence_model',
                            ['MIXING_LENGTH', 'K_EPSILON'][val])
        val = m.lineedit_keyword_mu_gmax.value
        if val=='' or val is None:
            val = '1.e+03'
        self.update_keyword('mu_gmax', val)


    def update_scalar_equations(self, prev_nscalar):
        """sets nscalar and phase4scalar(#) for all phases"""
        # Used by both fluid & solid han
        # We may have reduced nscalar, so we need to unset phase4scalar(i)
        # for any values of i > nscalar.
        nscalar = self.fluid_nscalar_eq + self.solids_nscalar_eq
        if nscalar > 0:
            self.update_keyword("nscalar", nscalar)
        else:
            self.unset_keyword("nscalar")

        for i in range(1,1+self.fluid_nscalar_eq):
            self.update_keyword("phase4scalar", 0, args=i)
        i = 1+self.fluid_nscalar_eq
        for (phase, s) in enumerate(self.solids.values(), 1):
            n = s.get('nscalar_eq', 0)
            for j in range(n):
                self.update_keyword("phase4scalar", phase, args=i)
                i += 1
        while i <= prev_nscalar:
            self.unset_keyword("phase4scalar", i)
            # TODO implement a way to unset keys with wildcard
            for ic in range(1, 1+len(self.ics)):
                self.unset_keyword('ic_scalar', args=[ic, i])

            i += 1

        # ICs enabled/disabled depends on nscalar
        self.ics_update_enabled()
        self.update_nav_tree()

    # helper functions for __init__
    def __setup_other_widgets(self): # rename/refactor
        """setup widgets which are not tied to a simple keyword"""
        ui = self.ui
        model = ui.model_setup
        combobox = model.combobox_solver
        # activated: Only on user action, avoid recursive calls in set_solver
        combobox.activated.connect(self.set_solver)

        checkbox = model.checkbox_disable_fluid_solver
        checkbox.clicked.connect(self.disable_fluid_solver)
        self.disable_fluid_solver(self.fluid_solver_disabled)

        checkbox = model.checkbox_keyword_energy_eq
        checkbox.clicked.connect(self.enable_energy_eq)

        checkbox = model.checkbox_enable_turbulence
        checkbox.clicked.connect(self.enable_turbulence)

        combobox = model.combobox_turbulence_model
        combobox.currentIndexChanged.connect(self.set_turbulence_model)

        combobox = model.combobox_subgrid_model
        combobox.currentIndexChanged.connect(self.set_subgrid_model)
        self.set_subgrid_model(0)

        # numerics
        ui.linear_eq_table = LinearEquationTable(ui.numerics)
        ui.numerics.gridlayout_leq.addWidget(ui.linear_eq_table)
        self.project.register_widget(ui.linear_eq_table,
                             ['discretize', 'leq_method', 'leq_tol',
                              'leq_it', 'leq_sweep', 'leq_pc',
                              'ur_fac'],
                             args='*')


    def __setup_simple_keyword_widgets(self):
        """Look for and connect simple keyword widgets to the project manager.
        Keyword information from the namelist doc strings is added to each
        keyword widget. The widget must be named: *_keyword_<keyword> where
        <keyword> is the actual keyword.
        Args are also supported via widgetname_keyword_KEY_args_ARGS"""

        def try_int(str):
            try:
                return int(str)
            except ValueError:
                return str

        # loop through all widgets looking for *_keyword_<keyword>
        for widget in widget_iter(self):
            name_list = str(widget.objectName()).split('_')

            if 'keyword' in name_list:
                key_idx = name_list.index('keyword')
                args = None
                # Look for _args_ following <keyword>
                if 'args' in name_list:
                    args_idx = name_list.index('args')
                    args = [try_int(name) for name in name_list[args_idx+1:]]
                    key = '_'.join(name_list[key_idx+1:args_idx])
                else:
                    key = '_'.join(name_list[key_idx+1:])

                # sometimes multiple widgets point to the same key ...
                # name them widget_keyword_KW_1, _2, etc
                if key not in self.keyword_doc:
                    name_list = key.split('_')
                    if name_list[-1].isdigit():
                        base_key = '_'.join(name_list[:-1])
                        if base_key not in self.keyword_doc:
                            log.error("UNKNOWN KEYWORD %s: not registering %s (also tried %s)" %
                                      (key, widget.objectName(), base_key))
                            continue
                        key = base_key

                # set the key attribute to the keyword
                widget.key = key
                widget.args = args

                # add info from keyword documentation
                if key in self.keyword_doc:
                    doc = self.keyword_doc[key]
                    try:
                        widget.setdtype(doc['dtype'])
                    except:
                        print(widget, widget.objectName())
                        raise
                    vr = doc.get('validrange', {})
                    widget.setValInfo(min=vr.get("min"), max=vr.get("max"),
                                      required=doc.get("required"))

                    default = doc.get('initpython') # "Initial Python Value"
                    if default is not None:
                        widget.default(default)

                    description = doc.get('description')
                    if description is not None:
                        widget.help_text = description
                        widget.setToolTip('%s<br/>' % doc['description'])

                    if isinstance(widget, QtWidgets.QLineEdit) and widget.dtype in [int, float]:
                        widget.allow_parameters = True

                    if isinstance(widget, QtWidgets.QComboBox) and widget.count() < 1:
                            widget.addItems(list(doc['valids'].keys()))
                else:
                    log.error("UNKNOWN KEYWORD %s: not registering %s" % (key, widget.objectName()))
                    continue

                # register the widget with the project manager
                self.project.register_widget(widget, keys=[key], args=args)

    def __setup_vtk_widget(self):
        """initialize the vtk widget"""

        if 'MFIX_NO_VTK' in os.environ:
            log.info("MFIX_NO_VTK set, creating fake VTK")
            # Create a dummy object, so we don't have to test for 'if use_vtk' all over
            class FakeVtk:
                def noop(self, *args, **kwargs):
                    return None
                def __getattr__(self, key):
                    return self if key=='vtkiren' else self.noop
            self.vtkwidget = FakeVtk()
            self.ui.regions.vtkwidget = self.vtkwidget
            return

        from widgets.vtkwidget import VtkWidget
        self.vtkwidget = VtkWidget(self.project, parent=self)
        self.ui.horizontalLayoutModelGraphics.addWidget(self.vtkwidget)

        # register with project manager
        self.project.register_widget(self.vtkwidget,
                                     ['xmin', 'xlength', 'ymin', 'ylength',
                                      'zmin', 'zlength', 'imax', 'jmax',
                                      'kmax', 'no_k'])

        # add reference to other widgets
        self.ui.regions.vtkwidget = self.vtkwidget

    def __setup_workflow_widget(self):
        """set up the workflow widgets if pyqtnode is available"""
        if PYQTNODE_AVAILABLE:
            self.ui.workflow_widget = WorkflowWidget(self.project, self)
            self.ui.verticallayout_workflow_mode.addWidget(
                self.ui.workflow_widget)
        else:
            self.ui.pushButtonWorkflow.setEnabled(False)
            self.ui.pushButtonWorkflow.setToolTip(
                "Workflow disabled, can't import pyqtnode")

    @classmethod
    def get_project_file(cls):
        """get the project filename, including full path"""
        last = cls.settings.value('project_file')
        return last if last else None

    @classmethod
    def set_project_file(cls, value):
        cls.settings.setValue('project_file', value)

    def get_project_dir(self):
        """get the current project directory"""
        project_file = self.get_project_file()
        return os.path.dirname(project_file) if project_file else None

    def mode_changed(self, mode):
        """change the Modeler, Workflow, Developer tab"""
        current_index = 0
        self.capture_output(mode=='interpreter')
        for i in range(self.ui.stackedwidget_mode.count()):
            widget = self.ui.stackedwidget_mode.widget(i)
            if mode == str(widget.objectName()):
                current_index = i
                break

        for key, btn in self.modebuttondict.items():
            btn.setChecked(mode == key)

        self.animate_stacked_widget(self.ui.stackedwidget_mode,
                                    self.ui.stackedwidget_mode.currentIndex(),
                                    current_index,
                                    'horizontal')

    # --- modeler pane navigation ---
    def change_pane(self, name):
        """set current pane to the one matching 'name'.  Must be the long
        (non-abbreviated) navigation label.  Case-insensitive"""
        items = self.ui.treewidget_navigation.findItems(
                    name,
                    Qt.MatchFixedString | Qt.MatchRecursive, 0)
        if not items: # Nav menu may be in abbreviated mode.  Might be better
            # to identify navigation items by something other than text, since
            # that can change (long/short) and is possibly non-unique (eg "points")
            for (long, short) in self.nav_labels:
                if name.lower() == long.lower():
                    items = self.ui.treewidget_navigation.findItems(
                        short,
                        Qt.MatchFixedString | Qt.MatchRecursive, 0)
                    if items:
                        break
        assert len(items) == 1
        self.ui.treewidget_navigation.setCurrentItem(items[0])
        #self.navigation_changed() # not needed, since setCurrentItem triggers callback

    def navigation_changed(self):
        """an item in the tree was selected, change panes"""
        current_selection = self.ui.treewidget_navigation.selectedItems()
        if not current_selection:
            return
        name = str(current_selection[0].text(0))
        # Translate from short to long name
        for (long, short) in self.nav_labels:
            if name==short:
                name=long
                break
        name = '_'.join(name.lower().split(' '))

        matches = [i
                   for i in range(self.ui.stackedWidgetTaskPane.count())
                   if self.ui.stackedWidgetTaskPane.widget(i).objectName() == name]

        assert len(matches) == 1

        to_index = matches[0]

        self.animate_stacked_widget(
            self.ui.stackedWidgetTaskPane,
            self.ui.stackedWidgetTaskPane.currentIndex(),
            to_index)

        self.setup_current_tab()

    def setup_current_tab(self):
        # Force any open popup to close
        # (if dialog is modal we don't need this)
        self.species_popup.done(0)
        self.regions_popup.done(0)
        current_selection = self.ui.treewidget_navigation.selectedItems()
        if not current_selection:
            return
        text = str(current_selection[-1].text(0))
        text = '_'.join(text.lower().split(' '))
        if text == 'solids': # Special helper for setting up subpanes,
            # since params may have changed
            self.setup_solids_tab(self.solids_current_tab)
        # TODO: improve handling of long/short names
        elif text in ('initial_conditions', 'ics'):
            self.setup_ics()
        elif text in ('boundary_conditions', 'bcs'):
            self.setup_bcs()


    # --- animation methods ---
    def animate_stacked_widget(self, stackedwidget, from_, to,
                               direction='vertical', line=None, to_btn=None,
                               btn_layout=None):
        """animate changing of qstackedwidget"""

        # check to see if already animating
        if self.animating and self.stack_animation is not None:
            self.stack_animation.stop()

        from_widget = stackedwidget.widget(from_)
        to_widget = stackedwidget.widget(to)

        # get from geometry
        width = from_widget.frameGeometry().width()
        height = from_widget.frameGeometry().height()

        # offset
        # bottom to top
        if direction == 'vertical' and from_ < to:
            offsetx = 0
            offsety = height
        # top to bottom
        elif direction == 'vertical' and from_ > to:
            offsetx = 0
            offsety = -height
        elif direction == 'horizontal' and from_ < to:
            offsetx = width
            offsety = 0
        elif direction == 'horizontal' and from_ > to:
            offsetx = -width
            offsety = 0
        else:
            return #?
            offsetx = 0
            offsety = 0

        self.stack_animation = QtCore.QParallelAnimationGroup()

        if (from_ != to):
            # move to widget and show
            # set the geometry of the next widget
            to_widget.setGeometry(0 + offsetx, 0 + offsety, width, height)
            to_widget.show()
            to_widget.raise_()
            #to_widget.activateWindow() ? needed?


            # animate
            # from widget
            self.animation_setup(from_widget, 0, 0, -offsetx, -offsety)

            # to widget
            self.animation_setup(to_widget, offsetx, offsety, 0, 0)

        # line
        line_to = None
        if line is not None and to_btn is not None:
            self.animation_setup(line, line.geometry().x(), line.geometry().y(), to_btn.geometry().x(), line.geometry().y())
            if btn_layout is not None:
                for i in range(0, btn_layout.columnCount()):
                    if btn_layout.itemAtPosition(0,i) == to_btn:
                        line_to = i
                        break

        # animation group FIXME why 2 callbacks?
        self.stack_animation.finished.connect(
            lambda s=stackedwidget, f=from_, t=to, b=btn_layout, tb=to_btn, l=line, lt=line_to: self.animate_stacked_widget_finished(s,f,t,b,tb,l,lt))

        self.stack_animation.stateChanged.connect(
            lambda s=stackedwidget, f=from_, t=to, b=btn_layout, tb=to_btn, l=line, lt=line_to: self.animate_stacked_widget_finished(s,f,t,b,tb,l,lt))

        self.animating = True
        self.stack_animation.start()

    def animation_setup(self, target, x_start, y_start, x_end, y_end):
        """setup an animation widget"""
        animation = QtCore.QPropertyAnimation(target, "pos".encode('utf-8'))
        animation.setDuration(self.animation_speed)
        animation.setEasingCurve(QtCore.QEasingCurve.InOutQuint)
        animation.setStartValue(QtCore.QPoint(x_start, y_start))
        animation.setEndValue(QtCore.QPoint(x_end,y_end))
        self.stack_animation.addAnimation(animation)

    def animate_stacked_widget_finished(self, widget, from_, to,
                                        btn_layout=None, to_btn=None, line=None, line_to=None):
        """cleanup after animation"""
        try:
            if self.stack_animation.state() == QtCore.QAbstractAnimation.Stopped:
                widget.setCurrentIndex(to)
                if (from_ != to):
                    from_widget = widget.widget(from_)
                    from_widget.hide()
                    from_widget.move(0, 0) #why?
                if btn_layout is not None and line is not None:
                    btn_layout.addItem(btn_layout.takeAt(
                        btn_layout.indexOf(line)), 1, line_to or to)
        except AttributeError: # Happens during shutdown. TODO: remove this hack
            pass
        finally:
            self.animating = False

    # --- helper methods ---
    def message(self,
                title='Warning',
                icon='warning',
                text='This is a warning.',
                buttons=['ok'],
                default='ok',
                infoText=None,
                detailedText=None,
                ):
        """Create and display a modal message box:
        title = 'title'
        icon = 'question' 'warning' or 'info'
        text = 'test to show'
        buttons = ['ok',...] where value is 'ok', 'yes', 'no', 'cancel',
            'discard'
        default = 'ok' the default selected button
        infoText = 'extended information text'
        detailedText = 'Some details'

        Returns the pressed button.  Also prints & logs message"""

        self.print_internal(title + ": " + text)
        if infoText:
            self.print_internal(infoText)
        if detailedText:
            self.print_internal(detailedText)

        message_box = QtWidgets.QMessageBox(self)
        self.message_box = message_box # Make it accessible to tests
        message_box.setWindowTitle(title)

        # Icon
        if icon == 'warning':
            icon = QtWidgets.QMessageBox.Warning
        elif icon == 'question':
            icon = QtWidgets.QMessageBox.Question
        else:
            icon = QtWidgets.QMessageBox.Information

        message_box.setIcon(icon)

        # Text
        message_box.setText(text)

        if infoText:
            message_box.setInformativeText(infoText)

        if detailedText:
            message_box.setDetailedText(detailedText)

        # TODO: support more standard buttons from #
        #   http://doc.qt.io/qt-4.8/qmessagebox.html#StandardButton-enum
        # or drop this translation dict
        # buttons
        qbuttonDict = {'ok':      QtWidgets.QMessageBox.Ok,
                       'yes':     QtWidgets.QMessageBox.Yes,
                       'no':      QtWidgets.QMessageBox.No,
                       'cancel':  QtWidgets.QMessageBox.Cancel,
                       'discard': QtWidgets.QMessageBox.Discard,
                       }
        for button in buttons:
            message_box.addButton(qbuttonDict[button])

            if button == default:
                message_box.setDefaultButton(qbuttonDict[button])
        ret = message_box.exec_()

        for key, value in qbuttonDict.items():
            if value == ret:
                return key


    def scan_errors(self, lines):
        ### "Error 1000: A keyword pair on line 129"
        ### "Error 2000: Unable to process line 185"
        # TODO: capture more of the error text and produce a fuller message
        # in the popup
        lineno = bad_line = err = None
        re_err_1000 = re.compile("Error 1000: A keyword pair on line (\d+)")
        re_err_2000 = re.compile("Error 2000: Unable to process line (\d+)")
        for (i, line) in enumerate(lines):
            for (re_err, err_type) in ((re_err_1000, 'deprecated'),
                                       (re_err_2000, 'invalid')):
                match = re_err.search(line)
            if match:
                try:
                    lineno = int(match.group(1))
                except ValueError:
                    return
                try:
                    bad_line = self.datfile_lines[lineno-1]
                except IndexError:
                    return
                break
        # TODO:  colorize errors in source view (red)
        if bad_line:
            try:
                key = bad_line.split("=", 1)[0].strip()
                self.report_keyword_error(key, bad_line, err_type)
            except:
                pass # Don't introduce additional errors in error handler


    def report_keyword_error(self, key, line, err_type='deprecated'):
        """Give the user a chance to omit or edit deprecated keys"""
        #  This is a first implementation.  There's a lot more
        #  we could do here - suggest fixes, link to documentation,
        #  attempt to retain order in dat_file_list, etc.
        key = key.lower()
        line = line.strip()

        message_box = QtWidgets.QMessageBox(self)
        self.message_box = message_box
        message_box.setWindowTitle("%s keyword" % err_type.title())
        message_box.setIcon(QtWidgets.QMessageBox.Warning)
        text="'%s' is %s" % (key, err_type)
        message_box.setText(text)
        buttons = ['Drop Key', 'Edit', 'Ignore']
        for b in buttons:
            role = QtWidgets.QMessageBox.AcceptRole # Seems to be OK to use for all buttons
            message_box.addButton(QtWidgets.QPushButton(b),  role)

        def drop(key):
            if '(' in key: # This is a little crude, use parser instead?
                k, a = key.split('(', 1)
                a = a.split(')')[0]
                a = [int(x) for x in a.split(',')]
            else:
                a = None
            self.unset_keyword(k,a)

        resp = buttons[message_box.exec_()].lower()
        if not resp or resp=='ignore': # User bailed out
            return

        elif resp == 'drop key':
            drop(key)

        elif resp == 'edit':
            q = QtWidgets.QInputDialog(self)#,
            text, ok = q.getText(self, 'Edit keyword', "Deprecated keyword: %s\n\nEnter replacement text"%line, text=line)
            if not ok:
                return
            text = text.strip()
            if not text:
                drop(key) #User replaced it with blank
            for (new_key, new_args, new_value) in self.project.parseKeywordLine(text):
                if new_key:
                    drop(key) # Only drop the old one once we have a valid replacemnent
                    self.update_keyword(new_key, new_value, args=new_args) # validate key?
                else:
                    self.print_internal("Error:  cannot parse %s" % text)



    def can_skip(self, line,
                 boilerplate=set(['Program Terminated.',
                                  'Fatal error reported on one or more processes. The .LOG file',
                                  'may contain additional information about the failure.',
                                  'ERROR STOP 1',
                                  'Please see the user documentation and update the mfix.dat file.',
                                  ])):

        # These are routine messages that we are not going to trouble the user with
        # Note, the set is only constructed once (at load time)
        # Also skip lines containing only '*'
        stripped = line.strip()
        return all(c=='*' for c in stripped) or stripped in boilerplate


    def handle_stdout(self, text):
        """collect stderr from mfix/pymfix process, format and display
        to user.  Note that some errors are printed to stdout"""
        color = 'red' if "Error" in text else None
        lines = text.split('\n')
        # Scanning for errors may trigger popups, etc, so get the output to
        # the user first.
        for line in lines:
            if self.can_skip(line):
                continue

            self.print_internal(line, color=color, font='Courier')
        self.scan_errors(lines)

    def handle_stderr(self, text):
        """collect stderr from mfix/pymfix process, format and display
        to user."""
        # Scanning for errors may trigger popups, etc, so get the output to
        # the user first.

        lines = text.split('\n')
        for line in lines:
            if self.can_skip(line):
                continue
            self.print_internal(line, color='red', font='Courier') # Bold font?
        self.scan_errors(lines)

    def print_internal(self, line, color=None, font=None):
        qtextbrowser = self.ui.command_output
        stripped = line.strip()
        if not stripped:
            # Let's just skip blank lines completely
            return
        if not line.endswith('\n'):
            line += '\n'
        lower = line.lower()
        logmsg = stripped
        # hack. TODO: real msg types, map to font/color
        strikeout = font and font.lower() == 'strikeout'
        if strikeout:
            logmsg = "unset " + logmsg
        if lower.startswith("error:"):
            log.error(logmsg[6:])
        elif lower.startswith("warning:"):
            log.warning(logmsg[8:])
        elif lower.startswith("info:"):
            log.info(logmsg[5:])
            color='blue'
        else:
            log.info(logmsg)
        cursor = qtextbrowser.textCursor()
        cursor.movePosition(cursor.End)
        char_format = QtGui.QTextCharFormat()
        # HACK is this going too far?  we should define message types, not infer from messages
        if any(x in lower for x in ('error', 'warn', 'fail')) and not 'error%' in lower:
            color='red'
        if color:
            char_format.setForeground(QtGui.QColor(color))
        if font:
            if strikeout: # hack
                char_format.setFontFamily("Monospace")
                char_format.setFontStrikeOut(True)
            else:
                char_format.setFontFamily(font)
        cursor.setCharFormat(char_format)
        scrollbar = qtextbrowser.verticalScrollBar()
        scrolled_to_end = (scrollbar.value() == scrollbar.maximum())
        cursor.insertText(line)
        if scrolled_to_end:
            scrollbar.setValue(scrollbar.maximum())


    def remove_output_files(self, output_files=None, message_text=None):
        """ remove MFIX output files from current project directory

        :param output_files: List of patterns to be matched for file removal
        :type output_files: list
        :return: True for success, False for user cancel"""

        if not output_files:
            output_files = self.monitor.get_outputs()
        if not message_text:
            message_text = 'Deleting output files:\n %s' % '\n'.join(output_files)

        confirm = self.message(title="Info",
                               icon="info",
                               text=message_text,
                               buttons=['ok','cancel'],
                               default='cancel')

        if confirm != 'ok':
            return False

        for path in output_files:
            log.debug('Deleting file %s' % path)
            try:
                os.remove(path)
            except OSError as err:
                msg = 'Error: cannot delete %s: %s' % (path, err.strerror)
                self.message(title='File error',
                             icon='error',
                             text=msg,
                             buttons=['ok'],
                             default=['ok'])
                break
        self.signal_update_runbuttons.emit('')
        return True

    # Don't make these depend on current state, since (esp for pymfix)
    # the state variables are cached and potentially outdated
    def handle_run(self):
        # name?
        name = 'Run'
        try:
            if not self.job_manager.job:
                # open the run dialog for job options
                self.open_run_dialog()
                return
            else:
                name='unpause' #?
                self.job_manager.job.unpause()
        except Exception:
            log.exception('problem in handle_run')
            self.print_internal('problem in handle_run')
        self.signal_update_runbuttons.emit('')

    def handle_set_pymfix_output(self):
        try:
            self.job_manager.job.set_pymfix_output(
              self.ui.run.checkbox_pymfix_output.isChecked())
        except Exception:
            log.exception('problem in handle_set_pymfix_output')
            self.print_internal('problem in handle_set_pymfix_output')

    def handle_pause(self):
        try:
            self.job_manager.job.pause()
        except Exception:
            log.exception('problem in handle_pause')
            self.print_internal('problem in handle_pause')

    def handle_stop(self):
        try:
            self.job_manager.stop_mfix()
        except Exception:
            log.exception('problem in handle_stop')
            self.print_internal('problem in handle_stop')

    def check_save(self):
        if self.unsaved_flag:
            response = self.message(title="Save?",
                                    icon="question",
                                    text="Save current project?",
                                    buttons=['yes', 'no'])
            if response != 'yes':
                return False
        #FIXME need to catch/report errors, writeDatFile is too low-level
        self.project.writeDatFile(self.get_project_file())
        self.clear_unsaved_flag()
        self.update_source_view()
        return True

    def open_run_dialog(self):
        """Open run popup dialog"""
        if not self.check_save():
            return
        self.run_dialog = RunPopup(self.commandline_option_exe, self)
        self.run_dialog.set_run_mfix_exe.connect(self.handle_exe_changed)
        self.run_dialog.label_cores_detected.setText("Running with %d cores" % multiprocessing.cpu_count())
        self.run_dialog.setModal(True)
        self.run_dialog.popup()

    def handle_exe_changed(self):
        """callback from run dialog when combobox is changed"""
        self.mfix_exe = self.run_dialog.mfix_exe
        self.settings.setValue('mfix_exe', self.mfix_exe)
        log.debug('exe changed signal recieved: %s' % self.mfix_exe)
        self.signal_update_runbuttons.emit('')

    def export_project(self):
        """Copy project files to new directory, but do not switch to new project"""
        # Note, this does not do a save first.  Just copies existing files.
        project_file = self.get_project_file()
        if not project_file:
            self.message(text="Nothing to export",
                         buttons=['ok'])
            return

        export_file = self.get_save_filename()
        if not export_file: # User bailed out
            return
        export_dir = os.path.dirname(export_file)
        if not self.check_writable(export_dir):
            return

        files_to_copy = [project_file]

        sp_files = self.monitor.get_outputs(["*.SP?"])
        if (sp_files):
            resp = self.message(text="Copy .SP files?\n%s" % '\n'.join(sp_files),
                               icon='question',
                               buttons=['yes', 'no'],
                               default='yes')
            if resp=='yes':
                files_to_copy.extend(sp_files)

        files_to_copy.extend(self.monitor.get_outputs(["*.RES", "*.STL"]))
        #copy project files into new_project_directory
        for f in files_to_copy:
            try:
                shutil.copyfile(f, os.path.join(export_dir, os.path.basename(f)))
            except Exception as e:
                self.message(title='File error',
                             text="Error copying file:\n%s" % e,
                             buttons=['ok'])


    def save_project(self, filename=None):
        """save project, optionally as a new project.

        :param project_file: Filename of project (including path)
        :type project_file: str
        :return: None"""

        if filename:
            project_dir = os.path.dirname(filename)
            project_file = filename
        else:
            project_dir = self.get_project_dir()
            project_file = self.get_project_file()

        # save geometry
        self.vtkwidget.export_stl(os.path.join(project_dir, 'geometry.stl'))
        self.project.mfix_gui_comments['geometry'] = self.vtkwidget.geometry_to_str()
        self.project.mfix_gui_comments['visual_props'] = self.vtkwidget.visual_props_to_str()

        # save regions
        self.project.mfix_gui_comments['regions_dict'] = self.ui.regions.regions_to_str()

        # save IC regions
        if self.ics:
            self.project.mfix_gui_comments['ic_regions'] = self.ics_to_str()
        else:
            self.project.mfix_gui_comments.pop('ic_regions', None)

        project_base = os.path.basename(project_file)
        run_name = os.path.splitext(project_base)[0]
        self.update_keyword('run_name', run_name)
        self.print_internal("Info: Saving %s" % project_file)
        self.project.writeDatFile(project_file)

        # save workflow
        if PYQTNODE_AVAILABLE:
            self.ui.workflow_widget.save(
                os.path.abspath(os.path.join(project_dir, 'workflow.nc')))

        self.clear_unsaved_flag()
        self.update_source_view()

    def save_as(self):
        """Prompt user for new filename, save project to that file and make
        it the active project"""
        new_file = self.get_save_filename()
        if not new_file:
            return
        new_dir = os.path.dirname(new_file)
        if not self.check_writable(new_dir):
            return
        # Force run name to file name.  Is this a good idea?
        basename = os.path.basename(new_file)
        run_name = os.path.splitext(basename)[0]
        self.set_project_file(new_file)
        self.update_keyword('run_name', run_name)
        self.save_project()

    def get_save_filename(self, dialog_message=None):
        """wrapper for call to getSaveFileName, override in unit tests"""

        if not dialog_message:
            dialog_message = 'Save Project As'
        filename = QtWidgets.QFileDialog.getSaveFileName(
                            self,
                            dialog_message,
                            os.path.join(
                                self.get_project_dir(),
                                self.project.run_name.value + ".mfx"),
                            "*.mfx")
        if PYQT5:
            filename = filename[0]
        return filename


    def handle_save(self):
        project_file = self.get_project_file()
        try:
            self.save_project()
        except Exception as e:
            msg = 'Failed to save %s: %s: %s' % (project_file, e.__class__.__name__, e)
            self.print_internal("Error: %s" % msg, color='red')
            self.message(title='Error',
                         icon='error',
                         text=msg,
                         buttons=['ok'],
                         default='ok')
            traceback.print_exception(*sys.exc_info())
            return

    def handle_export(self):
        self.export_project()

    def handle_save_as(self):
        self.save_as()

#    def handle_settings(self):
#        """handle user settings"""
#        # TODO: implement
#        self.unimplemented()

    def handle_parameters(self):
        """add/change parameters"""
        changed_params = self.parameter_dialog.get_parameters()
        self.set_unsaved_flag()
        self.update_parameters(changed_params)

    def update_parameters(self, changed_params):
        """update the changed parameters"""
        self.ui.regions.update_parameters(changed_params)
        self.vtkwidget.update_parameters(changed_params)
        self.project.update_parameters(changed_params)

    def handle_compile(self):
        """compiling tool"""
        # TODO: implement
        self.unimplemented()

    def handle_help(self):
        """show help popup"""
        # TODO: implement
        self.unimplemented()

    def handle_about(self):
        """show about popup"""
        # TODO: implement
        self.unimplemented()

    def update_window_title(self):
        title = self.solver_name or 'MFIX'
        project_file = self.get_project_file()
        if project_file:
            title += " - " + os.path.basename(project_file)
        if self.unsaved_flag:
            title += '*'

        if self.job_manager.job:
            if not self.job_manager.job.is_paused():
                title += ', RUNNING'
                if self.job_manager.job.mfix_pid is not None:
                    title += ', process %s'% self.job_manager.job.mfix_pid
            elif self.job_manager.job.is_paused():
                title += ', PAUSED'
            elif self.monitor.get_res_files():
                title += ', STOPPED, resumable'
        else:
            pass
            #title += ', EDITING'
        self.setWindowTitle(title)

    def set_save_button(self, enabled):
        self.ui.toolbutton_save.setEnabled(enabled)

    def set_save_as_action(self, enabled):
        self.ui.action_save_as.setEnabled(enabled)

    def set_unsaved_flag(self):
        if not self.unsaved_flag:
            log.info("Project is unsaved")
        self.unsaved_flag = True
        self.update_window_title()
        self.set_save_button(enabled=True)

    def clear_unsaved_flag(self):
        if self.unsaved_flag:
            log.info("Project is saved")
        self.unsaved_flag = False
        self.update_window_title()
        self.set_save_button(enabled=False)

    def check_writable(self, directory):
        """check whether directory is writable """
        try:
            import tempfile
            testfile = tempfile.TemporaryFile(dir=directory)
            testfile.close()
            return True

        except Exception as e:
            # maybe to debug, but not to user dialog
            #log.debug(e.message)
            self.message(
                title='Warning',
                icon='warning',
                text="The directory %s is not writable" % directory,
                buttons=['ok'],
                default='ok')

            return False

    def new_project(self):
        # Why not use get_save_filename here?
        project_file = QtWidgets.QFileDialog.getSaveFileName(
            self, 'Create Project File',
            "", "MFX files (*.mfx)")

        if PYQT5:
            project_file = project_file[0]
        if not project_file:
            return

        if not project_file.endswith(".mfx"):
            project_file = project_file + ".mfx"

        project_filename = os.path.basename(project_file)
        project_dir = os.path.dirname(project_file)
        run_name = os.path.splitext(project_filename)[0]
        if not self.check_writable(project_dir):
            self.message(text='Unable to write to %s' % project_dir,
                         buttons=['ok'],
                         default='ok')
            return
        # Start with a nice template - note, there's too much set in this file.
        # FIXME, this can clobber files
        template = os.path.join(get_mfix_home(), 'gui', 'mfix.dat.template')
        shutil.copyfile(template, project_file)
        self.open_project(project_file, auto_rename=False)
        self.project.run_name.updateValue(run_name)
        self.save_project()

    def get_open_filename(self):
        """wrapper for call to getOpenFileName, override in for unit tests"""
        project_dir = self.get_project_dir()
        return QtWidgets.QFileDialog.getOpenFileName(
            self, 'Open Project Directory', project_dir)

    def handle_open(self):
        """handler for toolbar Open button"""
        if self.unsaved_flag:
            confirm = self.message(text="Project not saved\nData will be lost!\nProceed?",
                                   buttons=['yes', 'no'],
                                   default='no')
            if confirm != 'yes':
                return
            self.clear_unsaved_flag()

        project_path = self.get_open_filename()
        # qt4/qt5 compat hack
        #if type(project_path) == tuple:
        if PYQT5:
            project_path = project_path[0]
        if not project_path:
            return # user pressed Cancel
        self.open_project(project_path)


    def update_source_view(self, number_lines=True):
        project_file = self.get_project_file()
        if not project_file:
            src = ''
        else:
            try:
                with open(project_file, 'rb') as f:
                    src = to_unicode_from_fs(f.read())
            except Exception as e:
                log.error("error opening %s: %s" % (project_file, e))
                src = ''

        self.datfile_lines = src.split('\n')

        if number_lines:
            lines = src.split('\n')
            # Avoid extra blank lines at end
            while lines and lines[-1] == '':
                lines.pop(-1)
            src = '\n'.join('%4d:%s'%(lineno,line)
                            for (lineno,line) in enumerate(lines,1))

        self.ui.mfix_dat_source.setPlainText(src)

    def force_default_settings(self):
        # Should these just be in the template file? TODO
        self.update_keyword('chk_batchq_end', True)

    def get_runname(self, default='new_file'):
        name = self.project.get_value('run_name', default=default)
        for char in ('.', '"', "'", '/', '\\', ':'):
            name = name.replace(char, '_')
        return name

    def open_project(self, project_path, auto_rename=True):
        """Open MFiX Project"""

        self.open_succeeded = False  # set to true on success
        self.vtkwidget.defer_render = True # defer rendering vtk until load finished

        # see also project_manager.load_project_file

        # Make sure path is absolute
        if not os.path.isabs(project_path):
            project_path = os.path.abspath(project_path)
        # "path" may be a directory or a file
        if os.path.isdir(project_path):
            project_dir = project_path
            project_file = os.path.abspath(os.path.join(project_path, 'mfix.dat'))
        else:
            project_dir = os.path.dirname(project_path)
            project_file = project_path

        if not os.path.exists(project_file):
            self.message(title='Error',
                         icon='error',
                         text=('%s does not exist' % project_file),
                         buttons=['ok'],
                         default='ok')
            self.set_no_project()
            return

        # --- read the mfix.dat or *.mfx file
        self.reset() # resets gui, keywords, file system watchers, etc

        self.print_internal("Loading %s" % project_file, color='blue')
        try:
            self.project.load_project_file(project_file)
        except Exception as e:
            msg = 'Failed to load %s: %s: %s' % (project_file, e.__class__.__name__, e)
            self.print_internal("Error: %s" % msg, color='red')
            self.message(title='Error',
                         icon='error',
                         text=msg,
                         buttons=['ok'],
                         default='ok')
            traceback.print_exception(*sys.exc_info())
            # Should we stick this in the output window?  no, for now.

            self.set_no_project()
            return

        default_runname = os.path.splitext(os.path.basename(project_file))[0]
        runname = self.get_runname(default=default_runname)
        runname_mfx, runname_pid = runname + '.mfx', runname + '.pid'

        if os.path.exists(runname_pid):
            # previously started job may be running, try to reconnect
            log.debug('attempting to connect to running job %s' % runname_pid)
            self.job_manager.try_to_connect(runname_pid)

        if auto_rename and not project_path.endswith(runname_mfx):
            ok_to_write = False
            save_msg = 'Renaming %s to %s based on run name' % (project_file, runname_mfx)
            response = self.message(title='Info',
                                    icon='question',
                                    text=save_msg,
                                    buttons=['ok', 'cancel'],
                                    default='ok')
            if response == 'ok':
                ok_to_write = True
                renamed_project_file = os.path.join(project_dir, runname_mfx)
                if os.path.exists(renamed_project_file):
                    clobber_msg = '%s exists, replace?' % renamed_project_file
                    response = self.message(title='Warning',
                                    icon='question',
                                    text=clobber_msg,
                                    buttons=['yes', 'no'],
                                    default='no')
                    if response == 'no':
                        ok_to_write = False
                        log.info("Rename cancelled at user request")

            if ok_to_write:
                project_file = renamed_project_file
                try:
                    self.force_default_settings()
                    self.print_internal("Info: Saving %s" % project_file)
                    self.project.writeDatFile(project_file) #XX
                    #self.print_internal(save_msg, color='blue')
                    self.clear_unsaved_flag()
                except Exception as e:
                    msg = 'Failed to save %s: %s: %s' % (project_file, e.__class__.__name__, e)
                    self.print_internal("Error: %s" % msg, color='red')
                    self.message(title='Error',
                                 icon='error',
                                 text=msg,
                                 buttons=['ok'],
                                 default='ok')
                    traceback.print_exception(*sys.exc_info())
                    return
            else:
                self.print_internal("Rename canceled at user request")

        self.set_project_file(project_file)
        self.clear_unsaved_flag()
        self.set_save_as_action(enabled=True)

        self.setup_current_tab() # update vals in any open tabs
        self.update_source_view()

        # set up rundir watcher
        self.rundir_watcher.addPath(project_dir)
        self.slot_rundir_changed()

        ### Geometry
        # Look for geometry.stl and load automatically
        geometry_file = os.path.abspath(os.path.join(project_dir, 'geometry.stl'))
        # Do this warning at save-time FIXME
        #if os.path.exists(geometry_file) and 'geometry' not in self.project.mfix_gui_comments:
        #    self.vtkwidget.add_stl(None, filename=geometry_file)
        #    msg = '%s will be overwritten when the project is saved' % os.path.basename(geometry_file)
        #    self.message(title='Warning', text=msg)

        # TODO: load more geometry

        # Additional GUI setup based on loaded projects (not handled
        # by keyword updates)
        #    .... is there a way to verify that 'energy_eq' is boolean?
        #    should that get set from keyword doc?

        # Note that energy_eq is TRUE by default according to MFIX but
        # FALSE by default according to SRS document.  We have to respect
        # MFIX.  This default is enforced in the template file used
        # to create new projects.
        self.enable_energy_eq(bool(self.project.get_value('energy_eq', default=True)))

        # Model parameters


        # TODO: set 'disable fluid solver' checkbox if appropriate

        turbulence_model = self.project.get_value('turbulence_model')
        if turbulence_model is None:
            self.enable_turbulence(False)
        else:
            turbulence_models = ['MIXING_LENGTH', 'K_EPSILON']
            if turbulence_model not in turbulence_models:
                self.message("Error: Invalid turbulence model %s" % turbulence_model)
                self.unset_keyword('turbulence_model')
            else:
                # set model first to avoid extra keyword settings
                self.set_turbulence_model(turbulence_models.index(turbulence_model))
                self.enable_turbulence(True)


        #  Non-keyword params stored as !#MFIX_GUI comments
        # TODO: add exception handling here
        solids_phase_names = {}
        for (key, val) in self.project.mfix_gui_comments.items():
            if key == 'fluid_phase_name':
                self.set_fluid_phase_name(val)
            if key.startswith('solids_phase_name('):
                n = int(key.split('(')[1][:-1])
                solids_phase_names[n] = val
            if key == 'regions_dict':
                self.ui.regions.regions_from_str(val)
            if key == 'geometry':
                # load props first
                if 'visual_props' in self.project.mfix_gui_comments:
                    self.vtkwidget.visual_props_from_str(
                        self.project.mfix_gui_comments['visual_props'])
                self.vtkwidget.geometry_from_str(val)
            
            if key == 'ic_regions':
                self.ics_regions_from_str(val)
            # Add more here

        # Copy ordered dict to modify keys w/o losing order
        if solids_phase_names:
            s = OrderedDict()
            for (i, (k, v)) in enumerate(self.solids.items(), 1):
                s[solids_phase_names.get(i, k)] = v
            self.solids = s

        #### Fluid phase
        # fluid species table
        self.update_fluid_species_table()

        # fluid momentum and species eq. handled by _keyword_ widget
        # fluid scalar eq
        nscalar = self.project.get_value('nscalar', default=0)
        self.fluid_nscalar_eq = sum(1 for i in range(1, nscalar+1)
                                    if self.project.get_value('phase4scalar', args=i) == 0)
        self.solids_nscalar_eq = sum(1 for i in range(1, nscalar+1)
                                    if self.project.get_value('phase4scalar', args=i) != 0)

        # solid scalar eq checkbox will be handled in update_solids_detail_pane
        # need to initialize per-solid 'nscalar_eq' so
        # that update_scalar_equations will do the right thing
        for (i, (k,v)) in enumerate(self.solids.items(), 1):
            v['nscalar_eq'] = sum(1 for j in range(1, nscalar+1)
                                  if self.project.get_value('phase4scalar', args=j) == i)


        # setValue will trigger update_scalar_equations (ok)
        self.ui.fluid.spinbox_nscalar_eq.setValue(self.fluid_nscalar_eq)
        self.enable_fluid_scalar_eq(self.fluid_nscalar_eq > 0)


        #Move to fluid_handler
        # handle a bunch of items which are essentially the same
        for (setter, name) in ((self.set_fluid_density_model, 'ro'),
                               (self.set_fluid_viscosity_model, 'mu'),
                               (self.set_fluid_specific_heat_model, 'c_p'), # inconsistent
                               (self.set_fluid_conductivity_model, 'k'),
                               (self.set_fluid_diffusion_model, 'dif')):
            name_g0 = 'c_pg0' if name=='c_p' else name+'_g0'
            name_usr = 'usr_cpg' if name=='c_p' else 'usr_'+name+'g'
            val_g0 = self.project.get_value(name_g0)
            val_usr = self.project.get_value(name_usr)

            if (val_usr is not None and val_g0 is not None):
                self.print_internal('Warning: %s and %s are both set' % (name_g0, name_usr))
                # FIXME this is getting printed after error count ... should be included in # of errs
                # (another reason to move this to load_project_file)

            # XXX FIXME conflicts with default fluid models
            setter(CONSTANT if val_g0 is not None
                   else UDF if val_usr is not None
                   else 1)

        # molecular weight model is the odd one (only 2 settings)
        if self.project.get_value('mw_avg') is not None:
            self.set_fluid_mol_weight_model(CONSTANT)
        else:
            self.set_fluid_mol_weight_model(1)
        # requires molecular weights for all species components, when should we validate?

        ### Solids
        self.update_solids_table()
        self.solids_update_tabs()
        #self.update_solids_detail_pane()

        ### Regions
        # Look for regions in IC, BC, PS, etc.
        self.ui.regions.extract_regions(self.project)
        # Take care of updates we deferred during extract_region
        self.ui.regions.tablewidget_regions.fit_to_contents()

<<<<<<< HEAD
        self.ics_extract_regions()
        self.ics_update_enabled()

=======
        # Initial conditions
        self.ics_extract_regions()
        self.ics_update_enabled()

        # Boundary conditions

        # Chemistry

>>>>>>> de851c72

        ### Workflow
        workflow_file = os.path.abspath(os.path.join(project_dir, 'workflow.nc'))
        if PYQTNODE_AVAILABLE and os.path.exists(workflow_file):
            self.ui.workflow_widget.clear()
            self.ui.workflow_widget.load(workflow_file)

        # FIXME: is this a good idea?  it means we can't open a file read-only
        #self.force_default_settings()
        #if self.unsaved_flag: # Settings changed after loading
        #    self.save_project()

        self.vtkwidget.reset_view()
        self.vtkwidget.render(defer_render=False)
        self.open_succeeded = True
        self.signal_update_runbuttons.emit('')

def Usage(name):
    print("""Usage: %s [directory|file] [-h, --help] [-l, --log=LEVEL] [-q, --quit]
    directory: open mfix.dat file in specified directory
    file: open mfix.dat or <RUN_NAME>.mfx project file
    -h, --help: display this help message
    -e, --exe:  specify MFIX executable (full path)
    -l, --log=LEVEL: set logging level (error,warning,info,debug)
    -n, --noload:  do not autoload previous project
    -q, --quit: quit after opening file (for testing)"""  % name, file=sys.stderr)
    sys.exit(1)


def main(args):
    global gui
    args = sys.argv
    name = args[0]
    try:
        opts, args = getopt.getopt(args[1:], "hqnl:e:", ["help", "quit", "noload", "log=", "exe="])
    except getopt.GetoptError as err:
        print(err)
        Usage(name)

    quit_after_loading = False
    project_file = None
    new_project = False
    log_level = 'WARN'
    mfix_exe_option = None

    for opt, arg in opts:
        if opt in ("-l", "--log"):
            log_level = arg
        elif opt in ("-h", "--help"):
            Usage(name)
        elif opt in ("-q", "--quit"):
            quit_after_loading = True
        elif opt in ("-n", "--new"):
            new_project = True
        elif opt in ("-e", "--exe"):
            mfix_exe_option = arg
        else:
            Usage(name)

    logging.basicConfig(stream=sys.stdout,
                        filemode='w', level=getattr(logging, log_level.upper()),
                        format='%(name)s - %(levelname)s - %(message)s')

    if len(args) > 1:
        Usage(name)
    if args:
        project_file = args[0]
    if new_project and project_file: # Should we allow this - create new proj. by name?
        Usage(name)
    if project_file and not os.path.exists(project_file):
        print("%s: no such file or directory" % project_file)
        Usage(name)

    qapp = QtWidgets.QApplication([])
    gui = MfixGui(qapp, project_file=project_file)
    gui.show()

    if mfix_exe_option:
        #print('exe option passed: %s' % mfix_exe_option)
        gui.commandline_option_exe = mfix_exe_option

    if project_file is None and not new_project:
        # autoload last project
        project_file = gui.get_project_file()

    if project_file and os.path.isfile(project_file):
        gui.open_project(project_file, auto_rename=(not quit_after_loading))
    else:
        gui.set_no_project()

    # print number of keywords
    gui.print_internal('Registered %d keywords' %
                        len(gui.project.registered_keywords))

    # have to initialize vtk after the widget is visible!
    gui.vtkwidget.vtkiren.Initialize()

    # exit with Ctrl-C at the terminal
    # This makes it too easy to skip the exit confirmation dialog.  Should we allow it?
    signal.signal(signal.SIGINT, signal.SIG_DFL)

    if not quit_after_loading:
        qapp.exec_()

    qapp.deleteLater()
    sys.exit()

if __name__  == '__main__':
    main(sys.argv)<|MERGE_RESOLUTION|>--- conflicted
+++ resolved
@@ -2208,7 +2208,7 @@
                     self.vtkwidget.visual_props_from_str(
                         self.project.mfix_gui_comments['visual_props'])
                 self.vtkwidget.geometry_from_str(val)
-            
+
             if key == 'ic_regions':
                 self.ics_regions_from_str(val)
             # Add more here
@@ -2285,20 +2285,14 @@
         # Take care of updates we deferred during extract_region
         self.ui.regions.tablewidget_regions.fit_to_contents()
 
-<<<<<<< HEAD
-        self.ics_extract_regions()
-        self.ics_update_enabled()
-
-=======
         # Initial conditions
         self.ics_extract_regions()
         self.ics_update_enabled()
 
         # Boundary conditions
-
+        self.bcs_extract_regions()
+        self.bcs_update_enabled()
         # Chemistry
-
->>>>>>> de851c72
 
         ### Workflow
         workflow_file = os.path.abspath(os.path.join(project_dir, 'workflow.nc'))
