--- conflicted
+++ resolved
@@ -1972,18 +1972,7 @@
         self.rundir_watcher.addPath(project_dir)
         self.slot_rundir_changed()
 
-<<<<<<< HEAD
-        # set up exe watcher (it got cleared in 'reset')
-        dirs = (project_dir, ) # any others?
-        for d in dirs:
-            if d not in self.exe_watcher.directories():
-                self.exe_watcher.addPath(d)
-        self.slot_exes_changed()
-
-        #--- Geometry ---
-=======
         ### Geometry
->>>>>>> 6dca015e
         # Look for geometry.stl and load automatically
         geometry_file = os.path.abspath(os.path.join(project_dir, 'geometry.stl'))
         if os.path.exists(geometry_file):
