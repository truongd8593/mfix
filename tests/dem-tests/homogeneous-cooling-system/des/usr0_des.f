!vvvvvvvvvvvvvvvvvvvvvvvvvvvvvvvvvvvvvvvvvvvvvvvvvvvvvvvvvvvvvvvvvvvvvv!
!                                                                      !
!  Module name: URS0_DES                                               !
!                                                                      !
!  Purpose: This routine is called before the discrete phase time loop !
!  and is user-definable. The user may insert code in this routine or  !
!  call appropriate user defined subroutines.                          !
!                                                                      !
!  This routien is not called from a loop, hence all indicies are      !
!  undefined.                                                          !
!                                                                      !
!  Author: J.Musser                                   Date: 06-Nov-12  !
!                                                                      !
!  Comments:                                                           !
!                                                                      !
!^^^^^^^^^^^^^^^^^^^^^^^^^^^^^^^^^^^^^^^^^^^^^^^^^^^^^^^^^^^^^^^^^^^^^^!
      SUBROUTINE USR0_DES

      Use des_rxns
      Use des_thermo
      Use discretelement
      Use run
      Use usr

      IMPLICIT NONE

      CALL WRITE_GRAN_TEMP

      RETURN
      END SUBROUTINE USR0_DES


!vvvvvvvvvvvvvvvvvvvvvvvvvvvvvvvvvvvvvvvvvvvvvvvvvvvvvvvvvvvvvvvvvvvvvv!
!                                                                      !
!  Module name: URS0_DES                                               !
!                                                                      !
!  Purpose: This routine is called before the discrete phase time loop !
!  and is user-definable. The user may insert code in this routine or  !
!  call appropriate user defined subroutines.                          !
!                                                                      !
!  This routien is not called from a loop, hence all indicies are      !
!  undefined.                                                          !
!                                                                      !
!  Author: J.Musser                                   Date: 06-Nov-12  !
!                                                                      !
!  Comments:                                                           !
!                                                                      !
!^^^^^^^^^^^^^^^^^^^^^^^^^^^^^^^^^^^^^^^^^^^^^^^^^^^^^^^^^^^^^^^^^^^^^^!
      SUBROUTINE WRITE_GRAN_TEMP

      use discretelement, only: OVERLAP_MAX

      use discretelement, only: DES_MMAX
      use discretelement, only: GLOBAL_GRAN_TEMP
      use discretelement, only: DES_VEL_AVG
      use discretelement, only: des_ke,des_rote
      use discretelement, only: S_TIME
      use geometry, only: NO_K

      Use run, only: RUN_NAME


      use desmpi
      use mpi_utility
      use parallel
      use sendrecv
      
      IMPLICIT NONE

! Local variables
!---------------------------------------------------------------------//
! file name
      CHARACTER*64 :: FNAME
! logical used for testing is the data file already exists
      LOGICAL :: F_EXISTS
! file unit for heat transfer data
      INTEGER, PARAMETER :: GT_UNIT = 2030

! Variables used for calculation in output file
      DOUBLE PRECISION :: GRAN_TEMP, AVG_VEL
! Working dimension
      INTEGER :: wDIMN

! Set the working dimension for the problem.
      wDIMN = merge(2, 3, NO_K)

      CALL DES_GRANULAR_TEMPERATURE


      if(mype.eq.pe_io)then

      GRAN_TEMP = (1.0/wDIMN)*SUM( GLOBAL_GRAN_TEMP(1:wDIMN) )
      AVG_VEL = (1.0/wDIMN)*SUM( DES_VEL_AVG(1:wDIMN) )
   

      FNAME = 'POST_GT.dat'
      INQUIRE(FILE=FNAME,EXIST=F_EXISTS)

      IF(.NOT.F_EXISTS) THEN
         OPEN(UNIT=GT_UNIT,FILE=FNAME,STATUS='NEW')
<<<<<<< HEAD
         WRITE(GT_UNIT,"(7(2X,A))") 'SOLIDS-TIME', 'GRAN-ENERGY', &
            'KNTC-ENERGY','ROT-ENERGY', 'VG-VELOCTY','MAX-OVERLAP','MAX-NEIGH'
=======
         WRITE(GT_UNIT,"(6(2X,A))") 'SOLIDS-TIME', 'GRAN-ENERGY', &
            'KNTC-ENERGY', 'VG-VELOCTY','MAX-OVERLAP'
>>>>>>> dc8e1acc
      ELSE
         OPEN(UNIT=GT_UNIT,FILE=FNAME,&
            POSITION="APPEND",STATUS='OLD')
      ENDIF
      endif

!  SOLIDS-TIME  GRAN-ENERGY  KNTC-ENERGY  AVG-VELOCTY  MAX-OVERLAP  MAX-NEIGH
!xxFFFFFFFFFFFxxFFFFFFFFFFFxxFFFFFFFFFFFxxFFFFFFFFFFFxxFFFFFFFFFFFxxiiiiiiiii

<<<<<<< HEAD
      WRITE(GT_UNIT,"(6(2x,g11.5),2X,I5)") S_TIME, GRAN_TEMP, DES_KE,  &
          DES_ROTE,AVG_VEL, OVERLAP_MAX, NEIGH_MAX
=======
      WRITE(GT_UNIT,"(5(2x,g11.5))") S_TIME, GRAN_TEMP, DES_KE,  &
          AVG_VEL, OVERLAP_MAX
>>>>>>> dc8e1acc

      CLOSE(GT_UNIT)

      RETURN
      END SUBROUTINE WRITE_GRAN_TEMP

<|MERGE_RESOLUTION|>--- conflicted
+++ resolved
@@ -98,13 +98,8 @@
 
       IF(.NOT.F_EXISTS) THEN
          OPEN(UNIT=GT_UNIT,FILE=FNAME,STATUS='NEW')
-<<<<<<< HEAD
          WRITE(GT_UNIT,"(7(2X,A))") 'SOLIDS-TIME', 'GRAN-ENERGY', &
             'KNTC-ENERGY','ROT-ENERGY', 'VG-VELOCTY','MAX-OVERLAP','MAX-NEIGH'
-=======
-         WRITE(GT_UNIT,"(6(2X,A))") 'SOLIDS-TIME', 'GRAN-ENERGY', &
-            'KNTC-ENERGY', 'VG-VELOCTY','MAX-OVERLAP'
->>>>>>> dc8e1acc
       ELSE
          OPEN(UNIT=GT_UNIT,FILE=FNAME,&
             POSITION="APPEND",STATUS='OLD')
@@ -114,13 +109,8 @@
 !  SOLIDS-TIME  GRAN-ENERGY  KNTC-ENERGY  AVG-VELOCTY  MAX-OVERLAP  MAX-NEIGH
 !xxFFFFFFFFFFFxxFFFFFFFFFFFxxFFFFFFFFFFFxxFFFFFFFFFFFxxFFFFFFFFFFFxxiiiiiiiii
 
-<<<<<<< HEAD
       WRITE(GT_UNIT,"(6(2x,g11.5),2X,I5)") S_TIME, GRAN_TEMP, DES_KE,  &
           DES_ROTE,AVG_VEL, OVERLAP_MAX, NEIGH_MAX
-=======
-      WRITE(GT_UNIT,"(5(2x,g11.5))") S_TIME, GRAN_TEMP, DES_KE,  &
-          AVG_VEL, OVERLAP_MAX
->>>>>>> dc8e1acc
 
       CLOSE(GT_UNIT)
 
